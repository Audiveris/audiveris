apply plugin: 'java'
apply plugin: 'application'

sourceCompatibility = '1.11'
[compileJava, compileTestJava]*.options*.encoding = 'UTF-8'

ext.programName     = 'Audiveris'
ext.programId       = 'audiveris'
<<<<<<< HEAD
ext.programVersion  = '5.2.1-alpha'
=======
ext.programVersion  = '5.2.1'
>>>>>>> bcfc55eb
ext.companyName     = "$programName Ltd."
ext.companyId       = "${programName}Ltd"
ext.jcppVersion     = '1.3'
ext.leptVersion     = '1.73'
ext.tessVersion     = '3.04.01'

// this code is required in order to adapt values of os.name and os.arch to the
// conventions used by Javacpp's dependencies
ext.targetOSName   = System.getProperty('os.name').toLowerCase()\
                     .startsWith('mac os x') ? 'macosx' :\
                     System.getProperty('os.name').split(' ')[0].toLowerCase()
ext.targetOSArch   = ["i386":"x86", "i486":"x86", "i586":"x86", "i686":"x86", "x86":"x86",
                      "amd64":"x86_64", "x86-64":"x86_64", "x86_64":"x86_64", "arm":"armhf"]\
                     [System.getProperty('os.arch').toLowerCase()]
ext.targetOS       = "${project.ext.targetOSName}-${project.ext.targetOSArch}"
println "targetOS=${project.ext.targetOS}"

ext.makensisPath = null

//ext.dl4jVersion = '0.8.0'
//ext.nd4jVersion = '0.8.0'

if (!hasProperty('mainClass')) {
    ext.mainClass = ext.programName
}

mainClassName = ext.mainClass

// Useful for turning on deprecation warnings
// Just uncomment the appropriate option
allprojects {
    tasks.withType(JavaCompile) {
        //options.compilerArgs << "-Xlint:deprecation"
        options.compilerArgs << "-Xlint:unchecked"
    }
}

run {
    minHeapSize = '512m'
    maxHeapSize = '1g'

    // Retrieve CLI arguments from cmdLineArgs property if any
    if (project.hasProperty("cmdLineArgs")) {
        if (cmdLineArgs) {
            args(cmdLineArgs.split(','))
        }
    }

    // Retrieve JVM arguments from jvmLineArgs property if any
    if (project.hasProperty("jvmLineArgs")) {
        if (jvmLineArgs) {
            jvmArgs(jvmLineArgs.split(','))
        }
    }
}

repositories {
    jcenter()
    maven {
        name = 'JBoss repository' // required to obtain non-free JAI
        url = 'https://repository.jboss.org/nexus/content/repositories/thirdparty-releases'
    }
    mavenLocal()
    //flatDir(dirs: 'dev/externals') // for libraries not in any other repository
}

sourceSets {
    main {
        java {
            srcDir 'src/main'
            srcDir "$buildDir/generated-src"
        }
        resources {
            srcDir 'src/main'
            srcDir 'dev/icons'
        }
    }
    test {
        java {
            srcDir 'src/test'
        }
    }
}

// Declare Lombok appropriately to avoid deprecation warnings in Gradle >= 4.6
dependencies {
    compileOnly 'org.projectlombok:lombok:1.18.2'
    annotationProcessor 'org.projectlombok:lombok:1.18.2'
    testAnnotationProcessor 'org.projectlombok:lombok:1.18.2'
}

dependencies {
    compile(
        [group: 'org.kohsuke', name: 'github-api', version: '1.99'],
        [group: 'args4j', name: 'args4j', version: '2.33'],
        [group: 'org.jdesktop.bsaf', name: 'bsaf', version: '1.9.2'],
        [group: 'org.slf4j', name: 'slf4j-api', version: '1.7.21'],
        [group: 'net.jcip', name: 'jcip-annotations', version: '1.0'],
        [group: 'org.bushe', name: 'eventbus', version: '1.4'],
        [group: 'ch.qos.logback', name: 'logback-classic', version: '1.1.7'],
        [group: 'com.jgoodies', name: 'jgoodies-forms', version: '1.9.0'],
        [group: 'com.jgoodies', name: 'jgoodies-looks', version: '2.7.0'],
        [group: 'javax.media', name: 'jai-core', version: '1.1.3'],
        [group: 'net.imagej', name: 'ij', version: '1.51f'],
        [group: 'de.intarsys.opensource', name: 'jPodRenderer', version: '5.6'],
        [group: 'org.audiveris', name: 'proxymusic', version: '3.0.1'],
        [group: 'org.jgrapht', name: 'jgrapht-core', version: '1.0.1'],
        [group: 'org.jfree', name: 'jfreechart', version: '1.0.19'],
        [group: 'com.itextpdf', name: 'itextpdf', version: '5.5.9'],
        [group: 'gov.nist.math', name: 'jama', version: '1.0.3'],
        [group: 'org.reflections', name: 'reflections', version: '0.9.12'],
        [group: 'org.bytedeco', name: 'javacpp', version: jcppVersion],
        [group: 'org.bytedeco.javacpp-presets', name: 'leptonica', version: "${leptVersion}-${jcppVersion}"],
        [group: 'org.bytedeco.javacpp-presets', name: 'tesseract', version: "${tessVersion}-${jcppVersion}"],
        [group: 'com.github.jai-imageio', name: 'jai-imageio-core', version: '1.3.1'],
//        [group: 'org.deeplearning4j', name: 'deeplearning4j-core', version: "${project.ext.dl4jVersion}"],
//        [group: 'org.nd4j', name: 'nd4j-native', version: "${project.ext.nd4jVersion}"],
        [group: 'org.apache.directory.studio', name: 'org.apache.commons.io', version: '2.4'],
        [group: 'javax.xml.bind', name: 'jaxb-api', version: '2.3.1'],
        [group: 'com.sun.xml.bind', name: 'jaxb-core', version: '2.3.0.1'],
        [group: 'com.sun.xml.bind', name: 'jaxb-impl', version: '2.3.1'],
        [group: 'javax.annotation', name: 'javax.annotation-api', version: '1.3.1']
    )

    runtime(
//        [group: 'org.nd4j', name: 'nd4j-native', version: "${project.ext.nd4jVersion}", classifier: "${project.ext.targetOS}"],
        [group: 'org.bytedeco.javacpp-presets', name: 'leptonica', version: "${leptVersion}-${jcppVersion}", classifier: "${project.ext.targetOS}"],
        [group: 'org.bytedeco.javacpp-presets', name: 'tesseract', version: "${tessVersion}-${jcppVersion}", classifier: "${project.ext.targetOS}"]
    )

    testCompile(
        [group: 'junit', name: 'junit', version: '4.10'],
        [group: 'org.jgrapht', name: 'jgrapht-ext', version: '1.0.1']
    )
}

// Specific configurations for specific OS dependencies
['windows-x86', 'windows-x86_64'].each { os ->
    configurations.create("runtime-$os")
    dependencies.add("runtime-$os", [group: 'org.bytedeco.javacpp-presets', name: 'leptonica', version: "${leptVersion}-${jcppVersion}", classifier: "$os"])
    dependencies.add("runtime-$os", [group: 'org.bytedeco.javacpp-presets', name: 'tesseract', version: "${tessVersion}-${jcppVersion}", classifier: "$os"])
}

jar {
    // override default output archive name
    archiveName = "audiveris.jar"

    exclude ("**/doc-files/**")

    destinationDir = file('build/jar')

    // copy resources into the destination jar
    from(file('res')) {
        into 'res'
    }

    manifest {
        attributes 'Built-By': project.ext.companyName
        attributes 'Specification-Title': project.ext.programName
        attributes 'Specification-Vendor': project.ext.companyName
        attributes 'Specification-Version': project.ext.programVersion
        attributes 'Implementation-Version': project.ext.programVersion
    }
}

// Defining 'debug' task allows to set its arguments later
task(debug, dependsOn: 'classes', type: JavaExec) {
    main = mainClassName
    classpath = sourceSets.main.runtimeClasspath
    debug true
}

// retrieve the abbreviated hash for the latest commit from Git
task "git_build"(type:Exec) {
    commandLine "git rev-parse --short HEAD".split(' ')
    standardOutput = new ByteArrayOutputStream()

    doLast {
        project.ext.programBuild = standardOutput.toString().replaceAll('\n', '')
    }
}

task generateProgramId(dependsOn: git_build) {
    group "build"
    description "Generates ProgramId source"
    doLast{
        project.ext.outputDir = file("$buildDir/generated-src/org/audiveris/omr")

        def className = "ProgramId"
        outputDir.exists() || outputDir.mkdirs()
        def gSrc = new File(outputDir, "${className}.java")
        gSrc.write("package org.audiveris.omr;\n\n")
        gSrc.append("/**\n * Class {@code $className} provides full program identification.\n")
        gSrc.append(" * This code has been automatically generated by Gradle.\n */\n")
        gSrc.append("public abstract class $className {")

        ["company_name", "company_id", "program_name", "program_id", "program_version",\
                "program_build"].each { str ->
            def strParts = str.split("_")
            def propName = strParts[0] + strParts[1].capitalize()
            gSrc.append("\n    /** Precise ${strParts[0]} ${strParts[1]}: {@value} */")
            gSrc.append("\n    public static final String ${str.toUpperCase()} = \"${project.ext."$propName"}\";\n")
        }

        gSrc.append("}\n")
    }
}

compileJava.dependsOn("generateProgramId")

// Make sure we have an NSIS compiler available and store it into project.ext.makensisPath
task findNsisCompiler {
    description "Find path to NSIS compiler"
    onlyIf {"windows" == "${project.ext.targetOSName}"}

    doLast {
        // First test on PATH, then on standard program files locations
        ["", "C:/Program Files (x86)/NSIS/", "C:/Program Files/NSIS/"].each { prefix ->
            if (project.ext.makensisPath == null) {
                try {
                    def path = "${prefix}makensis.exe"
                    def proc = [path, "/VERSION"].execute()
                    proc.waitFor()
                    println "NSIS compiler $path found, version " + proc.in.text.trim()
                    project.ext.makensisPath = path
                } catch (ignored) {
                }
            }
        }

        if (project.ext.makensisPath == null) {
            throw new RuntimeException("Cannot find NSIS compiler (makensis.exe)!")
        }
    }
}

// All installers
task installers {
    group "Installers"
    description "Builds all installers"
}

// Windows installers for 32-bit and 64-bit
['windows-x86', 'windows-x86_64'].each { os ->
    task "installer_$os"(type: Exec, dependsOn: [findNsisCompiler, jar, startScripts]) {
        group "Installers"
        description "Builds installer for $os"
        onlyIf {"windows" == "${project.ext.targetOSName}"}

        // Filter line that starts with "CLASSPATH="  or "set CLASSPATH=" findClasspath,
        // and update os-based classifier information.
        def updateClassPath = { findClasspath, line ->
            line.startsWith("${findClasspath}=") ? line.replaceAll("-${project.ext.targetOS}.jar", "-${os}.jar") : line
        }

        doFirst  {
            mkdir "$buildDir/installers"

            // Fresh population of os-dependent folder with bin+lib items
            delete "$buildDir/installers/$os"

            // bin: Scripts and icon
            copy {
                into "$buildDir/installers/$os/bin"
                from("$buildDir/scripts/Audiveris") {filter updateClassPath.curry('CLASSPATH') }
                from("$buildDir/scripts/Audiveris.bat") {filter updateClassPath.curry('set CLASSPATH')}
                from "$projectDir/res/icon-256.ico"
            }

            // lib: Libraries
            copy {
                into "$buildDir/installers/$os/lib"
                from "$buildDir/jar" // audiveris.jar
                from configurations.compile // Compile jars
                from configurations."runtime-$os" // OS-specific jars
            }

            // Set NSIS compiler command line
            def suffix = (os == "windows-x86_64")? "" : "32"
            commandLine "cmd", "/c",\
                "${project.ext.makensisPath}",\
                "/DPRODUCT_VERSION=$programVersion",\
                "/DPROJECT_DIR=$projectDir",\
                "/DTARGET_OS=$os",\
                "/DSUFFIX=$suffix",\
                "$projectDir/dev/installer-windows/Installer.nsi"
        }
    }

    installers.dependsOn("installer_$os")
}

javadoc {
    doFirst {
        copy {
            from "src/main/java/org/audiveris/omr"
            into "$buildDir/docs/javadoc/org/audiveris/omr"
            include ("*/doc-files/**")
        }
    }
    title = "${project.ext.programName}-${project.ext.programVersion} API"
    options.overview('src/main/overview.html')
}

// Ability to include private tasks (such as save)
fileTree("$projectDir/private").include('*.gradle').each { file ->
     apply from: file
}

// Tell gradle to log standard output and error streams when running tests
test {
    testLogging.showStandardStreams = true
}<|MERGE_RESOLUTION|>--- conflicted
+++ resolved
@@ -6,11 +6,7 @@
 
 ext.programName     = 'Audiveris'
 ext.programId       = 'audiveris'
-<<<<<<< HEAD
-ext.programVersion  = '5.2.1-alpha'
-=======
 ext.programVersion  = '5.2.1'
->>>>>>> bcfc55eb
 ext.companyName     = "$programName Ltd."
 ext.companyId       = "${programName}Ltd"
 ext.jcppVersion     = '1.3'
