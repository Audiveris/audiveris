<<<<<<< HEAD
//------------------------------------------------------------------------------------------------//
//                                                                                                //
//                                   R e l a t i o n V e c t o r                                  //
//                                                                                                //
//------------------------------------------------------------------------------------------------//
// <editor-fold defaultstate="collapsed" desc="hdr">
//
//  Copyright © Audiveris 2018. All rights reserved.
//
//  This program is free software: you can redistribute it and/or modify it under the terms of the
//  GNU Affero General Public License as published by the Free Software Foundation, either version
//  3 of the License, or (at your option) any later version.
//
//  This program is distributed in the hope that it will be useful, but WITHOUT ANY WARRANTY;
//  without even the implied warranty of MERCHANTABILITY or FITNESS FOR A PARTICULAR PURPOSE.
//  See the GNU Affero General Public License for more details.
//
//  You should have received a copy of the GNU Affero General Public License along with this
//  program.  If not, see <http://www.gnu.org/licenses/>.
//------------------------------------------------------------------------------------------------//
// </editor-fold>
package org.audiveris.omr.glyph.ui;

import org.audiveris.omr.math.PointUtil;
import org.audiveris.omr.sheet.Sheet;
import org.audiveris.omr.sig.SIGraph;
import org.audiveris.omr.sig.inter.Inter;
import org.audiveris.omr.sig.inter.Inters;
import org.audiveris.omr.sig.relation.Relation;
import org.audiveris.omr.sig.relation.Relations;

import org.slf4j.Logger;
import org.slf4j.LoggerFactory;

import java.awt.Point;
import java.awt.geom.Line2D;
import java.util.Collections;
import java.util.List;
import java.util.Set;

/**
 * Class {@code RelationVector} represents a dynamic vector from starting inter(s) to
 * potential stopping inter(s), in order to finally set a relation between them.
 *
 * @author Hervé Bitteur
 */
public class RelationVector
{
    //~ Static fields/initializers -----------------------------------------------------------------

    private static final Logger logger = LoggerFactory.getLogger(RelationVector.class);

    //~ Instance fields ----------------------------------------------------------------------------
    /** Underling sheet. */
    private final Sheet sheet;

    /** Line from starting point to current stopping point. */
    final Line2D line;

    /** Starting inters, needed to initially create a vector. */
    private final List<Inter> starts;

    //~ Constructors -------------------------------------------------------------------------------
    /**
     * Create a useful vector.
     *
     * @param p1     starting point
     * @param starts starting inters (cannot be null or empty)
     */
    public RelationVector (Point p1,
                           List<Inter> starts)
    {
        line = new Line2D.Double(p1, p1);
        this.starts = starts;
        sheet = starts.get(0).getSig().getSystem().getSheet();
        logger.debug("Created {}", this);
    }

    //~ Methods ------------------------------------------------------------------------------------
    //----------//
    // extendTo //
    //----------//
    /**
     * Modify vector stopping point.
     *
     * @param pt new stopping point
     */
    public void extendTo (Point pt)
    {
        line.setLine(line.getP1(), pt);
    }

    //---------//
    // process //
    //---------//
    /**
     * Process the vector into a relation.
     *
     * @param doit (unused) true to actually set the relation, false for just a dry run
     */
    public void process (boolean doit)
    {
        final Point p2 = PointUtil.rounded(line.getP2());
        final List<Inter> stops = sheet.getInterIndex().getContainingEntities(p2);

        if (!stops.isEmpty()) {
            stops.removeAll(starts); // No looping vector!
        }

        if (stops.isEmpty()) {
            return;
        }

        Collections.sort(stops, Inters.membersFirst);
        logger.debug("process starts:{} stops{}", starts, stops);

        for (Inter start : starts) {
            for (Inter stop : stops) {
                for (boolean reverse : new boolean[]{false, true}) {
                    final Inter source = reverse ? stop : start;
                    final Inter target = reverse ? start : stop;
                    final Set<Class<? extends Relation>> suggestions;
                    suggestions = Relations.suggestedRelationsBetween(source, target);

                    if (suggestions.isEmpty()) {
                        continue;
                    }

                    logger.debug("src:{} tgt:{} suggestions:{}", source, target, suggestions);

                    try {
                        SIGraph sig = source.getSig();
                        Class<? extends Relation> relClass = suggestions.iterator().next();

                        // Allocate relation to be added
                        Relation relation = relClass.newInstance();
                        relation.setManual(true);

                        sheet.getInterController().link(sig, source, target, relation);

                        return;
                    } catch (Exception ex) {
                        logger.warn("Error linking {}", ex.toString(), ex);
                    }
                }
            }
        }
    }

    //----------//
    // toString //
    //----------//
    @Override
    public String toString ()
    {
        StringBuilder sb = new StringBuilder("Vector{");
        sb.append("[").append(line.getX1()).append(",").append(line.getY1()).append("]");
        sb.append(" starts:").append(starts);
        sb.append("}");

        return sb.toString();
    }
}
=======
//------------------------------------------------------------------------------------------------//
//                                                                                                //
//                                   R e l a t i o n V e c t o r                                  //
//                                                                                                //
//------------------------------------------------------------------------------------------------//
// <editor-fold defaultstate="collapsed" desc="hdr">
//
//  Copyright © Audiveris 2018. All rights reserved.
//
//  This program is free software: you can redistribute it and/or modify it under the terms of the
//  GNU Affero General Public License as published by the Free Software Foundation, either version
//  3 of the License, or (at your option) any later version.
//
//  This program is distributed in the hope that it will be useful, but WITHOUT ANY WARRANTY;
//  without even the implied warranty of MERCHANTABILITY or FITNESS FOR A PARTICULAR PURPOSE.
//  See the GNU Affero General Public License for more details.
//
//  You should have received a copy of the GNU Affero General Public License along with this
//  program.  If not, see <http://www.gnu.org/licenses/>.
//------------------------------------------------------------------------------------------------//
// </editor-fold>
package org.audiveris.omr.glyph.ui;

import org.audiveris.omr.math.PointUtil;
import org.audiveris.omr.sheet.Sheet;
import org.audiveris.omr.sig.SIGraph;
import org.audiveris.omr.sig.inter.Inter;
import org.audiveris.omr.sig.inter.Inters;
import org.audiveris.omr.sig.relation.Relation;
import org.audiveris.omr.sig.relation.Relations;

import org.slf4j.Logger;
import org.slf4j.LoggerFactory;

import java.awt.Point;
import java.awt.geom.Line2D;
import java.util.Collections;
import java.util.List;
import java.util.Set;

/**
 * Class {@code RelationVector} represents a dynamic vector from starting inter(s) to
 * potential stopping inter(s), in order to finally set a relation between them.
 *
 * @author Hervé Bitteur
 */
public class RelationVector
{

    private static final Logger logger = LoggerFactory.getLogger(RelationVector.class);

    /** Underling sheet. */
    private final Sheet sheet;

    /** Line from starting point to current stopping point. */
    final Line2D line;

    /** Starting inters, needed to initially create a vector. */
    private final List<Inter> starts;

    /**
     * Create a useful vector.
     *
     * @param p1     starting point
     * @param starts starting inters (cannot be null or empty)
     */
    public RelationVector (Point p1,
                           List<Inter> starts)
    {
        line = new Line2D.Double(p1, p1);
        this.starts = starts;
        sheet = starts.get(0).getSig().getSystem().getSheet();
        logger.debug("Created {}", this);
    }

    //----------//
    // extendTo //
    //----------//
    /**
     * Modify vector stopping point.
     *
     * @param pt new stopping point
     */
    public void extendTo (Point pt)
    {
        line.setLine(line.getP1(), pt);
    }

    //---------//
    // process //
    //---------//
    /**
     * Process the vector into a relation.
     *
     * @param doit (unused) true to actually set the relation, false for just a dry run
     */
    public void process (boolean doit)
    {
        final Point p2 = PointUtil.rounded(line.getP2());
        final List<Inter> stops = sheet.getInterIndex().getContainingEntities(p2);

        if (!stops.isEmpty()) {
            stops.removeAll(starts); // No looping vector!
        }

        if (stops.isEmpty()) {
            return;
        }

        Collections.sort(stops, Inters.membersFirst);
        logger.debug("process starts:{} stops{}", starts, stops);

        for (Inter start : starts) {
            for (Inter stop : stops) {
                for (boolean reverse : new boolean[]{false, true}) {
                    final Inter source = reverse ? stop : start;
                    final Inter target = reverse ? start : stop;
                    final Set<Class<? extends Relation>> suggestions;
                    suggestions = Relations.suggestedRelationsBetween(source, target);

                    if (suggestions.isEmpty()) {
                        continue;
                    }

                    logger.debug("src:{} tgt:{} suggestions:{}", source, target, suggestions);

                    try {
                        SIGraph sig = source.getSig();
                        Class<? extends Relation> relClass = suggestions.iterator().next();

                        // Allocate relation to be added
                        Relation relation = relClass.newInstance();
                        relation.setManual(true);

                        sheet.getInterController().link(sig, source, target, relation);

                        return;
                    } catch (Exception ex) {
                        logger.warn("Error linking {}", ex.toString(), ex);
                    }
                }
            }
        }
    }

    //----------//
    // toString //
    //----------//
    @Override
    public String toString ()
    {
        StringBuilder sb = new StringBuilder("Vector{");
        sb.append("[").append(line.getX1()).append(",").append(line.getY1()).append("]");
        sb.append(" starts:").append(starts);
        sb.append("}");

        return sb.toString();
    }
}
>>>>>>> 8e2b0fd5
<|MERGE_RESOLUTION|>--- conflicted
+++ resolved
@@ -1,325 +1,159 @@
-<<<<<<< HEAD
-//------------------------------------------------------------------------------------------------//
-//                                                                                                //
-//                                   R e l a t i o n V e c t o r                                  //
-//                                                                                                //
-//------------------------------------------------------------------------------------------------//
-// <editor-fold defaultstate="collapsed" desc="hdr">
-//
-//  Copyright © Audiveris 2018. All rights reserved.
-//
-//  This program is free software: you can redistribute it and/or modify it under the terms of the
-//  GNU Affero General Public License as published by the Free Software Foundation, either version
-//  3 of the License, or (at your option) any later version.
-//
-//  This program is distributed in the hope that it will be useful, but WITHOUT ANY WARRANTY;
-//  without even the implied warranty of MERCHANTABILITY or FITNESS FOR A PARTICULAR PURPOSE.
-//  See the GNU Affero General Public License for more details.
-//
-//  You should have received a copy of the GNU Affero General Public License along with this
-//  program.  If not, see <http://www.gnu.org/licenses/>.
-//------------------------------------------------------------------------------------------------//
-// </editor-fold>
-package org.audiveris.omr.glyph.ui;
-
-import org.audiveris.omr.math.PointUtil;
-import org.audiveris.omr.sheet.Sheet;
-import org.audiveris.omr.sig.SIGraph;
-import org.audiveris.omr.sig.inter.Inter;
-import org.audiveris.omr.sig.inter.Inters;
-import org.audiveris.omr.sig.relation.Relation;
-import org.audiveris.omr.sig.relation.Relations;
-
-import org.slf4j.Logger;
-import org.slf4j.LoggerFactory;
-
-import java.awt.Point;
-import java.awt.geom.Line2D;
-import java.util.Collections;
-import java.util.List;
-import java.util.Set;
-
-/**
- * Class {@code RelationVector} represents a dynamic vector from starting inter(s) to
- * potential stopping inter(s), in order to finally set a relation between them.
- *
- * @author Hervé Bitteur
- */
-public class RelationVector
-{
-    //~ Static fields/initializers -----------------------------------------------------------------
-
-    private static final Logger logger = LoggerFactory.getLogger(RelationVector.class);
-
-    //~ Instance fields ----------------------------------------------------------------------------
-    /** Underling sheet. */
-    private final Sheet sheet;
-
-    /** Line from starting point to current stopping point. */
-    final Line2D line;
-
-    /** Starting inters, needed to initially create a vector. */
-    private final List<Inter> starts;
-
-    //~ Constructors -------------------------------------------------------------------------------
-    /**
-     * Create a useful vector.
-     *
-     * @param p1     starting point
-     * @param starts starting inters (cannot be null or empty)
-     */
-    public RelationVector (Point p1,
-                           List<Inter> starts)
-    {
-        line = new Line2D.Double(p1, p1);
-        this.starts = starts;
-        sheet = starts.get(0).getSig().getSystem().getSheet();
-        logger.debug("Created {}", this);
-    }
-
-    //~ Methods ------------------------------------------------------------------------------------
-    //----------//
-    // extendTo //
-    //----------//
-    /**
-     * Modify vector stopping point.
-     *
-     * @param pt new stopping point
-     */
-    public void extendTo (Point pt)
-    {
-        line.setLine(line.getP1(), pt);
-    }
-
-    //---------//
-    // process //
-    //---------//
-    /**
-     * Process the vector into a relation.
-     *
-     * @param doit (unused) true to actually set the relation, false for just a dry run
-     */
-    public void process (boolean doit)
-    {
-        final Point p2 = PointUtil.rounded(line.getP2());
-        final List<Inter> stops = sheet.getInterIndex().getContainingEntities(p2);
-
-        if (!stops.isEmpty()) {
-            stops.removeAll(starts); // No looping vector!
-        }
-
-        if (stops.isEmpty()) {
-            return;
-        }
-
-        Collections.sort(stops, Inters.membersFirst);
-        logger.debug("process starts:{} stops{}", starts, stops);
-
-        for (Inter start : starts) {
-            for (Inter stop : stops) {
-                for (boolean reverse : new boolean[]{false, true}) {
-                    final Inter source = reverse ? stop : start;
-                    final Inter target = reverse ? start : stop;
-                    final Set<Class<? extends Relation>> suggestions;
-                    suggestions = Relations.suggestedRelationsBetween(source, target);
-
-                    if (suggestions.isEmpty()) {
-                        continue;
-                    }
-
-                    logger.debug("src:{} tgt:{} suggestions:{}", source, target, suggestions);
-
-                    try {
-                        SIGraph sig = source.getSig();
-                        Class<? extends Relation> relClass = suggestions.iterator().next();
-
-                        // Allocate relation to be added
-                        Relation relation = relClass.newInstance();
-                        relation.setManual(true);
-
-                        sheet.getInterController().link(sig, source, target, relation);
-
-                        return;
-                    } catch (Exception ex) {
-                        logger.warn("Error linking {}", ex.toString(), ex);
-                    }
-                }
-            }
-        }
-    }
-
-    //----------//
-    // toString //
-    //----------//
-    @Override
-    public String toString ()
-    {
-        StringBuilder sb = new StringBuilder("Vector{");
-        sb.append("[").append(line.getX1()).append(",").append(line.getY1()).append("]");
-        sb.append(" starts:").append(starts);
-        sb.append("}");
-
-        return sb.toString();
-    }
-}
-=======
-//------------------------------------------------------------------------------------------------//
-//                                                                                                //
-//                                   R e l a t i o n V e c t o r                                  //
-//                                                                                                //
-//------------------------------------------------------------------------------------------------//
-// <editor-fold defaultstate="collapsed" desc="hdr">
-//
-//  Copyright © Audiveris 2018. All rights reserved.
-//
-//  This program is free software: you can redistribute it and/or modify it under the terms of the
-//  GNU Affero General Public License as published by the Free Software Foundation, either version
-//  3 of the License, or (at your option) any later version.
-//
-//  This program is distributed in the hope that it will be useful, but WITHOUT ANY WARRANTY;
-//  without even the implied warranty of MERCHANTABILITY or FITNESS FOR A PARTICULAR PURPOSE.
-//  See the GNU Affero General Public License for more details.
-//
-//  You should have received a copy of the GNU Affero General Public License along with this
-//  program.  If not, see <http://www.gnu.org/licenses/>.
-//------------------------------------------------------------------------------------------------//
-// </editor-fold>
-package org.audiveris.omr.glyph.ui;
-
-import org.audiveris.omr.math.PointUtil;
-import org.audiveris.omr.sheet.Sheet;
-import org.audiveris.omr.sig.SIGraph;
-import org.audiveris.omr.sig.inter.Inter;
-import org.audiveris.omr.sig.inter.Inters;
-import org.audiveris.omr.sig.relation.Relation;
-import org.audiveris.omr.sig.relation.Relations;
-
-import org.slf4j.Logger;
-import org.slf4j.LoggerFactory;
-
-import java.awt.Point;
-import java.awt.geom.Line2D;
-import java.util.Collections;
-import java.util.List;
-import java.util.Set;
-
-/**
- * Class {@code RelationVector} represents a dynamic vector from starting inter(s) to
- * potential stopping inter(s), in order to finally set a relation between them.
- *
- * @author Hervé Bitteur
- */
-public class RelationVector
-{
-
-    private static final Logger logger = LoggerFactory.getLogger(RelationVector.class);
-
-    /** Underling sheet. */
-    private final Sheet sheet;
-
-    /** Line from starting point to current stopping point. */
-    final Line2D line;
-
-    /** Starting inters, needed to initially create a vector. */
-    private final List<Inter> starts;
-
-    /**
-     * Create a useful vector.
-     *
-     * @param p1     starting point
-     * @param starts starting inters (cannot be null or empty)
-     */
-    public RelationVector (Point p1,
-                           List<Inter> starts)
-    {
-        line = new Line2D.Double(p1, p1);
-        this.starts = starts;
-        sheet = starts.get(0).getSig().getSystem().getSheet();
-        logger.debug("Created {}", this);
-    }
-
-    //----------//
-    // extendTo //
-    //----------//
-    /**
-     * Modify vector stopping point.
-     *
-     * @param pt new stopping point
-     */
-    public void extendTo (Point pt)
-    {
-        line.setLine(line.getP1(), pt);
-    }
-
-    //---------//
-    // process //
-    //---------//
-    /**
-     * Process the vector into a relation.
-     *
-     * @param doit (unused) true to actually set the relation, false for just a dry run
-     */
-    public void process (boolean doit)
-    {
-        final Point p2 = PointUtil.rounded(line.getP2());
-        final List<Inter> stops = sheet.getInterIndex().getContainingEntities(p2);
-
-        if (!stops.isEmpty()) {
-            stops.removeAll(starts); // No looping vector!
-        }
-
-        if (stops.isEmpty()) {
-            return;
-        }
-
-        Collections.sort(stops, Inters.membersFirst);
-        logger.debug("process starts:{} stops{}", starts, stops);
-
-        for (Inter start : starts) {
-            for (Inter stop : stops) {
-                for (boolean reverse : new boolean[]{false, true}) {
-                    final Inter source = reverse ? stop : start;
-                    final Inter target = reverse ? start : stop;
-                    final Set<Class<? extends Relation>> suggestions;
-                    suggestions = Relations.suggestedRelationsBetween(source, target);
-
-                    if (suggestions.isEmpty()) {
-                        continue;
-                    }
-
-                    logger.debug("src:{} tgt:{} suggestions:{}", source, target, suggestions);
-
-                    try {
-                        SIGraph sig = source.getSig();
-                        Class<? extends Relation> relClass = suggestions.iterator().next();
-
-                        // Allocate relation to be added
-                        Relation relation = relClass.newInstance();
-                        relation.setManual(true);
-
-                        sheet.getInterController().link(sig, source, target, relation);
-
-                        return;
-                    } catch (Exception ex) {
-                        logger.warn("Error linking {}", ex.toString(), ex);
-                    }
-                }
-            }
-        }
-    }
-
-    //----------//
-    // toString //
-    //----------//
-    @Override
-    public String toString ()
-    {
-        StringBuilder sb = new StringBuilder("Vector{");
-        sb.append("[").append(line.getX1()).append(",").append(line.getY1()).append("]");
-        sb.append(" starts:").append(starts);
-        sb.append("}");
-
-        return sb.toString();
-    }
-}
->>>>>>> 8e2b0fd5
+//------------------------------------------------------------------------------------------------//
+//                                                                                                //
+//                                   R e l a t i o n V e c t o r                                  //
+//                                                                                                //
+//------------------------------------------------------------------------------------------------//
+// <editor-fold defaultstate="collapsed" desc="hdr">
+//
+//  Copyright © Audiveris 2018. All rights reserved.
+//
+//  This program is free software: you can redistribute it and/or modify it under the terms of the
+//  GNU Affero General Public License as published by the Free Software Foundation, either version
+//  3 of the License, or (at your option) any later version.
+//
+//  This program is distributed in the hope that it will be useful, but WITHOUT ANY WARRANTY;
+//  without even the implied warranty of MERCHANTABILITY or FITNESS FOR A PARTICULAR PURPOSE.
+//  See the GNU Affero General Public License for more details.
+//
+//  You should have received a copy of the GNU Affero General Public License along with this
+//  program.  If not, see <http://www.gnu.org/licenses/>.
+//------------------------------------------------------------------------------------------------//
+// </editor-fold>
+package org.audiveris.omr.glyph.ui;
+
+import org.audiveris.omr.math.PointUtil;
+import org.audiveris.omr.sheet.Sheet;
+import org.audiveris.omr.sig.SIGraph;
+import org.audiveris.omr.sig.inter.Inter;
+import org.audiveris.omr.sig.inter.Inters;
+import org.audiveris.omr.sig.relation.Relation;
+import org.audiveris.omr.sig.relation.Relations;
+
+import org.slf4j.Logger;
+import org.slf4j.LoggerFactory;
+
+import java.awt.Point;
+import java.awt.geom.Line2D;
+import java.util.Collections;
+import java.util.List;
+import java.util.Set;
+
+/**
+ * Class {@code RelationVector} represents a dynamic vector from starting inter(s) to
+ * potential stopping inter(s), in order to finally set a relation between them.
+ *
+ * @author Hervé Bitteur
+ */
+public class RelationVector
+{
+
+    private static final Logger logger = LoggerFactory.getLogger(RelationVector.class);
+
+    /** Underling sheet. */
+    private final Sheet sheet;
+
+    /** Line from starting point to current stopping point. */
+    final Line2D line;
+
+    /** Starting inters, needed to initially create a vector. */
+    private final List<Inter> starts;
+
+    /**
+     * Create a useful vector.
+     *
+     * @param p1     starting point
+     * @param starts starting inters (cannot be null or empty)
+     */
+    public RelationVector (Point p1,
+                           List<Inter> starts)
+    {
+        line = new Line2D.Double(p1, p1);
+        this.starts = starts;
+        sheet = starts.get(0).getSig().getSystem().getSheet();
+        logger.debug("Created {}", this);
+    }
+
+    //----------//
+    // extendTo //
+    //----------//
+    /**
+     * Modify vector stopping point.
+     *
+     * @param pt new stopping point
+     */
+    public void extendTo (Point pt)
+    {
+        line.setLine(line.getP1(), pt);
+    }
+
+    //---------//
+    // process //
+    //---------//
+    /**
+     * Process the vector into a relation.
+     *
+     * @param doit (unused) true to actually set the relation, false for just a dry run
+     */
+    public void process (boolean doit)
+    {
+        final Point p2 = PointUtil.rounded(line.getP2());
+        final List<Inter> stops = sheet.getInterIndex().getContainingEntities(p2);
+
+        if (!stops.isEmpty()) {
+            stops.removeAll(starts); // No looping vector!
+        }
+
+        if (stops.isEmpty()) {
+            return;
+        }
+
+        Collections.sort(stops, Inters.membersFirst);
+        logger.debug("process starts:{} stops{}", starts, stops);
+
+        for (Inter start : starts) {
+            for (Inter stop : stops) {
+                for (boolean reverse : new boolean[]{false, true}) {
+                    final Inter source = reverse ? stop : start;
+                    final Inter target = reverse ? start : stop;
+                    final Set<Class<? extends Relation>> suggestions;
+                    suggestions = Relations.suggestedRelationsBetween(source, target);
+
+                    if (suggestions.isEmpty()) {
+                        continue;
+                    }
+
+                    logger.debug("src:{} tgt:{} suggestions:{}", source, target, suggestions);
+
+                    try {
+                        SIGraph sig = source.getSig();
+                        Class<? extends Relation> relClass = suggestions.iterator().next();
+
+                        // Allocate relation to be added
+                        Relation relation = relClass.newInstance();
+                        relation.setManual(true);
+
+                        sheet.getInterController().link(sig, source, target, relation);
+
+                        return;
+                    } catch (Exception ex) {
+                        logger.warn("Error linking {}", ex.toString(), ex);
+                    }
+                }
+            }
+        }
+    }
+
+    //----------//
+    // toString //
+    //----------//
+    @Override
+    public String toString ()
+    {
+        StringBuilder sb = new StringBuilder("Vector{");
+        sb.append("[").append(line.getX1()).append(",").append(line.getY1()).append("]");
+        sb.append(" starts:").append(starts);
+        sb.append("}");
+
+        return sb.toString();
+    }
+}