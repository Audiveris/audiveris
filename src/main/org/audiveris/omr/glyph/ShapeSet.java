--- conflicted
+++ resolved
@@ -1,1189 +1,1144 @@
-//------------------------------------------------------------------------------------------------//
-//                                                                                                //
-//                                        S h a p e S e t                                         //
-//                                                                                                //
-//------------------------------------------------------------------------------------------------//
-// <editor-fold defaultstate="collapsed" desc="hdr">
-//
-//  Copyright © Audiveris 2022. All rights reserved.
-//
-//  This program is free software: you can redistribute it and/or modify it under the terms of the
-//  GNU Affero General Public License as published by the Free Software Foundation, either version
-//  3 of the License, or (at your option) any later version.
-//
-//  This program is distributed in the hope that it will be useful, but WITHOUT ANY WARRANTY;
-//  without even the implied warranty of MERCHANTABILITY or FITNESS FOR A PARTICULAR PURPOSE.
-//  See the GNU Affero General Public License for more details.
-//
-//  You should have received a copy of the GNU Affero General Public License along with this
-//  program.  If not, see <http://www.gnu.org/licenses/>.
-//------------------------------------------------------------------------------------------------//
-// </editor-fold>
-package org.audiveris.omr.glyph;
-
-import org.audiveris.omr.constant.Constant;
-import org.audiveris.omr.constant.ConstantSet;
-import static org.audiveris.omr.glyph.Shape.*;
-import org.audiveris.omr.sheet.ProcessingSwitches;
-import org.audiveris.omr.sheet.ProcessingSwitch;
-import org.audiveris.omr.sheet.Sheet;
-import org.audiveris.omr.ui.Colors;
-
-import org.slf4j.Logger;
-import org.slf4j.LoggerFactory;
-
-import java.awt.Color;
-import java.awt.event.ActionListener;
-import java.lang.reflect.Field;
-import java.util.ArrayList;
-import java.util.Arrays;
-import java.util.Collection;
-import java.util.Collections;
-import java.util.EnumSet;
-import java.util.HashMap;
-import java.util.List;
-import java.util.Map;
-
-import javax.swing.JComponent;
-import javax.swing.JMenu;
-import javax.swing.JMenuItem;
-
-/**
- * Class <code>ShapeSet</code> defines a set of related shapes, for example the "Rests" set
- * gathers all rest shapes from MULTI_REST down to ONE_128TH_REST.
- * <p>
- * It handles additional properties over a simple EnumSet, especially assigned colors and its
- * automatic insertion in shape menus and palette hierarchy.
- * So don't remove any of the ShapeSet's, unless you know what you are doing.
- *
- * @author Hervé Bitteur
- */
-public class ShapeSet
-{
-    //~ Static fields/initializers -----------------------------------------------------------------
-
-    private static final Constants constants = new Constants();
-
-    private static final Logger logger = LoggerFactory.getLogger(ShapeSet.class);
-
-    /**
-     * Half time numbers. These shapes are used for upper or lower part of a time signature.
-     */
-    public static final List<Shape> PartialTimes = Arrays.asList(
-            TIME_TWO,
-            TIME_THREE,
-            TIME_FOUR,
-            TIME_FIVE,
-            TIME_SIX,
-            TIME_SEVEN,
-            TIME_EIGHT,
-            TIME_NINE,
-            TIME_TWELVE,
-            TIME_SIXTEEN);
-
-    /**
-     * Measure counts.
-     * These time-looking shapes may appear right above a staff containing just a long measure rest,
-     * to indicate the number of measures the rest represents.
-     */
-    public static final List<Shape> MeasureCounts = Arrays.asList(
-            TIME_ZERO,
-            TIME_ONE,
-            TIME_TWO,
-            TIME_THREE,
-            TIME_FOUR,
-            TIME_FIVE,
-            TIME_SIX,
-            TIME_SEVEN,
-            TIME_EIGHT,
-            TIME_NINE,
-            TIME_TWELVE,
-            TIME_SIXTEEN);
-
-    /** Single-symbols for whole time signature. */
-    public static final EnumSet<Shape> SingleWholeTimes = EnumSet.of(COMMON_TIME, CUT_TIME);
-
-    /** Single-symbols and predefined combos for whole time signature. */
-    public static final EnumSet<Shape> WholeTimes = EnumSet.of(
-            COMMON_TIME,
-            CUT_TIME,
-            TIME_FOUR_FOUR,
-            TIME_TWO_TWO,
-            TIME_TWO_FOUR,
-            TIME_THREE_FOUR,
-            TIME_FIVE_FOUR,
-            TIME_SIX_FOUR,
-            TIME_THREE_EIGHT,
-            TIME_SIX_EIGHT,
-            TIME_TWELVE_EIGHT);
-
-    /** All sorts of F clefs. */
-    public static final EnumSet<Shape> BassClefs = EnumSet.of(
-            F_CLEF,
-            F_CLEF_SMALL,
-            F_CLEF_8VA,
-            F_CLEF_8VB);
-
-    /** All sorts of G clefs. */
-    public static final EnumSet<Shape> TrebleClefs = EnumSet.of(
-            G_CLEF,
-            G_CLEF_SMALL,
-            G_CLEF_8VA,
-            G_CLEF_8VB);
-
-    /** All flags down. */
-    public static final EnumSet<Shape> FlagsDown = EnumSet.of(
-            FLAG_1,
-            FLAG_2,
-            FLAG_3,
-            FLAG_4,
-            FLAG_5);
-
-    /** Small flags. */
-    public static final EnumSet<Shape> SmallFlags = EnumSet.of(SMALL_FLAG, SMALL_FLAG_SLASH);
-
-    /** All flags up. */
-    public static final EnumSet<Shape> FlagsUp = EnumSet.of(
-            FLAG_1_UP,
-            FLAG_2_UP,
-            FLAG_3_UP,
-            FLAG_4_UP,
-            FLAG_5_UP);
-
-    /** All SHARP-based keys. */
-    public static final EnumSet<Shape> SharpKeys = EnumSet.of(
-            KEY_SHARP_1,
-            KEY_SHARP_2,
-            KEY_SHARP_3,
-            KEY_SHARP_4,
-            KEY_SHARP_5,
-            KEY_SHARP_6,
-            KEY_SHARP_7);
-
-    /** All FLAT-based keys. */
-    public static final EnumSet<Shape> FlatKeys = EnumSet.of(
-            KEY_FLAT_1,
-            KEY_FLAT_2,
-            KEY_FLAT_3,
-            KEY_FLAT_4,
-            KEY_FLAT_5,
-            KEY_FLAT_6,
-            KEY_FLAT_7);
-
-    /** All black note heads. */
-    public static final EnumSet<Shape> BlackNoteHeads = EnumSet.of(
-            NOTEHEAD_DIAMOND_FILLED,
-<<<<<<< HEAD
-=======
-            NOTEHEAD_TRIANGLE_DOWN_FILLED,
->>>>>>> b7c73d36
-            NOTEHEAD_BLACK,
-            NOTEHEAD_BLACK_SMALL);
-
-    /** All void note heads. */
-    public static final EnumSet<Shape> VoidNoteHeads = EnumSet.of(
-            NOTEHEAD_DIAMOND_VOID,
-<<<<<<< HEAD
-=======
-            NOTEHEAD_CROSS_VOID,
-            NOTEHEAD_TRIANGLE_DOWN_VOID,
->>>>>>> b7c73d36
-            NOTEHEAD_VOID,
-            NOTEHEAD_VOID_SMALL);
-
-    /** All supported small notes. (for cue/grace) */
-    public static final EnumSet<Shape> SmallNotes = EnumSet.of(
-            NOTEHEAD_BLACK_SMALL,
-            NOTEHEAD_VOID_SMALL,
-            WHOLE_NOTE_SMALL);
-
-    /** All heads without a stem. */
-    public static final EnumSet<Shape> StemLessHeads = EnumSet.of(
-            BREVE,
-            WHOLE_NOTE,
-            WHOLE_NOTE_SMALL,
-<<<<<<< HEAD
-=======
-            WHOLE_NOTE_CROSS,
-            WHOLE_NOTE_TRIANGLE_DOWN,
->>>>>>> b7c73d36
-            WHOLE_NOTE_DIAMOND);
-
-    /** All heads with a stem. */
-    public static final EnumSet<Shape> StemHeads = EnumSet.of(
-            NOTEHEAD_BLACK,
-            NOTEHEAD_BLACK_SMALL,
-            NOTEHEAD_VOID,
-            NOTEHEAD_VOID_SMALL,
-            NOTEHEAD_CROSS,
-<<<<<<< HEAD
-            NOTEHEAD_DIAMOND_FILLED,
-            NOTEHEAD_DIAMOND_VOID);
-=======
-            NOTEHEAD_CROSS_VOID,
-            NOTEHEAD_DIAMOND_FILLED,
-            NOTEHEAD_DIAMOND_VOID,
-            NOTEHEAD_TRIANGLE_DOWN_FILLED,
-            NOTEHEAD_TRIANGLE_DOWN_VOID);
->>>>>>> b7c73d36
-
-    /** All heads. */
-    public static final List<Shape> Heads = Arrays.asList(
-            NOTEHEAD_BLACK,
-            NOTEHEAD_BLACK_SMALL,
-            NOTEHEAD_VOID,
-            NOTEHEAD_VOID_SMALL,
-            WHOLE_NOTE,
-            WHOLE_NOTE_SMALL,
-            BREVE,
-            NOTEHEAD_CROSS,
-<<<<<<< HEAD
-            NOTEHEAD_DIAMOND_FILLED,
-            NOTEHEAD_DIAMOND_VOID,
-            WHOLE_NOTE_DIAMOND);
-=======
-            NOTEHEAD_CROSS_VOID,
-            NOTEHEAD_DIAMOND_FILLED,
-            NOTEHEAD_DIAMOND_VOID,
-            NOTEHEAD_TRIANGLE_DOWN_FILLED,
-            NOTEHEAD_TRIANGLE_DOWN_VOID,
-            WHOLE_NOTE_CROSS,
-            WHOLE_NOTE_DIAMOND,
-            WHOLE_NOTE_TRIANGLE_DOWN);
->>>>>>> b7c73d36
-
-    /** Void heads. */
-    public static final List<Shape> VoidHeads = Arrays.asList(
-            NOTEHEAD_VOID,
-            NOTEHEAD_VOID_SMALL,
-            WHOLE_NOTE,
-            WHOLE_NOTE_SMALL,
-            BREVE,
-<<<<<<< HEAD
-            NOTEHEAD_DIAMOND_VOID,
-            WHOLE_NOTE_DIAMOND);
-=======
-            NOTEHEAD_CROSS_VOID,
-            WHOLE_NOTE_CROSS,
-            NOTEHEAD_DIAMOND_VOID,
-            WHOLE_NOTE_DIAMOND,
-            NOTEHEAD_TRIANGLE_DOWN_VOID,
-            WHOLE_NOTE_TRIANGLE_DOWN);
->>>>>>> b7c73d36
-
-    /** All compound notes. */
-    public static final List<Shape> CompoundNotes = Arrays.asList(
-            QUARTER_NOTE_UP,
-            QUARTER_NOTE_DOWN,
-            HALF_NOTE_UP,
-            HALF_NOTE_DOWN);
-
-    /** FermataArcs. */
-    public static final EnumSet<Shape> FermataArcs = EnumSet.of(FERMATA_ARC, FERMATA_ARC_BELOW);
-
-    /** Core shapes for barlines. */
-    public static final EnumSet<Shape> CoreBarlines = EnumSet.copyOf(
-            Arrays.asList(THICK_BARLINE, THICK_CONNECTOR, THIN_BARLINE, THIN_CONNECTOR));
-
-    /** Beams. */
-    public static final EnumSet<Shape> Beams = EnumSet.copyOf(
-            Arrays.asList(BEAM, BEAM_SMALL, BEAM_HOOK, BEAM_HOOK_SMALL));
-
-    /** Cross heads. */
-    public static final List<Shape> CrossHeads = Arrays.asList(
-<<<<<<< HEAD
-=======
-            WHOLE_NOTE_CROSS,
-            NOTEHEAD_CROSS_VOID,
->>>>>>> b7c73d36
-            NOTEHEAD_CROSS);
-
-    /** Drum heads. */
-    public static final List<Shape> DrumHeads = Arrays.asList(
-            WHOLE_NOTE_DIAMOND,
-            NOTEHEAD_DIAMOND_VOID,
-<<<<<<< HEAD
-            NOTEHEAD_DIAMOND_FILLED);
-=======
-            NOTEHEAD_DIAMOND_FILLED,
-            WHOLE_NOTE_TRIANGLE_DOWN,
-            NOTEHEAD_TRIANGLE_DOWN_VOID,
-            NOTEHEAD_TRIANGLE_DOWN_FILLED);
->>>>>>> b7c73d36
-
-    //----------------------------------------------------------------------------------------------
-    // Below are predefined instances of ShapeSet, meant mainly for UI packaging.
-    //
-    // By being defined here, they will lead to corresponding gathering in user menus & palette.
-    // So, double-check before removing or modifying any one of them.
-    //
-    // Nota: Do not use EnumSet.range() since this could lead to subtle errors should Shape enum
-    // order be modified. Prefer the use of shapesOf() which lists precisely all set members.
-    //----------------------------------------------------------------------------------------------
-    public static final ShapeSet Accidentals = new ShapeSet(
-            SHARP,
-            Colors.SCORE_MODIFIERS,
-            shapesOf(FLAT, NATURAL, SHARP, DOUBLE_SHARP, DOUBLE_FLAT));
-
-    public static final ShapeSet Articulations = new ShapeSet(
-            ACCENT,
-            Colors.SCORE_MODIFIERS,
-            shapesOf(ACCENT, TENUTO, STACCATO, STACCATISSIMO, STRONG_ACCENT));
-
-    public static final ShapeSet Attributes = new ShapeSet(
-            PEDAL_MARK,
-            Colors.SCORE_MODIFIERS,
-            shapesOf(PEDAL_MARK, PEDAL_UP_MARK, ARPEGGIATO));
-
-    public static final ShapeSet Barlines = new ShapeSet(
-            LEFT_REPEAT_SIGN,
-            Colors.SCORE_FRAME,
-            shapesOf(
-                    THIN_BARLINE,
-                    THICK_BARLINE,
-                    DOUBLE_BARLINE,
-                    FINAL_BARLINE,
-                    REVERSE_FINAL_BARLINE,
-                    LEFT_REPEAT_SIGN,
-                    RIGHT_REPEAT_SIGN,
-                    BACK_TO_BACK_REPEAT_SIGN,
-                    BRACE,
-                    BRACKET,
-                    REPEAT_DOT));
-
-    public static final ShapeSet BeamsAndTuplets = new ShapeSet(
-            BEAM,
-            Colors.SCORE_NOTES,
-            shapesOf(BEAM /* ,BEAM_SMALL */, BEAM_HOOK, TUPLET_THREE, TUPLET_SIX));
-
-    public static final ShapeSet Clefs = new ShapeSet(
-            G_CLEF,
-            Colors.SCORE_FRAME,
-            shapesOf(TrebleClefs, BassClefs, shapesOf(C_CLEF, PERCUSSION_CLEF)));
-
-    public static final ShapeSet Dynamics = new ShapeSet(
-            DYNAMICS_F,
-            Colors.SCORE_MODIFIERS,
-            shapesOf(
-                    DYNAMICS_P,
-                    DYNAMICS_PP,
-                    DYNAMICS_MP,
-                    DYNAMICS_F,
-                    DYNAMICS_FF,
-                    DYNAMICS_MF,
-                    DYNAMICS_FP,
-                    DYNAMICS_SF,
-                    DYNAMICS_SFZ,
-                    CRESCENDO,
-                    DIMINUENDO));
-
-    public static final ShapeSet Flags = new ShapeSet(
-            FLAG_1,
-            Colors.SCORE_NOTES,
-            shapesOf(new ArrayList<>(FlagsDown), SmallFlags, FlagsUp));
-
-    public static final ShapeSet Holds = new ShapeSet(
-            FERMATA,
-            Colors.SCORE_MODIFIERS,
-            shapesOf(BREATH_MARK, CAESURA, FERMATA, FERMATA_BELOW));
-
-    public static final ShapeSet Keys = new ShapeSet(
-            KEY_SHARP_3,
-            Colors.SCORE_MODIFIERS,
-            shapesOf(new ArrayList<>(FlatKeys), Arrays.asList(Shape.KEY_CANCEL), SharpKeys));
-
-    public static final ShapeSet HeadsAndDot = new ShapeSet(
-            NOTEHEAD_BLACK,
-            Colors.SCORE_NOTES,
-            shapesOf(shapesOf(AUGMENTATION_DOT), Heads, CompoundNotes));
-
-    public static final ShapeSet Markers = new ShapeSet(
-            CODA,
-            Colors.SCORE_FRAME,
-            shapesOf(DAL_SEGNO, DA_CAPO, SEGNO, CODA));
-
-    public static final ShapeSet Ornaments = new ShapeSet(
-            MORDENT,
-            Colors.SCORE_MODIFIERS,
-            shapesOf(
-                    GRACE_NOTE_SLASH,
-                    GRACE_NOTE,
-                    TR,
-                    TURN,
-                    TURN_INVERTED,
-                    TURN_UP,
-                    TURN_SLASH,
-                    MORDENT,
-                    MORDENT_INVERTED));
-
-    public static final ShapeSet Rests = new ShapeSet(
-            QUARTER_REST,
-            Colors.SCORE_NOTES,
-            shapesOf(
-                    LONG_REST,
-                    BREVE_REST,
-                    WHOLE_REST,
-                    HALF_REST,
-                    QUARTER_REST,
-                    EIGHTH_REST,
-                    ONE_16TH_REST,
-                    ONE_32ND_REST,
-                    ONE_64TH_REST,
-                    ONE_128TH_REST));
-
-    public static final ShapeSet Times = new ShapeSet(
-            TIME_FOUR_FOUR,
-            Colors.SCORE_FRAME,
-            shapesOf(shapesOf(PartialTimes, WholeTimes), shapesOf(TIME_CUSTOM)));
-
-    public static final ShapeSet Digits = new ShapeSet(
-            DIGIT_1,
-            Colors.SCORE_MODIFIERS,
-            shapesOf(
-                    DIGIT_0,
-                    DIGIT_1,
-                    DIGIT_2,
-                    DIGIT_3,
-                    DIGIT_4,
-                    DIGIT_5 //  ,
-            //                    DIGIT_6,
-            //                    DIGIT_7,
-            //                    DIGIT_8,
-            //                    DIGIT_9
-            ));
-
-    public static final ShapeSet Pluckings = new ShapeSet(
-            PLUCK_P,
-            Colors.SCORE_MODIFIERS,
-            shapesOf(PLUCK_P, PLUCK_I, PLUCK_M, PLUCK_A));
-
-    public static final ShapeSet Romans = new ShapeSet(
-            ROMAN_V,
-            Colors.SCORE_MODIFIERS,
-            shapesOf(
-                    ROMAN_I,
-                    ROMAN_II,
-                    ROMAN_III,
-                    ROMAN_IV,
-                    ROMAN_V,
-                    ROMAN_VI,
-                    ROMAN_VII,
-                    ROMAN_VIII,
-                    ROMAN_IX,
-                    ROMAN_X,
-                    ROMAN_XI,
-                    ROMAN_XII));
-
-    public static final ShapeSet Physicals = new ShapeSet(
-            LEDGER,
-            Colors.SCORE_PHYSICALS,
-            shapesOf(
-                    shapesOf(LYRICS, TEXT, /// CHARACTER,
-                             SLUR_ABOVE, SLUR_BELOW, LEDGER, STEM, ENDING, ENDING_WRL),
-                    constants.addClutterInPhysicals.isSet() ? shapesOf(CLUTTER) : Collections
-                    .emptyList()));
-
-    // =========================================================================
-    // Below are EnumSet instances, used programmatically.
-    // They do not lead to shape submenus as the ShapeSet instances do.
-    // =========================================================================
-    //
-    /** All physical shapes. Here the use of EnumSet.range is OK */
-    public static final EnumSet<Shape> allPhysicalShapes = EnumSet.range(
-            Shape.values()[0],
-            LAST_PHYSICAL_SHAPE);
-
-    /** Symbols that can be attached to a stem. */
-    public static final EnumSet<Shape> StemSymbols = EnumSet.copyOf(
-            shapesOf(StemHeads, Flags.getShapes(), Beams));
-
-    /** Pedals */
-    public static final EnumSet<Shape> Pedals = EnumSet.of(PEDAL_MARK, PEDAL_UP_MARK);
-
-    /** Tuplets */
-    public static final EnumSet<Shape> Tuplets = EnumSet.of(TUPLET_THREE, TUPLET_SIX);
-
-    /** All variants of dot */
-    public static final EnumSet<Shape> Dots = EnumSet.of(
-            DOT_set,
-            AUGMENTATION_DOT,
-            STACCATO,
-            REPEAT_DOT);
-
-    /** Clefs ottava (alta or bassa) */
-    public static final EnumSet<Shape> OttavaClefs = EnumSet.of(
-            G_CLEF_8VA,
-            G_CLEF_8VB,
-            F_CLEF_8VA,
-            F_CLEF_8VB);
-
-    /** Small Clefs */
-    public static final EnumSet<Shape> SmallClefs = EnumSet.of(G_CLEF_SMALL, F_CLEF_SMALL);
-
-    static {
-        // Make sure all the shape colors are defined
-        ShapeSet.defineAllShapeColors();
-
-        // Debug
-        ///dumpShapeColors();
-    }
-
-    //~ Instance fields ----------------------------------------------------------------------------
-    /** Name of the set. */
-    private String name;
-
-    /** Underlying shapes. */
-    private final EnumSet<Shape> shapes;
-
-    /** Specific sequence of shapes, if any. */
-    private final List<Shape> sortedShapes;
-
-    /** The representative shape for this set. */
-    private final Shape rep;
-
-    /** Assigned color. */
-    private Color color;
-
-    /** Related color constant. */
-    private Constant.Color constantColor;
-
-    //~ Constructors -------------------------------------------------------------------------------
-    /**
-     * Creates a new ShapeSet object from a collection of shapes.
-     *
-     * @param rep    the representative shape
-     * @param color  the default color assigned
-     * @param shapes the provided collection of shapes
-     */
-    public ShapeSet (Shape rep,
-                     Color color,
-                     Collection<Shape> shapes)
-    {
-        // The representative shape
-        this.rep = rep;
-
-        // The default color
-        this.color = (color != null) ? color : Color.BLACK;
-
-        // The set of shapes
-        this.shapes = EnumSet.noneOf(Shape.class);
-        this.shapes.addAll(shapes);
-
-        // Keep a specific order?
-        if (shapes instanceof List) {
-            this.sortedShapes = new ArrayList<>(shapes);
-        } else {
-            this.sortedShapes = null;
-        }
-    }
-
-    //~ Methods ------------------------------------------------------------------------------------
-    //--------//
-    // getRep //
-    //--------//
-    /**
-     * Report the representative shape of the set, if any.
-     *
-     * @return the rep shape, or null
-     */
-    public Shape getRep ()
-    {
-        return rep;
-    }
-
-    //-----------//
-    // getShapes //
-    //-----------//
-    /**
-     * Exports the set of shapes.
-     *
-     * @return the proper enum set
-     */
-    public EnumSet<Shape> getShapes ()
-    {
-        return shapes;
-    }
-
-    //------------------//
-    // setConstantColor //
-    //------------------//
-    /**
-     * Define a specific color for the set.
-     *
-     * @param color the specified color
-     */
-    public void setConstantColor (Color color)
-    {
-        constantColor.setValue(color);
-        setColor(color);
-    }
-
-    //----------//
-    // contains //
-    //----------//
-    /**
-     * Convenient method to check if encapsulated shapes set does contain the provided
-     * object.
-     *
-     * @param shape the Shape object to check for inclusion
-     * @return true if contained, false otherwise
-     */
-    public boolean contains (Shape shape)
-    {
-        return shapes.contains(shape);
-    }
-
-    //----------//
-    // getColor //
-    //----------//
-    /**
-     * Report the color currently assigned to the range, if any.
-     *
-     * @return the related color, or null
-     */
-    public Color getColor ()
-    {
-        return color;
-    }
-
-    //----------//
-    // setColor //
-    //----------//
-    /**
-     * Assign a display color to the shape set.
-     *
-     * @param color the display color
-     */
-    private void setColor (Color color)
-    {
-        this.color = color;
-    }
-
-    //---------//
-    // getName //
-    //---------//
-    /**
-     * Report the name of the set.
-     *
-     * @return the set name
-     */
-    public String getName ()
-    {
-        return name;
-    }
-
-    //---------//
-    // setName //
-    //---------//
-    private void setName (String name)
-    {
-        this.name = name;
-
-        constantColor = new Constant.Color(
-                getClass().getName(),
-                name + ".color",
-                Constant.Color.encodeColor(color),
-                "Color code for set " + name);
-
-        // Check for a user-modified value
-        if (!constantColor.isSourceValue()) {
-            setColor(constantColor.getValue());
-        }
-    }
-
-    //-----------------//
-    // getSortedShapes //
-    //-----------------//
-    /**
-     * Exports the sorted collection of shapes.
-     *
-     * @return the proper enum set
-     */
-    public List<Shape> getSortedShapes ()
-    {
-        if (sortedShapes != null) {
-            return sortedShapes;
-        } else {
-            return new ArrayList<>(shapes);
-        }
-    }
-
-    //-----------------//
-    // addAllShapeSets //
-    //-----------------//
-    /**
-     * Populate the given menu with all ShapeSet instances defined
-     * in this class.
-     *
-     * @param top      the JComponent to populate (typically a JMenu or a
-     *                 JPopupMenu)
-     * @param listener the listener for notification of user selection
-     */
-    public static void addAllShapeSets (JComponent top,
-                                        ActionListener listener)
-    {
-        // All ranges of glyph shapes
-        for (Field field : ShapeSet.class.getDeclaredFields()) {
-            if (field.getType() == ShapeSet.class) {
-                JMenuItem menuItem = new JMenuItem(field.getName());
-                ShapeSet set = valueOf(field.getName());
-                addColoredItem(top, menuItem, set.getColor());
-                menuItem.addActionListener(listener);
-            }
-        }
-    }
-
-    //--------------//
-    // addAllShapes //
-    //--------------//
-    /**
-     * Populate the given menu with a hierarchy of all shapes,
-     * organized by defined ShapeSets.
-     *
-     * @param top      the JComponent to populate (typically a JMenu or a JPopupMenu)
-     * @param listener the listener for notification of user selection
-     */
-    public static void addAllShapes (JComponent top,
-                                     ActionListener listener)
-    {
-        // All ranges of glyph shapes
-        for (Field field : ShapeSet.class.getDeclaredFields()) {
-            if (field.getType() == ShapeSet.class) {
-                ShapeSet set = ShapeSet.valueOf(field.getName());
-                JMenu menu = new JMenu(field.getName());
-
-                if (set.rep != null) {
-                    menu.setIcon(set.rep.getDecoratedSymbol());
-                }
-
-                addColoredItem(top, menu, Color.black);
-
-                // Add menu items for this range
-                addSetShapes(set, menu, listener);
-            }
-        }
-    }
-
-    //--------------//
-    // addSetShapes //
-    //--------------//
-    /**
-     * Populate the given menu with a list of all shapes that belong
-     * to the given ShapeSet.
-     *
-     * @param set      the set for which shape menu items must be built
-     * @param top      the JComponent to populate (typically a JMenu or a
-     *                 JPopupMenu)
-     * @param listener the listener for notification of user selection
-     */
-    public static void addSetShapes (ShapeSet set,
-                                     JComponent top,
-                                     ActionListener listener)
-    {
-        // All shapes in the given range
-        for (Shape shape : set.getSortedShapes()) {
-            JMenuItem menuItem = new JMenuItem(shape.toString(), shape.getDecoratedSymbol());
-            addColoredItem(top, menuItem, shape.getColor());
-
-            menuItem.setToolTipText(shape.getDescription());
-            menuItem.addActionListener(listener);
-        }
-    }
-
-    //-----------------------//
-    // getPhysicalShapeNames //
-    //-----------------------//
-    /**
-     * Report the names of all the physical shapes.
-     *
-     * @return the array of names for shapes up to LAST_PHYSICAL_SHAPE
-     */
-    public static String[] getPhysicalShapeNames ()
-    {
-        int shapeCount = 1 + LAST_PHYSICAL_SHAPE.ordinal();
-        String[] names = new String[shapeCount];
-
-        for (Shape shape : allPhysicalShapes) {
-            names[shape.ordinal()] = shape.name();
-        }
-
-        return names;
-    }
-
-    //-----------------------------//
-    // getPhysicalShapeNamesString //
-    //-----------------------------//
-    /**
-     * Report a formatted string with the names of all the physical shapes.
-     *
-     * @return a global string
-     */
-    public static String getPhysicalShapeNamesString ()
-    {
-        final List<String> names = Arrays.asList(getPhysicalShapeNames());
-        StringBuilder sb = new StringBuilder("{ //\n");
-
-        for (int i = 0; i < names.size(); i++) {
-            String comma = (i < (names.size() - 1)) ? "," : "";
-            sb.append(String.format("\"%-18s // %3d%n", names.get(i) + "\"" + comma, i));
-        }
-
-        sb.append("};");
-
-        return sb.toString();
-    }
-
-    //--------------------//
-    // getProcessedShapes //
-    //--------------------//
-    /**
-     * Report among the provided collection of shapes, only those that are compatible with the
-     * current sheet processing switches.
-     *
-     * @param sheet      the related sheet. If null, no filtering is performed.
-     * @param collection the initial shape collection
-     * @return the list of shapes kept
-     */
-    public static List<Shape> getProcessedShapes (Sheet sheet,
-                                                  Collection<Shape> collection)
-    {
-        final List<Shape> list = new ArrayList<>(collection);
-
-        if (sheet != null) {
-            final ProcessingSwitches switches = sheet.getStub().getProcessingSwitches();
-
-            if (!switches.getValue(ProcessingSwitch.smallBlackHeads)) {
-                list.remove(NOTEHEAD_BLACK_SMALL);
-            }
-
-            if (!switches.getValue(ProcessingSwitch.smallVoidHeads)) {
-                list.remove(NOTEHEAD_VOID_SMALL);
-            }
-
-            if (!switches.getValue(ProcessingSwitch.smallWholeHeads)) {
-                list.remove(WHOLE_NOTE_SMALL);
-            }
-<<<<<<< HEAD
-
-            /**
-             * Only remove cross noteheads from search if _both_ switches
-             * crossHeads and drumNotation are off.
-             */
-            if (!switches.getValue(ProcessingSwitch.crossHeads)
-                        && !switches.getValue(ProcessingSwitch.drumNotation)) {
-                list.removeAll(CrossHeads);
-            }
-
-=======
-
-            /**
-             * Only remove cross noteheads from search if _both_ switches
-             * crossHeads and drumNotation are off.
-             */
-            if (!switches.getValue(ProcessingSwitch.crossHeads)
-                        && !switches.getValue(ProcessingSwitch.drumNotation)) {
-                list.removeAll(CrossHeads);
-            }
-
->>>>>>> b7c73d36
-            if (!switches.getValue(ProcessingSwitch.drumNotation)) {
-                list.removeAll(DrumHeads);
-            }
-        }
-
-        return list;
-    }
-
-    //------------------//
-    // getTemplateNotes //
-    //------------------//
-    /**
-     * Report the template notes suitable for the provided sheet.
-     *
-     * @param sheet provided sheet or null
-     * @return the template notes, perhaps limited by sheet processing switches
-     */
-    public static EnumSet<Shape> getTemplateNotes (Sheet sheet)
-    {
-        return EnumSet.copyOf(getProcessedShapes(sheet, Heads));
-    }
-
-    //-------------//
-    // getShapeSet //
-    //-------------//
-    /**
-     * Report the ShapeSet for the provided name
-     *
-     * @param name provided name
-     * @return corresponding ShapeSet instance
-     */
-    public static ShapeSet getShapeSet (String name)
-    {
-        return Sets.map.get(name);
-    }
-
-    //--------------//
-    // getShapeSets //
-    //--------------//
-    /**
-     * Report the list of all ShapeSet instances
-     *
-     * @return the list of ShapeSet instances
-     */
-    public static List<ShapeSet> getShapeSets ()
-    {
-        return Sets.setList;
-    }
-
-    //----------------------//
-    // getStemTemplateNotes //
-    //----------------------//
-    /**
-     * Report the stem template notes suitable for the provided sheet.
-     *
-     * @param sheet provided sheet or null
-     * @return the stem template notes, perhaps limited by sheet processing switches
-     */
-    public static EnumSet<Shape> getStemTemplateNotes (Sheet sheet)
-    {
-        return EnumSet.copyOf(getProcessedShapes(sheet, StemHeads));
-    }
-
-    //----------------------//
-    // getVoidTemplateNotes //
-    //----------------------//
-    /**
-     * Report the void template notes suitable for the provided sheet.
-     *
-     * @param sheet provided sheet or null
-     * @return the void template notes, perhaps limited by sheet processing switches
-     */
-    public static EnumSet<Shape> getVoidTemplateNotes (Sheet sheet)
-    {
-        return EnumSet.copyOf(getProcessedShapes(sheet, VoidHeads));
-    }
-
-    //----------//
-    // shapesOf //
-    //----------//
-    /**
-     * Convenient way to build a collection of shapes.
-     *
-     * @param col a collection of shapes
-     * @return a single collection
-     */
-    public static Collection<Shape> shapesOf (Collection<Shape> col)
-    {
-        Collection<Shape> shapes = (col instanceof List) ? new ArrayList<>()
-                : EnumSet.noneOf(Shape.class);
-
-        shapes.addAll(col);
-
-        return shapes;
-    }
-
-    //----------//
-    // shapesOf //
-    //----------//
-    /**
-     * Convenient way to build a collection of shapes.
-     *
-     * @param col1 a first collection of shapes
-     * @param col2 a second collection of shapes
-     * @return a single collection
-     */
-    public static Collection<Shape> shapesOf (Collection<Shape> col1,
-                                              Collection<Shape> col2)
-    {
-        Collection<Shape> shapes = (col1 instanceof List) ? new ArrayList<>()
-                : EnumSet.noneOf(Shape.class);
-
-        shapes.addAll(col1);
-        shapes.addAll(col2);
-
-        return shapes;
-    }
-
-    //----------//
-    // shapesOf //
-    //----------//
-    /**
-     * Convenient way to build a collection of shapes.
-     *
-     * @param shapes an array of shapes
-     * @return a single collection
-     */
-    public static Collection<Shape> shapesOf (Shape... shapes)
-    {
-        return Arrays.asList(shapes);
-    }
-
-    //----------//
-    // shapesOf //
-    //----------//
-    /**
-     * Convenient way to build a collection of shapes.
-     *
-     * @param col1 a first collection of shapes
-     * @param col2 a second collection of shapes
-     * @param col3 a third collection of shapes
-     * @param col4 a fourth collection of shapes
-     * @return a single collection
-     */
-    public static Collection<Shape> shapesOf (Collection<Shape> col1,
-                                              Collection<Shape> col2,
-                                              Collection<Shape> col3,
-                                              Collection<Shape> col4)
-    {
-        Collection<Shape> shapes = (col1 instanceof List) ? new ArrayList<>()
-                : EnumSet.noneOf(Shape.class);
-
-        shapes.addAll(col1);
-        shapes.addAll(col2);
-        shapes.addAll(col3);
-        shapes.addAll(col4);
-
-        return shapes;
-    }
-
-    //----------//
-    // shapesOf //
-    //----------//
-    /**
-     * Convenient way to build a collection of shapes.
-     *
-     * @param col1 a first collection of shapes
-     * @param col2 a second collection of shapes
-     * @param col3 a third collection of shapes
-     * @return a single collection
-     */
-    public static Collection<Shape> shapesOf (Collection<Shape> col1,
-                                              Collection<Shape> col2,
-                                              Collection<Shape> col3)
-    {
-        Collection<Shape> shapes = (col1 instanceof List) ? new ArrayList<>()
-                : EnumSet.noneOf(Shape.class);
-
-        shapes.addAll(col1);
-        shapes.addAll(col2);
-        shapes.addAll(col3);
-
-        return shapes;
-    }
-
-    //---------//
-    // valueOf //
-    //---------//
-    /**
-     * Retrieve a set knowing its name (just like an enumeration).
-     *
-     * @param str the provided set name
-     * @return the range found, or null otherwise
-     */
-    public static ShapeSet valueOf (String str)
-    {
-        return Sets.map.get(str);
-    }
-
-    //----------------//
-    // addColoredItem //
-    //----------------//
-    private static void addColoredItem (JComponent top,
-                                        JMenuItem item,
-                                        Color color)
-    {
-        if (color != null) {
-            item.setForeground(color);
-        } else {
-            item.setForeground(Color.black);
-        }
-
-        top.add(item);
-    }
-
-    //----------------------//
-    // defineAllShapeColors //
-    //----------------------//
-    /**
-     * (package private access meant from Shape class)
-     * Assign a color to every shape, using the color of the containing
-     * set when no specific color is defined for a shape.
-     */
-    static void defineAllShapeColors ()
-    {
-        EnumSet<Shape> colored = EnumSet.noneOf(Shape.class);
-
-        // Define shape colors, using their containing range as default
-        for (Field field : ShapeSet.class.getDeclaredFields()) {
-            if (field.getType() == ShapeSet.class) {
-                try {
-                    ShapeSet set = (ShapeSet) field.get(null);
-                    set.setName(field.getName());
-
-                    // Create shape color for all contained shapes
-                    for (Shape shape : set.shapes) {
-                        shape.createShapeColor(set.getColor());
-                        colored.add(shape);
-                    }
-                } catch (IllegalAccessException ex) {
-                    ex.printStackTrace();
-                }
-            }
-        }
-
-        /** Sets of similar shapes */
-        HW_REST_set.createShapeColor(Rests.getColor());
-        colored.add(HW_REST_set);
-
-        // Directly assign colors for shapes in no range
-        EnumSet<Shape> leftOver = EnumSet.allOf(Shape.class);
-        leftOver.removeAll(colored);
-
-        for (Shape shape : leftOver) {
-            shape.createShapeColor(Color.BLACK);
-        }
-    }
-
-    //~ Inner Classes ------------------------------------------------------------------------------
-    //-----------//
-    // Constants //
-    //-----------//
-    private static class Constants
-            extends ConstantSet
-    {
-
-        private final Constant.Boolean addClutterInPhysicals = new Constant.Boolean(
-                false,
-                "(Hidden feature)");
-    }
-
-    //------//
-    // Sets //
-    //------//
-    /** Build the set map in a lazy way */
-    private static class Sets
-    {
-
-        static final Map<String, ShapeSet> map = new HashMap<>();
-
-        static final List<ShapeSet> setList = new ArrayList<>();
-
-        static {
-            for (Field field : ShapeSet.class.getDeclaredFields()) {
-                if (field.getType() == ShapeSet.class) {
-                    try {
-                        ShapeSet set = (ShapeSet) field.get(null);
-                        map.put(field.getName(), set);
-                        setList.add(set);
-                    } catch (IllegalAccessException ex) {
-                        ex.printStackTrace();
-                    }
-                }
-            }
-        }
-
-        private Sets ()
-        {
-        }
-    }
-}
+//------------------------------------------------------------------------------------------------//
+//                                                                                                //
+//                                        S h a p e S e t                                         //
+//                                                                                                //
+//------------------------------------------------------------------------------------------------//
+// <editor-fold defaultstate="collapsed" desc="hdr">
+//
+//  Copyright © Audiveris 2022. All rights reserved.
+//
+//  This program is free software: you can redistribute it and/or modify it under the terms of the
+//  GNU Affero General Public License as published by the Free Software Foundation, either version
+//  3 of the License, or (at your option) any later version.
+//
+//  This program is distributed in the hope that it will be useful, but WITHOUT ANY WARRANTY;
+//  without even the implied warranty of MERCHANTABILITY or FITNESS FOR A PARTICULAR PURPOSE.
+//  See the GNU Affero General Public License for more details.
+//
+//  You should have received a copy of the GNU Affero General Public License along with this
+//  program.  If not, see <http://www.gnu.org/licenses/>.
+//------------------------------------------------------------------------------------------------//
+// </editor-fold>
+package org.audiveris.omr.glyph;
+
+import org.audiveris.omr.constant.Constant;
+import org.audiveris.omr.constant.ConstantSet;
+import static org.audiveris.omr.glyph.Shape.*;
+import org.audiveris.omr.sheet.ProcessingSwitches;
+import org.audiveris.omr.sheet.ProcessingSwitch;
+import org.audiveris.omr.sheet.Sheet;
+import org.audiveris.omr.ui.Colors;
+
+import org.slf4j.Logger;
+import org.slf4j.LoggerFactory;
+
+import java.awt.Color;
+import java.awt.event.ActionListener;
+import java.lang.reflect.Field;
+import java.util.ArrayList;
+import java.util.Arrays;
+import java.util.Collection;
+import java.util.Collections;
+import java.util.EnumSet;
+import java.util.HashMap;
+import java.util.List;
+import java.util.Map;
+
+import javax.swing.JComponent;
+import javax.swing.JMenu;
+import javax.swing.JMenuItem;
+
+/**
+ * Class <code>ShapeSet</code> defines a set of related shapes, for example the "Rests" set
+ * gathers all rest shapes from MULTI_REST down to ONE_128TH_REST.
+ * <p>
+ * It handles additional properties over a simple EnumSet, especially assigned colors and its
+ * automatic insertion in shape menus and palette hierarchy.
+ * So don't remove any of the ShapeSet's, unless you know what you are doing.
+ *
+ * @author Hervé Bitteur
+ */
+public class ShapeSet
+{
+    //~ Static fields/initializers -----------------------------------------------------------------
+
+    private static final Constants constants = new Constants();
+
+    private static final Logger logger = LoggerFactory.getLogger(ShapeSet.class);
+
+    /**
+     * Half time numbers. These shapes are used for upper or lower part of a time signature.
+     */
+    public static final List<Shape> PartialTimes = Arrays.asList(
+            TIME_TWO,
+            TIME_THREE,
+            TIME_FOUR,
+            TIME_FIVE,
+            TIME_SIX,
+            TIME_SEVEN,
+            TIME_EIGHT,
+            TIME_NINE,
+            TIME_TWELVE,
+            TIME_SIXTEEN);
+
+    /**
+     * Measure counts.
+     * These time-looking shapes may appear right above a staff containing just a long measure rest,
+     * to indicate the number of measures the rest represents.
+     */
+    public static final List<Shape> MeasureCounts = Arrays.asList(
+            TIME_ZERO,
+            TIME_ONE,
+            TIME_TWO,
+            TIME_THREE,
+            TIME_FOUR,
+            TIME_FIVE,
+            TIME_SIX,
+            TIME_SEVEN,
+            TIME_EIGHT,
+            TIME_NINE,
+            TIME_TWELVE,
+            TIME_SIXTEEN);
+
+    /** Single-symbols for whole time signature. */
+    public static final EnumSet<Shape> SingleWholeTimes = EnumSet.of(COMMON_TIME, CUT_TIME);
+
+    /** Single-symbols and predefined combos for whole time signature. */
+    public static final EnumSet<Shape> WholeTimes = EnumSet.of(
+            COMMON_TIME,
+            CUT_TIME,
+            TIME_FOUR_FOUR,
+            TIME_TWO_TWO,
+            TIME_TWO_FOUR,
+            TIME_THREE_FOUR,
+            TIME_FIVE_FOUR,
+            TIME_SIX_FOUR,
+            TIME_THREE_EIGHT,
+            TIME_SIX_EIGHT,
+            TIME_TWELVE_EIGHT);
+
+    /** All sorts of F clefs. */
+    public static final EnumSet<Shape> BassClefs = EnumSet.of(
+            F_CLEF,
+            F_CLEF_SMALL,
+            F_CLEF_8VA,
+            F_CLEF_8VB);
+
+    /** All sorts of G clefs. */
+    public static final EnumSet<Shape> TrebleClefs = EnumSet.of(
+            G_CLEF,
+            G_CLEF_SMALL,
+            G_CLEF_8VA,
+            G_CLEF_8VB);
+
+    /** All flags down. */
+    public static final EnumSet<Shape> FlagsDown = EnumSet.of(
+            FLAG_1,
+            FLAG_2,
+            FLAG_3,
+            FLAG_4,
+            FLAG_5);
+
+    /** Small flags. */
+    public static final EnumSet<Shape> SmallFlags = EnumSet.of(SMALL_FLAG, SMALL_FLAG_SLASH);
+
+    /** All flags up. */
+    public static final EnumSet<Shape> FlagsUp = EnumSet.of(
+            FLAG_1_UP,
+            FLAG_2_UP,
+            FLAG_3_UP,
+            FLAG_4_UP,
+            FLAG_5_UP);
+
+    /** All SHARP-based keys. */
+    public static final EnumSet<Shape> SharpKeys = EnumSet.of(
+            KEY_SHARP_1,
+            KEY_SHARP_2,
+            KEY_SHARP_3,
+            KEY_SHARP_4,
+            KEY_SHARP_5,
+            KEY_SHARP_6,
+            KEY_SHARP_7);
+
+    /** All FLAT-based keys. */
+    public static final EnumSet<Shape> FlatKeys = EnumSet.of(
+            KEY_FLAT_1,
+            KEY_FLAT_2,
+            KEY_FLAT_3,
+            KEY_FLAT_4,
+            KEY_FLAT_5,
+            KEY_FLAT_6,
+            KEY_FLAT_7);
+
+    /** All black note heads. */
+    public static final EnumSet<Shape> BlackNoteHeads = EnumSet.of(
+            NOTEHEAD_DIAMOND_FILLED,
+            NOTEHEAD_TRIANGLE_DOWN_FILLED,
+            NOTEHEAD_BLACK,
+            NOTEHEAD_BLACK_SMALL);
+
+    /** All void note heads. */
+    public static final EnumSet<Shape> VoidNoteHeads = EnumSet.of(
+            NOTEHEAD_DIAMOND_VOID,
+            NOTEHEAD_CROSS_VOID,
+            NOTEHEAD_TRIANGLE_DOWN_VOID,
+            NOTEHEAD_VOID,
+            NOTEHEAD_VOID_SMALL);
+
+    /** All supported small notes. (for cue/grace) */
+    public static final EnumSet<Shape> SmallNotes = EnumSet.of(
+            NOTEHEAD_BLACK_SMALL,
+            NOTEHEAD_VOID_SMALL,
+            WHOLE_NOTE_SMALL);
+
+    /** All heads without a stem. */
+    public static final EnumSet<Shape> StemLessHeads = EnumSet.of(
+            BREVE,
+            WHOLE_NOTE,
+            WHOLE_NOTE_SMALL,
+            WHOLE_NOTE_CROSS,
+            WHOLE_NOTE_TRIANGLE_DOWN,
+            WHOLE_NOTE_DIAMOND);
+
+    /** All heads with a stem. */
+    public static final EnumSet<Shape> StemHeads = EnumSet.of(
+            NOTEHEAD_BLACK,
+            NOTEHEAD_BLACK_SMALL,
+            NOTEHEAD_VOID,
+            NOTEHEAD_VOID_SMALL,
+            NOTEHEAD_CROSS,
+            NOTEHEAD_CROSS_VOID,
+            NOTEHEAD_DIAMOND_FILLED,
+            NOTEHEAD_DIAMOND_VOID,
+            NOTEHEAD_TRIANGLE_DOWN_FILLED,
+            NOTEHEAD_TRIANGLE_DOWN_VOID);
+
+    /** All heads. */
+    public static final List<Shape> Heads = Arrays.asList(
+            NOTEHEAD_BLACK,
+            NOTEHEAD_BLACK_SMALL,
+            NOTEHEAD_VOID,
+            NOTEHEAD_VOID_SMALL,
+            WHOLE_NOTE,
+            WHOLE_NOTE_SMALL,
+            BREVE,
+            NOTEHEAD_CROSS,
+            NOTEHEAD_CROSS_VOID,
+            NOTEHEAD_DIAMOND_FILLED,
+            NOTEHEAD_DIAMOND_VOID,
+            NOTEHEAD_TRIANGLE_DOWN_FILLED,
+            NOTEHEAD_TRIANGLE_DOWN_VOID,
+            WHOLE_NOTE_CROSS,
+            WHOLE_NOTE_DIAMOND,
+            WHOLE_NOTE_TRIANGLE_DOWN);
+
+    /** Void heads. */
+    public static final List<Shape> VoidHeads = Arrays.asList(
+            NOTEHEAD_VOID,
+            NOTEHEAD_VOID_SMALL,
+            WHOLE_NOTE,
+            WHOLE_NOTE_SMALL,
+            BREVE,
+            NOTEHEAD_CROSS_VOID,
+            WHOLE_NOTE_CROSS,
+            NOTEHEAD_DIAMOND_VOID,
+            WHOLE_NOTE_DIAMOND,
+            NOTEHEAD_TRIANGLE_DOWN_VOID,
+            WHOLE_NOTE_TRIANGLE_DOWN);
+
+    /** All compound notes. */
+    public static final List<Shape> CompoundNotes = Arrays.asList(
+            QUARTER_NOTE_UP,
+            QUARTER_NOTE_DOWN,
+            HALF_NOTE_UP,
+            HALF_NOTE_DOWN);
+
+    /** FermataArcs. */
+    public static final EnumSet<Shape> FermataArcs = EnumSet.of(FERMATA_ARC, FERMATA_ARC_BELOW);
+
+    /** Core shapes for barlines. */
+    public static final EnumSet<Shape> CoreBarlines = EnumSet.copyOf(
+            Arrays.asList(THICK_BARLINE, THICK_CONNECTOR, THIN_BARLINE, THIN_CONNECTOR));
+
+    /** Beams. */
+    public static final EnumSet<Shape> Beams = EnumSet.copyOf(
+            Arrays.asList(BEAM, BEAM_SMALL, BEAM_HOOK, BEAM_HOOK_SMALL));
+
+    /** Cross heads. */
+    public static final List<Shape> CrossHeads = Arrays.asList(
+            WHOLE_NOTE_CROSS,
+            NOTEHEAD_CROSS_VOID,
+            NOTEHEAD_CROSS);
+
+    /** Drum heads. */
+    public static final List<Shape> DrumHeads = Arrays.asList(
+            WHOLE_NOTE_DIAMOND,
+            NOTEHEAD_DIAMOND_VOID,
+            NOTEHEAD_DIAMOND_FILLED,
+            WHOLE_NOTE_TRIANGLE_DOWN,
+            NOTEHEAD_TRIANGLE_DOWN_VOID,
+            NOTEHEAD_TRIANGLE_DOWN_FILLED);
+
+    //----------------------------------------------------------------------------------------------
+    // Below are predefined instances of ShapeSet, meant mainly for UI packaging.
+    //
+    // By being defined here, they will lead to corresponding gathering in user menus & palette.
+    // So, double-check before removing or modifying any one of them.
+    //
+    // Nota: Do not use EnumSet.range() since this could lead to subtle errors should Shape enum
+    // order be modified. Prefer the use of shapesOf() which lists precisely all set members.
+    //----------------------------------------------------------------------------------------------
+    public static final ShapeSet Accidentals = new ShapeSet(
+            SHARP,
+            Colors.SCORE_MODIFIERS,
+            shapesOf(FLAT, NATURAL, SHARP, DOUBLE_SHARP, DOUBLE_FLAT));
+
+    public static final ShapeSet Articulations = new ShapeSet(
+            ACCENT,
+            Colors.SCORE_MODIFIERS,
+            shapesOf(ACCENT, TENUTO, STACCATO, STACCATISSIMO, STRONG_ACCENT));
+
+    public static final ShapeSet Attributes = new ShapeSet(
+            PEDAL_MARK,
+            Colors.SCORE_MODIFIERS,
+            shapesOf(PEDAL_MARK, PEDAL_UP_MARK, ARPEGGIATO));
+
+    public static final ShapeSet Barlines = new ShapeSet(
+            LEFT_REPEAT_SIGN,
+            Colors.SCORE_FRAME,
+            shapesOf(
+                    THIN_BARLINE,
+                    THICK_BARLINE,
+                    DOUBLE_BARLINE,
+                    FINAL_BARLINE,
+                    REVERSE_FINAL_BARLINE,
+                    LEFT_REPEAT_SIGN,
+                    RIGHT_REPEAT_SIGN,
+                    BACK_TO_BACK_REPEAT_SIGN,
+                    BRACE,
+                    BRACKET,
+                    REPEAT_DOT));
+
+    public static final ShapeSet BeamsAndTuplets = new ShapeSet(
+            BEAM,
+            Colors.SCORE_NOTES,
+            shapesOf(BEAM /* ,BEAM_SMALL */, BEAM_HOOK, TUPLET_THREE, TUPLET_SIX));
+
+    public static final ShapeSet Clefs = new ShapeSet(
+            G_CLEF,
+            Colors.SCORE_FRAME,
+            shapesOf(TrebleClefs, BassClefs, shapesOf(C_CLEF, PERCUSSION_CLEF)));
+
+    public static final ShapeSet Dynamics = new ShapeSet(
+            DYNAMICS_F,
+            Colors.SCORE_MODIFIERS,
+            shapesOf(
+                    DYNAMICS_P,
+                    DYNAMICS_PP,
+                    DYNAMICS_MP,
+                    DYNAMICS_F,
+                    DYNAMICS_FF,
+                    DYNAMICS_MF,
+                    DYNAMICS_FP,
+                    DYNAMICS_SF,
+                    DYNAMICS_SFZ,
+                    CRESCENDO,
+                    DIMINUENDO));
+
+    public static final ShapeSet Flags = new ShapeSet(
+            FLAG_1,
+            Colors.SCORE_NOTES,
+            shapesOf(new ArrayList<>(FlagsDown), SmallFlags, FlagsUp));
+
+    public static final ShapeSet Holds = new ShapeSet(
+            FERMATA,
+            Colors.SCORE_MODIFIERS,
+            shapesOf(BREATH_MARK, CAESURA, FERMATA, FERMATA_BELOW));
+
+    public static final ShapeSet Keys = new ShapeSet(
+            KEY_SHARP_3,
+            Colors.SCORE_MODIFIERS,
+            shapesOf(new ArrayList<>(FlatKeys), Arrays.asList(Shape.KEY_CANCEL), SharpKeys));
+
+    public static final ShapeSet HeadsAndDot = new ShapeSet(
+            NOTEHEAD_BLACK,
+            Colors.SCORE_NOTES,
+            shapesOf(shapesOf(AUGMENTATION_DOT), Heads, CompoundNotes));
+
+    public static final ShapeSet Markers = new ShapeSet(
+            CODA,
+            Colors.SCORE_FRAME,
+            shapesOf(DAL_SEGNO, DA_CAPO, SEGNO, CODA));
+
+    public static final ShapeSet Ornaments = new ShapeSet(
+            MORDENT,
+            Colors.SCORE_MODIFIERS,
+            shapesOf(
+                    GRACE_NOTE_SLASH,
+                    GRACE_NOTE,
+                    TR,
+                    TURN,
+                    TURN_INVERTED,
+                    TURN_UP,
+                    TURN_SLASH,
+                    MORDENT,
+                    MORDENT_INVERTED));
+
+    public static final ShapeSet Rests = new ShapeSet(
+            QUARTER_REST,
+            Colors.SCORE_NOTES,
+            shapesOf(
+                    LONG_REST,
+                    BREVE_REST,
+                    WHOLE_REST,
+                    HALF_REST,
+                    QUARTER_REST,
+                    EIGHTH_REST,
+                    ONE_16TH_REST,
+                    ONE_32ND_REST,
+                    ONE_64TH_REST,
+                    ONE_128TH_REST));
+
+    public static final ShapeSet Times = new ShapeSet(
+            TIME_FOUR_FOUR,
+            Colors.SCORE_FRAME,
+            shapesOf(shapesOf(PartialTimes, WholeTimes), shapesOf(TIME_CUSTOM)));
+
+    public static final ShapeSet Digits = new ShapeSet(
+            DIGIT_1,
+            Colors.SCORE_MODIFIERS,
+            shapesOf(
+                    DIGIT_0,
+                    DIGIT_1,
+                    DIGIT_2,
+                    DIGIT_3,
+                    DIGIT_4,
+                    DIGIT_5 //  ,
+            //                    DIGIT_6,
+            //                    DIGIT_7,
+            //                    DIGIT_8,
+            //                    DIGIT_9
+            ));
+
+    public static final ShapeSet Pluckings = new ShapeSet(
+            PLUCK_P,
+            Colors.SCORE_MODIFIERS,
+            shapesOf(PLUCK_P, PLUCK_I, PLUCK_M, PLUCK_A));
+
+    public static final ShapeSet Romans = new ShapeSet(
+            ROMAN_V,
+            Colors.SCORE_MODIFIERS,
+            shapesOf(
+                    ROMAN_I,
+                    ROMAN_II,
+                    ROMAN_III,
+                    ROMAN_IV,
+                    ROMAN_V,
+                    ROMAN_VI,
+                    ROMAN_VII,
+                    ROMAN_VIII,
+                    ROMAN_IX,
+                    ROMAN_X,
+                    ROMAN_XI,
+                    ROMAN_XII));
+
+    public static final ShapeSet Physicals = new ShapeSet(
+            LEDGER,
+            Colors.SCORE_PHYSICALS,
+            shapesOf(
+                    shapesOf(LYRICS, TEXT, /// CHARACTER,
+                             SLUR_ABOVE, SLUR_BELOW, LEDGER, STEM, ENDING, ENDING_WRL),
+                    constants.addClutterInPhysicals.isSet() ? shapesOf(CLUTTER) : Collections
+                    .emptyList()));
+
+    // =========================================================================
+    // Below are EnumSet instances, used programmatically.
+    // They do not lead to shape submenus as the ShapeSet instances do.
+    // =========================================================================
+    //
+    /** All physical shapes. Here the use of EnumSet.range is OK */
+    public static final EnumSet<Shape> allPhysicalShapes = EnumSet.range(
+            Shape.values()[0],
+            LAST_PHYSICAL_SHAPE);
+
+    /** Symbols that can be attached to a stem. */
+    public static final EnumSet<Shape> StemSymbols = EnumSet.copyOf(
+            shapesOf(StemHeads, Flags.getShapes(), Beams));
+
+    /** Pedals */
+    public static final EnumSet<Shape> Pedals = EnumSet.of(PEDAL_MARK, PEDAL_UP_MARK);
+
+    /** Tuplets */
+    public static final EnumSet<Shape> Tuplets = EnumSet.of(TUPLET_THREE, TUPLET_SIX);
+
+    /** All variants of dot */
+    public static final EnumSet<Shape> Dots = EnumSet.of(
+            DOT_set,
+            AUGMENTATION_DOT,
+            STACCATO,
+            REPEAT_DOT);
+
+    /** Clefs ottava (alta or bassa) */
+    public static final EnumSet<Shape> OttavaClefs = EnumSet.of(
+            G_CLEF_8VA,
+            G_CLEF_8VB,
+            F_CLEF_8VA,
+            F_CLEF_8VB);
+
+    /** Small Clefs */
+    public static final EnumSet<Shape> SmallClefs = EnumSet.of(G_CLEF_SMALL, F_CLEF_SMALL);
+
+    static {
+        // Make sure all the shape colors are defined
+        ShapeSet.defineAllShapeColors();
+
+        // Debug
+        ///dumpShapeColors();
+    }
+
+    //~ Instance fields ----------------------------------------------------------------------------
+    /** Name of the set. */
+    private String name;
+
+    /** Underlying shapes. */
+    private final EnumSet<Shape> shapes;
+
+    /** Specific sequence of shapes, if any. */
+    private final List<Shape> sortedShapes;
+
+    /** The representative shape for this set. */
+    private final Shape rep;
+
+    /** Assigned color. */
+    private Color color;
+
+    /** Related color constant. */
+    private Constant.Color constantColor;
+
+    //~ Constructors -------------------------------------------------------------------------------
+    /**
+     * Creates a new ShapeSet object from a collection of shapes.
+     *
+     * @param rep    the representative shape
+     * @param color  the default color assigned
+     * @param shapes the provided collection of shapes
+     */
+    public ShapeSet (Shape rep,
+                     Color color,
+                     Collection<Shape> shapes)
+    {
+        // The representative shape
+        this.rep = rep;
+
+        // The default color
+        this.color = (color != null) ? color : Color.BLACK;
+
+        // The set of shapes
+        this.shapes = EnumSet.noneOf(Shape.class);
+        this.shapes.addAll(shapes);
+
+        // Keep a specific order?
+        if (shapes instanceof List) {
+            this.sortedShapes = new ArrayList<>(shapes);
+        } else {
+            this.sortedShapes = null;
+        }
+    }
+
+    //~ Methods ------------------------------------------------------------------------------------
+    //--------//
+    // getRep //
+    //--------//
+    /**
+     * Report the representative shape of the set, if any.
+     *
+     * @return the rep shape, or null
+     */
+    public Shape getRep ()
+    {
+        return rep;
+    }
+
+    //-----------//
+    // getShapes //
+    //-----------//
+    /**
+     * Exports the set of shapes.
+     *
+     * @return the proper enum set
+     */
+    public EnumSet<Shape> getShapes ()
+    {
+        return shapes;
+    }
+
+    //------------------//
+    // setConstantColor //
+    //------------------//
+    /**
+     * Define a specific color for the set.
+     *
+     * @param color the specified color
+     */
+    public void setConstantColor (Color color)
+    {
+        constantColor.setValue(color);
+        setColor(color);
+    }
+
+    //----------//
+    // contains //
+    //----------//
+    /**
+     * Convenient method to check if encapsulated shapes set does contain the provided
+     * object.
+     *
+     * @param shape the Shape object to check for inclusion
+     * @return true if contained, false otherwise
+     */
+    public boolean contains (Shape shape)
+    {
+        return shapes.contains(shape);
+    }
+
+    //----------//
+    // getColor //
+    //----------//
+    /**
+     * Report the color currently assigned to the range, if any.
+     *
+     * @return the related color, or null
+     */
+    public Color getColor ()
+    {
+        return color;
+    }
+
+    //----------//
+    // setColor //
+    //----------//
+    /**
+     * Assign a display color to the shape set.
+     *
+     * @param color the display color
+     */
+    private void setColor (Color color)
+    {
+        this.color = color;
+    }
+
+    //---------//
+    // getName //
+    //---------//
+    /**
+     * Report the name of the set.
+     *
+     * @return the set name
+     */
+    public String getName ()
+    {
+        return name;
+    }
+
+    //---------//
+    // setName //
+    //---------//
+    private void setName (String name)
+    {
+        this.name = name;
+
+        constantColor = new Constant.Color(
+                getClass().getName(),
+                name + ".color",
+                Constant.Color.encodeColor(color),
+                "Color code for set " + name);
+
+        // Check for a user-modified value
+        if (!constantColor.isSourceValue()) {
+            setColor(constantColor.getValue());
+        }
+    }
+
+    //-----------------//
+    // getSortedShapes //
+    //-----------------//
+    /**
+     * Exports the sorted collection of shapes.
+     *
+     * @return the proper enum set
+     */
+    public List<Shape> getSortedShapes ()
+    {
+        if (sortedShapes != null) {
+            return sortedShapes;
+        } else {
+            return new ArrayList<>(shapes);
+        }
+    }
+
+    //-----------------//
+    // addAllShapeSets //
+    //-----------------//
+    /**
+     * Populate the given menu with all ShapeSet instances defined
+     * in this class.
+     *
+     * @param top      the JComponent to populate (typically a JMenu or a
+     *                 JPopupMenu)
+     * @param listener the listener for notification of user selection
+     */
+    public static void addAllShapeSets (JComponent top,
+                                        ActionListener listener)
+    {
+        // All ranges of glyph shapes
+        for (Field field : ShapeSet.class.getDeclaredFields()) {
+            if (field.getType() == ShapeSet.class) {
+                JMenuItem menuItem = new JMenuItem(field.getName());
+                ShapeSet set = valueOf(field.getName());
+                addColoredItem(top, menuItem, set.getColor());
+                menuItem.addActionListener(listener);
+            }
+        }
+    }
+
+    //--------------//
+    // addAllShapes //
+    //--------------//
+    /**
+     * Populate the given menu with a hierarchy of all shapes,
+     * organized by defined ShapeSets.
+     *
+     * @param top      the JComponent to populate (typically a JMenu or a JPopupMenu)
+     * @param listener the listener for notification of user selection
+     */
+    public static void addAllShapes (JComponent top,
+                                     ActionListener listener)
+    {
+        // All ranges of glyph shapes
+        for (Field field : ShapeSet.class.getDeclaredFields()) {
+            if (field.getType() == ShapeSet.class) {
+                ShapeSet set = ShapeSet.valueOf(field.getName());
+                JMenu menu = new JMenu(field.getName());
+
+                if (set.rep != null) {
+                    menu.setIcon(set.rep.getDecoratedSymbol());
+                }
+
+                addColoredItem(top, menu, Color.black);
+
+                // Add menu items for this range
+                addSetShapes(set, menu, listener);
+            }
+        }
+    }
+
+    //--------------//
+    // addSetShapes //
+    //--------------//
+    /**
+     * Populate the given menu with a list of all shapes that belong
+     * to the given ShapeSet.
+     *
+     * @param set      the set for which shape menu items must be built
+     * @param top      the JComponent to populate (typically a JMenu or a
+     *                 JPopupMenu)
+     * @param listener the listener for notification of user selection
+     */
+    public static void addSetShapes (ShapeSet set,
+                                     JComponent top,
+                                     ActionListener listener)
+    {
+        // All shapes in the given range
+        for (Shape shape : set.getSortedShapes()) {
+            JMenuItem menuItem = new JMenuItem(shape.toString(), shape.getDecoratedSymbol());
+            addColoredItem(top, menuItem, shape.getColor());
+
+            menuItem.setToolTipText(shape.getDescription());
+            menuItem.addActionListener(listener);
+        }
+    }
+
+    //-----------------------//
+    // getPhysicalShapeNames //
+    //-----------------------//
+    /**
+     * Report the names of all the physical shapes.
+     *
+     * @return the array of names for shapes up to LAST_PHYSICAL_SHAPE
+     */
+    public static String[] getPhysicalShapeNames ()
+    {
+        int shapeCount = 1 + LAST_PHYSICAL_SHAPE.ordinal();
+        String[] names = new String[shapeCount];
+
+        for (Shape shape : allPhysicalShapes) {
+            names[shape.ordinal()] = shape.name();
+        }
+
+        return names;
+    }
+
+    //-----------------------------//
+    // getPhysicalShapeNamesString //
+    //-----------------------------//
+    /**
+     * Report a formatted string with the names of all the physical shapes.
+     *
+     * @return a global string
+     */
+    public static String getPhysicalShapeNamesString ()
+    {
+        final List<String> names = Arrays.asList(getPhysicalShapeNames());
+        StringBuilder sb = new StringBuilder("{ //\n");
+
+        for (int i = 0; i < names.size(); i++) {
+            String comma = (i < (names.size() - 1)) ? "," : "";
+            sb.append(String.format("\"%-18s // %3d%n", names.get(i) + "\"" + comma, i));
+        }
+
+        sb.append("};");
+
+        return sb.toString();
+    }
+
+    //--------------------//
+    // getProcessedShapes //
+    //--------------------//
+    /**
+     * Report among the provided collection of shapes, only those that are compatible with the
+     * current sheet processing switches.
+     *
+     * @param sheet      the related sheet. If null, no filtering is performed.
+     * @param collection the initial shape collection
+     * @return the list of shapes kept
+     */
+    public static List<Shape> getProcessedShapes (Sheet sheet,
+                                                  Collection<Shape> collection)
+    {
+        final List<Shape> list = new ArrayList<>(collection);
+
+        if (sheet != null) {
+            final ProcessingSwitches switches = sheet.getStub().getProcessingSwitches();
+
+            if (!switches.getValue(ProcessingSwitch.smallBlackHeads)) {
+                list.remove(NOTEHEAD_BLACK_SMALL);
+            }
+
+            if (!switches.getValue(ProcessingSwitch.smallVoidHeads)) {
+                list.remove(NOTEHEAD_VOID_SMALL);
+            }
+
+            if (!switches.getValue(ProcessingSwitch.smallWholeHeads)) {
+                list.remove(WHOLE_NOTE_SMALL);
+            }
+
+            /**
+             * Only remove cross noteheads from search if _both_ switches
+             * crossHeads and drumNotation are off.
+             */
+            if (!switches.getValue(ProcessingSwitch.crossHeads)
+                        && !switches.getValue(ProcessingSwitch.drumNotation)) {
+                list.removeAll(CrossHeads);
+            }
+
+            if (!switches.getValue(ProcessingSwitch.drumNotation)) {
+                list.removeAll(DrumHeads);
+            }
+        }
+
+        return list;
+    }
+
+    //------------------//
+    // getTemplateNotes //
+    //------------------//
+    /**
+     * Report the template notes suitable for the provided sheet.
+     *
+     * @param sheet provided sheet or null
+     * @return the template notes, perhaps limited by sheet processing switches
+     */
+    public static EnumSet<Shape> getTemplateNotes (Sheet sheet)
+    {
+        return EnumSet.copyOf(getProcessedShapes(sheet, Heads));
+    }
+
+    //-------------//
+    // getShapeSet //
+    //-------------//
+    /**
+     * Report the ShapeSet for the provided name
+     *
+     * @param name provided name
+     * @return corresponding ShapeSet instance
+     */
+    public static ShapeSet getShapeSet (String name)
+    {
+        return Sets.map.get(name);
+    }
+
+    //--------------//
+    // getShapeSets //
+    //--------------//
+    /**
+     * Report the list of all ShapeSet instances
+     *
+     * @return the list of ShapeSet instances
+     */
+    public static List<ShapeSet> getShapeSets ()
+    {
+        return Sets.setList;
+    }
+
+    //----------------------//
+    // getStemTemplateNotes //
+    //----------------------//
+    /**
+     * Report the stem template notes suitable for the provided sheet.
+     *
+     * @param sheet provided sheet or null
+     * @return the stem template notes, perhaps limited by sheet processing switches
+     */
+    public static EnumSet<Shape> getStemTemplateNotes (Sheet sheet)
+    {
+        return EnumSet.copyOf(getProcessedShapes(sheet, StemHeads));
+    }
+
+    //----------------------//
+    // getVoidTemplateNotes //
+    //----------------------//
+    /**
+     * Report the void template notes suitable for the provided sheet.
+     *
+     * @param sheet provided sheet or null
+     * @return the void template notes, perhaps limited by sheet processing switches
+     */
+    public static EnumSet<Shape> getVoidTemplateNotes (Sheet sheet)
+    {
+        return EnumSet.copyOf(getProcessedShapes(sheet, VoidHeads));
+    }
+
+    //----------//
+    // shapesOf //
+    //----------//
+    /**
+     * Convenient way to build a collection of shapes.
+     *
+     * @param col a collection of shapes
+     * @return a single collection
+     */
+    public static Collection<Shape> shapesOf (Collection<Shape> col)
+    {
+        Collection<Shape> shapes = (col instanceof List) ? new ArrayList<>()
+                : EnumSet.noneOf(Shape.class);
+
+        shapes.addAll(col);
+
+        return shapes;
+    }
+
+    //----------//
+    // shapesOf //
+    //----------//
+    /**
+     * Convenient way to build a collection of shapes.
+     *
+     * @param col1 a first collection of shapes
+     * @param col2 a second collection of shapes
+     * @return a single collection
+     */
+    public static Collection<Shape> shapesOf (Collection<Shape> col1,
+                                              Collection<Shape> col2)
+    {
+        Collection<Shape> shapes = (col1 instanceof List) ? new ArrayList<>()
+                : EnumSet.noneOf(Shape.class);
+
+        shapes.addAll(col1);
+        shapes.addAll(col2);
+
+        return shapes;
+    }
+
+    //----------//
+    // shapesOf //
+    //----------//
+    /**
+     * Convenient way to build a collection of shapes.
+     *
+     * @param shapes an array of shapes
+     * @return a single collection
+     */
+    public static Collection<Shape> shapesOf (Shape... shapes)
+    {
+        return Arrays.asList(shapes);
+    }
+
+    //----------//
+    // shapesOf //
+    //----------//
+    /**
+     * Convenient way to build a collection of shapes.
+     *
+     * @param col1 a first collection of shapes
+     * @param col2 a second collection of shapes
+     * @param col3 a third collection of shapes
+     * @param col4 a fourth collection of shapes
+     * @return a single collection
+     */
+    public static Collection<Shape> shapesOf (Collection<Shape> col1,
+                                              Collection<Shape> col2,
+                                              Collection<Shape> col3,
+                                              Collection<Shape> col4)
+    {
+        Collection<Shape> shapes = (col1 instanceof List) ? new ArrayList<>()
+                : EnumSet.noneOf(Shape.class);
+
+        shapes.addAll(col1);
+        shapes.addAll(col2);
+        shapes.addAll(col3);
+        shapes.addAll(col4);
+
+        return shapes;
+    }
+
+    //----------//
+    // shapesOf //
+    //----------//
+    /**
+     * Convenient way to build a collection of shapes.
+     *
+     * @param col1 a first collection of shapes
+     * @param col2 a second collection of shapes
+     * @param col3 a third collection of shapes
+     * @return a single collection
+     */
+    public static Collection<Shape> shapesOf (Collection<Shape> col1,
+                                              Collection<Shape> col2,
+                                              Collection<Shape> col3)
+    {
+        Collection<Shape> shapes = (col1 instanceof List) ? new ArrayList<>()
+                : EnumSet.noneOf(Shape.class);
+
+        shapes.addAll(col1);
+        shapes.addAll(col2);
+        shapes.addAll(col3);
+
+        return shapes;
+    }
+
+    //---------//
+    // valueOf //
+    //---------//
+    /**
+     * Retrieve a set knowing its name (just like an enumeration).
+     *
+     * @param str the provided set name
+     * @return the range found, or null otherwise
+     */
+    public static ShapeSet valueOf (String str)
+    {
+        return Sets.map.get(str);
+    }
+
+    //----------------//
+    // addColoredItem //
+    //----------------//
+    private static void addColoredItem (JComponent top,
+                                        JMenuItem item,
+                                        Color color)
+    {
+        if (color != null) {
+            item.setForeground(color);
+        } else {
+            item.setForeground(Color.black);
+        }
+
+        top.add(item);
+    }
+
+    //----------------------//
+    // defineAllShapeColors //
+    //----------------------//
+    /**
+     * (package private access meant from Shape class)
+     * Assign a color to every shape, using the color of the containing
+     * set when no specific color is defined for a shape.
+     */
+    static void defineAllShapeColors ()
+    {
+        EnumSet<Shape> colored = EnumSet.noneOf(Shape.class);
+
+        // Define shape colors, using their containing range as default
+        for (Field field : ShapeSet.class.getDeclaredFields()) {
+            if (field.getType() == ShapeSet.class) {
+                try {
+                    ShapeSet set = (ShapeSet) field.get(null);
+                    set.setName(field.getName());
+
+                    // Create shape color for all contained shapes
+                    for (Shape shape : set.shapes) {
+                        shape.createShapeColor(set.getColor());
+                        colored.add(shape);
+                    }
+                } catch (IllegalAccessException ex) {
+                    ex.printStackTrace();
+                }
+            }
+        }
+
+        /** Sets of similar shapes */
+        HW_REST_set.createShapeColor(Rests.getColor());
+        colored.add(HW_REST_set);
+
+        // Directly assign colors for shapes in no range
+        EnumSet<Shape> leftOver = EnumSet.allOf(Shape.class);
+        leftOver.removeAll(colored);
+
+        for (Shape shape : leftOver) {
+            shape.createShapeColor(Color.BLACK);
+        }
+    }
+
+    //~ Inner Classes ------------------------------------------------------------------------------
+    //-----------//
+    // Constants //
+    //-----------//
+    private static class Constants
+            extends ConstantSet
+    {
+
+        private final Constant.Boolean addClutterInPhysicals = new Constant.Boolean(
+                false,
+                "(Hidden feature)");
+    }
+
+    //------//
+    // Sets //
+    //------//
+    /** Build the set map in a lazy way */
+    private static class Sets
+    {
+
+        static final Map<String, ShapeSet> map = new HashMap<>();
+
+        static final List<ShapeSet> setList = new ArrayList<>();
+
+        static {
+            for (Field field : ShapeSet.class.getDeclaredFields()) {
+                if (field.getType() == ShapeSet.class) {
+                    try {
+                        ShapeSet set = (ShapeSet) field.get(null);
+                        map.put(field.getName(), set);
+                        setList.add(set);
+                    } catch (IllegalAccessException ex) {
+                        ex.printStackTrace();
+                    }
+                }
+            }
+        }
+
+        private Sets ()
+        {
+        }
+    }
+}