--- conflicted
+++ resolved
@@ -1,489 +1,421 @@
-//------------------------------------------------------------------------------------------------//
-//                                                                                                //
-//                                     G l y p h F a c t o r y                                    //
-//                                                                                                //
-//------------------------------------------------------------------------------------------------//
-// <editor-fold defaultstate="collapsed" desc="hdr">
-//
-//  Copyright © Audiveris 2018. All rights reserved.
-//
-//  This program is free software: you can redistribute it and/or modify it under the terms of the
-//  GNU Affero General Public License as published by the Free Software Foundation, either version
-//  3 of the License, or (at your option) any later version.
-//
-//  This program is distributed in the hope that it will be useful, but WITHOUT ANY WARRANTY;
-//  without even the implied warranty of MERCHANTABILITY or FITNESS FOR A PARTICULAR PURPOSE.
-//  See the GNU Affero General Public License for more details.
-//
-//  You should have received a copy of the GNU Affero General Public License along with this
-//  program.  If not, see <http://www.gnu.org/licenses/>.
-//------------------------------------------------------------------------------------------------//
-// </editor-fold>
-package org.audiveris.omr.glyph;
-
-import ij.process.ByteProcessor;
-
-<<<<<<< HEAD
-import org.audiveris.omr.glyph.GlyphGroup;
-=======
->>>>>>> 8e2b0fd5
-import org.audiveris.omr.run.MarkedRun;
-
-import static org.audiveris.omr.run.Orientation.VERTICAL;
-
-import org.audiveris.omr.run.Run;
-import org.audiveris.omr.run.RunTable;
-import org.audiveris.omr.run.RunTableFactory;
-import org.audiveris.omr.util.ByteUtil;
-
-import org.slf4j.Logger;
-import org.slf4j.LoggerFactory;
-
-import java.awt.Point;
-import java.awt.Rectangle;
-import java.util.ArrayList;
-import java.util.Collection;
-import java.util.HashMap;
-import java.util.Iterator;
-import java.util.List;
-import java.util.Map;
-import java.util.Map.Entry;
-
-/**
- * Class {@code GlyphFactory} builds a collection of glyphs out of a provided {@link
- * RunTable}.
- * <p>
- * A instance of this factory class is dedicated to the one-shot processing of a source.
- * It can be used only once.
- * <p>
- * Comments refer to 'sequences', which are synonymous of columns for vertical runs, and of rows
- * for horizontal runs.
- *
- * @author Hervé Bitteur
- */
-public class GlyphFactory
-{
-
-    private static final Logger logger = LoggerFactory.getLogger(GlyphFactory.class);
-
-    /** Source runs. */
-    private final RunTable runTable;
-
-    /** Absolute offset of runTable topLeft corner. */
-    private final Point offset;
-
-    /** Target group for all created glyphs. */
-    private final GlyphGroup group;
-
-    /** Global list of all glyphs created. */
-    private final List<Glyph> created = new ArrayList<>();
-
-    /** Global id to assign glyph marks. */
-    private int globalMark;
-
-    /** Specific run table implementation, meant for marking runs. */
-    private final List<List<MarkedRun>> markedTable;
-
-    /** Merges (child => parent). (numerical invariant: child > parent) */
-    private final Map<Integer, Integer> merges = new HashMap<>();
-
-    /** Most efficient way to use merging information. */
-    private int[] lut;
-
-    private GlyphFactory (RunTable runTable,
-                          Point offset,
-                          GlyphGroup group)
-    {
-        this.runTable = runTable;
-        this.offset = (offset != null) ? offset : new Point(0, 0);
-        this.group = group;
-
-        // Allocate & initialize markedTable
-        markedTable = new ArrayList<>(runTable.getSize());
-
-        for (int iseq = 0, size = runTable.getSize(); iseq < size; iseq++) {
-            markedTable.add(new ArrayList<MarkedRun>());
-        }
-    }
-
-<<<<<<< HEAD
-    //~ Methods ------------------------------------------------------------------------------------
-    //------------//
-    // buildGlyph //
-    //------------//
-    /**
-     * Build one glyph from a collection of glyph parts.
-     *
-     * @param parts the provided glyph parts
-     * @return the glyph compound
-     */
-    public static Glyph buildGlyph (Collection<? extends Glyph> parts)
-    {
-        final Rectangle box = Glyphs.getBounds(parts);
-        final ByteProcessor buffer = new ByteProcessor(box.width, box.height);
-        ByteUtil.raz(buffer); // buffer.invert();
-
-        for (Glyph part : parts) {
-            part.getRunTable().write(buffer, part.getLeft() - box.x, part.getTop() - box.y);
-        }
-
-        final RunTable runTable = new RunTableFactory(VERTICAL).createTable(buffer);
-
-        return new Glyph(box.x, box.y, runTable);
-    }
-
-    //-------------//
-    // buildGlyphs //
-    //-------------//
-    /**
-     * Create a collection of glyphs out of the provided RunTable.
-     *
-     * @param runTable the source table of runs
-     * @param offset   offset of runTable WRT absolute origin
-     * @return the list of glyphs created
-     */
-    public static List<Glyph> buildGlyphs (RunTable runTable,
-                                           Point offset)
-    {
-        return new GlyphFactory(runTable, offset, null).process();
-    }
-
-    //-------------//
-    // buildGlyphs //
-    //-------------//
-    /**
-     * Create a collection of glyphs out of the provided RunTable.
-     *
-     * @param runTable the source table of runs
-     * @param offset   offset of runTable WRT absolute origin
-     * @param group    targeted group, if any
-     * @return the list of glyphs created
-     */
-    public static List<Glyph> buildGlyphs (RunTable runTable,
-                                           Point offset,
-                                           GlyphGroup group)
-    {
-        return new GlyphFactory(runTable, offset, group).process();
-    }
-
-=======
->>>>>>> 8e2b0fd5
-    /**
-     * Build all the ancestor glyphs from the markedTable.
-     */
-    private void buildAllGlyphs ()
-    {
-        logger.debug("glyphs: {}", globalMark - merges.size());
-
-        // Allocate & initialize glyph bufs
-        final List<List<Sequence>> bufs = new ArrayList<>(lut.length);
-
-        for (int i = 0, len = lut.length; i < len; i++) {
-            if ((i > 0) && (lut[i] == i)) {
-                bufs.add(new ArrayList<Sequence>());
-            } else {
-                bufs.add(null);
-            }
-        }
-
-        // Dispatch each run to its proper glyph buffer
-        for (int iSeq = 0, size = runTable.getSize(); iSeq < size; iSeq++) {
-            final List<MarkedRun> seq = markedTable.get(iSeq);
-
-            for (MarkedRun run : seq) {
-                final int ancestor = lut[run.getMark()];
-                final List<Sequence> buf = bufs.get(ancestor);
-
-                if (buf.isEmpty() || (buf.get(buf.size() - 1).iSeq != iSeq)) {
-                    buf.add(new Sequence(iSeq));
-                }
-
-                final Sequence bufSeq = buf.get(buf.size() - 1);
-                bufSeq.runs.add(run);
-            }
-        }
-
-        // Each allocated buf corresponds to one separated glyph
-        for (int i = 1, len = lut.length; i < len; i++) {
-            final List<Sequence> buf = bufs.get(i);
-
-            if (buf != null) {
-                buildGlyph(i, buf);
-            }
-        }
-    }
-
-    /**
-     * Build the glyph for provided ancestor mark.
-     *
-     * @param mark the mark value for this ancestor glyph
-     * @param buf  its populated sequences of runs
-     */
-    private void buildGlyph (int mark,
-                             List<Sequence> buf)
-    {
-        // Determine glyph bounds within buf
-        final int iSeqMin = buf.get(0).iSeq;
-        final int iSeqMax = buf.get(buf.size() - 1).iSeq;
-
-        int startMin = Integer.MAX_VALUE;
-        int stopMax = 0;
-
-        for (Sequence seq : buf) {
-            startMin = Math.min(startMin, seq.runs.get(0).getStart());
-            stopMax = Math.max(stopMax, seq.runs.get(seq.runs.size() - 1).getStop());
-        }
-
-        final int dx = (runTable.getOrientation() == VERTICAL) ? iSeqMin : startMin;
-        final int dy = (runTable.getOrientation() == VERTICAL) ? startMin : iSeqMin;
-        final int width = (runTable.getOrientation() == VERTICAL) ? (iSeqMax - iSeqMin + 1)
-                : (stopMax - startMin + 1);
-        final int height = (runTable.getOrientation() == VERTICAL) ? (stopMax - startMin + 1)
-                : (iSeqMax - iSeqMin + 1);
-
-        // Allocate table with proper dimension
-        RunTable table = new RunTable(runTable.getOrientation(), width, height);
-
-        // Populate table with RLE sequences
-        for (Sequence seq : buf) {
-            for (MarkedRun run : seq.runs) {
-                run.setStart(run.getStart() - startMin);
-            }
-
-            table.setSequence(seq.iSeq - iSeqMin, seq.runs);
-        }
-
-        // Store created glyph
-        final Glyph glyph = new Glyph(offset.x + dx, offset.y + dy, table);
-        glyph.addGroup(group);
-        created.add(glyph);
-    }
-
-    /**
-     * Build a LUT to provide, for any run mark, the mark of its containing ancestor.
-     */
-    private void createLut ()
-    {
-        lut = new int[1 + globalMark]; // Cell #0 is not used
-
-        for (int i = 0; i <= globalMark; i++) {
-            lut[i] = i;
-        }
-
-        // Make any redirected child point directly to its ultimate ancestor
-        for (Entry<Integer, Integer> entry : merges.entrySet()) {
-            int child = entry.getKey();
-            Integer parent = entry.getValue();
-            Integer ancestor;
-
-            do { // Walk down the merges path
-                ancestor = parent;
-                parent = merges.get(parent);
-            } while (parent != null);
-
-            lut[child] = ancestor;
-        }
-    }
-
-    /**
-     * Remember that runs marked with 'max' or 'min' values belong to the same glyph.
-     * This equivalence is recorded only in the max => min direction.
-     *
-     * @param max the larger mark value
-     * @param min the smaller mark value
-     */
-    private void merge (int max,
-                        int min)
-    {
-        Integer old = merges.get(max);
-
-        if (old == null) {
-            merges.put(max, min); // Target is max=>min
-        } else if (min > old) { // Target is max=>min---old
-            merge(min, old);
-            merges.put(max, min);
-        } else if (old != min) {
-            merge(old, min); // Target is max=>old---min
-        }
-    }
-
-    /**
-     * Retrieve all glyphs from the provided table of runs.
-     *
-     * @param runTable the table of runs
-     * @return the list of created glyphs
-     */
-    private List<Glyph> process ()
-    {
-        //        StopWatch watch = new StopWatch("GlyphFactory");
-        //
-        //        try {
-        //            watch.start("scan");
-        scanTable();
-        //
-        //            watch.start("lut");
-        createLut();
-        //
-        //            watch.start("glyphs");
-        buildAllGlyphs();
-
-        return created;
-
-        //        } finally {
-        //            watch.print();
-        //        }
-    }
-
-    /**
-     * Populate the 'markedTable', a temporary representation of runs with their
-     * connectivity recorded in 'merges'.
-     * <p>
-     * Browse the sequences of the input run table, detect run overlap from one sequence to the
-     * next, and flag each run with proper glyph mark.
-     */
-    private void scanTable ()
-    {
-        // Scan each pair of consecutive sequences
-        for (int iSeq = 0, size = runTable.getSize(); iSeq < size; iSeq++) {
-            final List<MarkedRun> prevSeq = (iSeq > 0) ? markedTable.get(iSeq - 1) : null;
-            final List<MarkedRun> nextSeq = markedTable.get(iSeq);
-            final int maxPIdx = (iSeq > 0) ? (prevSeq.size() - 1) : (-1);
-            int pIdxActive = 0; // Active run index in prev sequence
-
-            for (Iterator<Run> it = runTable.iterator(iSeq); it.hasNext();) {
-                // Allocate the MarkedRun that corresponds to current Run
-                final Run run = it.next();
-                final int nextStart = run.getStart();
-                final int nextStop = run.getStop();
-                final MarkedRun nextRun = new MarkedRun(nextStart, run.getLength(), 0);
-                nextSeq.add(nextRun);
-
-                // Browse marked runs from previous sequence
-                for (int pIdx = pIdxActive; pIdx <= maxPIdx; pIdx++) {
-                    final MarkedRun prevRun = prevSeq.get(pIdx);
-
-                    if (prevRun.getStart() > nextStop) {
-                        break;
-                    }
-
-                    if (prevRun.getStop() >= nextStart) {
-                        final int prevMark = prevRun.getMark();
-                        final int nextMark = nextRun.getMark();
-
-                        if (nextMark == 0) {
-                            nextRun.setMark(prevMark);
-                        } else {
-                            final int min = Math.min(prevMark, nextMark);
-                            final int max = Math.max(prevMark, nextMark);
-
-                            if (min != max) {
-                                merge(max, min); // Record equivalence between these 2 marks
-                            }
-                        }
-
-                        pIdxActive = pIdx;
-                    }
-                }
-
-                // No overlap found, hence use a new mark
-                if (nextRun.getMark() == 0) {
-                    nextRun.setMark(++globalMark);
-                }
-            }
-        }
-    }
-
-    //------------//
-    // buildGlyph //
-    //------------//
-    /**
-     * Build one glyph from a collection of glyph parts.
-     *
-     * @param parts the provided glyph parts
-     * @return the glyph compound
-     */
-    public static Glyph buildGlyph (Collection<? extends Glyph> parts)
-    {
-        final Rectangle box = Glyphs.getBounds(parts);
-        final ByteProcessor buffer = new ByteProcessor(box.width, box.height);
-        ByteUtil.raz(buffer); // buffer.invert();
-
-        for (Glyph part : parts) {
-            part.getRunTable().write(buffer, part.getLeft() - box.x, part.getTop() - box.y);
-        }
-
-        final RunTable runTable = new RunTableFactory(VERTICAL).createTable(buffer);
-
-        return new Glyph(box.x, box.y, runTable);
-    }
-
-    //-------------//
-    // buildGlyphs //
-    //-------------//
-    /**
-     * Create a collection of glyphs out of the provided RunTable.
-     *
-     * @param runTable the source table of runs
-     * @param offset   offset of runTable WRT absolute origin
-     * @return the list of glyphs created
-     */
-    public static List<Glyph> buildGlyphs (RunTable runTable,
-                                           Point offset)
-    {
-        return new GlyphFactory(runTable, offset, null).process();
-    }
-
-    //-------------//
-    // buildGlyphs //
-    //-------------//
-    /**
-     * Create a collection of glyphs out of the provided RunTable.
-     *
-     * @param runTable the source table of runs
-     * @param offset   offset of runTable WRT absolute origin
-     * @param group    targeted group, if any
-     * @return the list of glyphs created
-     */
-    public static List<Glyph> buildGlyphs (RunTable runTable,
-                                           Point offset,
-                                           GlyphGroup group)
-    {
-        return new GlyphFactory(runTable, offset, group).process();
-    }
-
-    //----------//
-    // Sequence //
-    //----------//
-    /**
-     * A sequence of marked runs, that all belong to the same glyph, together with the
-     * sequence index in runTable.
-     */
-    private static class Sequence
-    {
-
-        final int iSeq; // Index in runTable
-
-        final List<MarkedRun> runs = new ArrayList<>(); // Sequence of glyph marked runs
-
-        Sequence (int iSeq)
-        {
-            this.iSeq = iSeq;
-        }
-    }
-}
-//
-//        private void dumpTable (String title)
-//        {
-//            System.out.println(title);
-//
-//            for (int iSeq = 0, size = markedTable.size(); iSeq < size; iSeq++) {
-//                System.out.println("iSeq = " + iSeq);
-//
-//                List<MarkedRun> seq = markedTable.get(iSeq);
-//
-//                for (MarkedRun run : seq) {
-//                    System.out.println("   run = " + run);
-//                }
-//            }
-//        }
-//
+//------------------------------------------------------------------------------------------------//
+//                                                                                                //
+//                                     G l y p h F a c t o r y                                    //
+//                                                                                                //
+//------------------------------------------------------------------------------------------------//
+// <editor-fold defaultstate="collapsed" desc="hdr">
+//
+//  Copyright © Audiveris 2018. All rights reserved.
+//
+//  This program is free software: you can redistribute it and/or modify it under the terms of the
+//  GNU Affero General Public License as published by the Free Software Foundation, either version
+//  3 of the License, or (at your option) any later version.
+//
+//  This program is distributed in the hope that it will be useful, but WITHOUT ANY WARRANTY;
+//  without even the implied warranty of MERCHANTABILITY or FITNESS FOR A PARTICULAR PURPOSE.
+//  See the GNU Affero General Public License for more details.
+//
+//  You should have received a copy of the GNU Affero General Public License along with this
+//  program.  If not, see <http://www.gnu.org/licenses/>.
+//------------------------------------------------------------------------------------------------//
+// </editor-fold>
+package org.audiveris.omr.glyph;
+
+import ij.process.ByteProcessor;
+
+import org.audiveris.omr.run.MarkedRun;
+import static org.audiveris.omr.run.Orientation.VERTICAL;
+import org.audiveris.omr.run.Run;
+import org.audiveris.omr.run.RunTable;
+import org.audiveris.omr.run.RunTableFactory;
+import org.audiveris.omr.util.ByteUtil;
+
+import org.slf4j.Logger;
+import org.slf4j.LoggerFactory;
+
+import java.awt.Point;
+import java.awt.Rectangle;
+import java.util.ArrayList;
+import java.util.Collection;
+import java.util.HashMap;
+import java.util.Iterator;
+import java.util.List;
+import java.util.Map;
+import java.util.Map.Entry;
+
+/**
+ * Class {@code GlyphFactory} builds a collection of glyphs out of a provided {@link
+ * RunTable}.
+ * <p>
+ * A instance of this factory class is dedicated to the one-shot processing of a source.
+ * It can be used only once.
+ * <p>
+ * Comments refer to 'sequences', which are synonymous of columns for vertical runs, and of rows
+ * for horizontal runs.
+ *
+ * @author Hervé Bitteur
+ */
+public class GlyphFactory
+{
+
+    private static final Logger logger = LoggerFactory.getLogger(GlyphFactory.class);
+
+    /** Source runs. */
+    private final RunTable runTable;
+
+    /** Absolute offset of runTable topLeft corner. */
+    private final Point offset;
+
+    /** Target group for all created glyphs. */
+    private final GlyphGroup group;
+
+    /** Global list of all glyphs created. */
+    private final List<Glyph> created = new ArrayList<>();
+
+    /** Global id to assign glyph marks. */
+    private int globalMark;
+
+    /** Specific run table implementation, meant for marking runs. */
+    private final List<List<MarkedRun>> markedTable;
+
+    /** Merges (child => parent). (numerical invariant: child > parent) */
+    private final Map<Integer, Integer> merges = new HashMap<>();
+
+    /** Most efficient way to use merging information. */
+    private int[] lut;
+
+    private GlyphFactory (RunTable runTable,
+                          Point offset,
+                          GlyphGroup group)
+    {
+        this.runTable = runTable;
+        this.offset = (offset != null) ? offset : new Point(0, 0);
+        this.group = group;
+
+        // Allocate & initialize markedTable
+        markedTable = new ArrayList<>(runTable.getSize());
+
+        for (int iseq = 0, size = runTable.getSize(); iseq < size; iseq++) {
+            markedTable.add(new ArrayList<MarkedRun>());
+        }
+    }
+
+    /**
+     * Build all the ancestor glyphs from the markedTable.
+     */
+    private void buildAllGlyphs ()
+    {
+        logger.debug("glyphs: {}", globalMark - merges.size());
+
+        // Allocate & initialize glyph bufs
+        final List<List<Sequence>> bufs = new ArrayList<>(lut.length);
+
+        for (int i = 0, len = lut.length; i < len; i++) {
+            if ((i > 0) && (lut[i] == i)) {
+                bufs.add(new ArrayList<Sequence>());
+            } else {
+                bufs.add(null);
+            }
+        }
+
+        // Dispatch each run to its proper glyph buffer
+        for (int iSeq = 0, size = runTable.getSize(); iSeq < size; iSeq++) {
+            final List<MarkedRun> seq = markedTable.get(iSeq);
+
+            for (MarkedRun run : seq) {
+                final int ancestor = lut[run.getMark()];
+                final List<Sequence> buf = bufs.get(ancestor);
+
+                if (buf.isEmpty() || (buf.get(buf.size() - 1).iSeq != iSeq)) {
+                    buf.add(new Sequence(iSeq));
+                }
+
+                final Sequence bufSeq = buf.get(buf.size() - 1);
+                bufSeq.runs.add(run);
+            }
+        }
+
+        // Each allocated buf corresponds to one separated glyph
+        for (int i = 1, len = lut.length; i < len; i++) {
+            final List<Sequence> buf = bufs.get(i);
+
+            if (buf != null) {
+                buildGlyph(i, buf);
+            }
+        }
+    }
+
+    /**
+     * Build the glyph for provided ancestor mark.
+     *
+     * @param mark the mark value for this ancestor glyph
+     * @param buf  its populated sequences of runs
+     */
+    private void buildGlyph (int mark,
+                             List<Sequence> buf)
+    {
+        // Determine glyph bounds within buf
+        final int iSeqMin = buf.get(0).iSeq;
+        final int iSeqMax = buf.get(buf.size() - 1).iSeq;
+
+        int startMin = Integer.MAX_VALUE;
+        int stopMax = 0;
+
+        for (Sequence seq : buf) {
+            startMin = Math.min(startMin, seq.runs.get(0).getStart());
+            stopMax = Math.max(stopMax, seq.runs.get(seq.runs.size() - 1).getStop());
+        }
+
+        final int dx = (runTable.getOrientation() == VERTICAL) ? iSeqMin : startMin;
+        final int dy = (runTable.getOrientation() == VERTICAL) ? startMin : iSeqMin;
+        final int width = (runTable.getOrientation() == VERTICAL) ? (iSeqMax - iSeqMin + 1)
+                : (stopMax - startMin + 1);
+        final int height = (runTable.getOrientation() == VERTICAL) ? (stopMax - startMin + 1)
+                : (iSeqMax - iSeqMin + 1);
+
+        // Allocate table with proper dimension
+        RunTable table = new RunTable(runTable.getOrientation(), width, height);
+
+        // Populate table with RLE sequences
+        for (Sequence seq : buf) {
+            for (MarkedRun run : seq.runs) {
+                run.setStart(run.getStart() - startMin);
+            }
+
+            table.setSequence(seq.iSeq - iSeqMin, seq.runs);
+        }
+
+        // Store created glyph
+        final Glyph glyph = new Glyph(offset.x + dx, offset.y + dy, table);
+        glyph.addGroup(group);
+        created.add(glyph);
+    }
+
+    /**
+     * Build a LUT to provide, for any run mark, the mark of its containing ancestor.
+     */
+    private void createLut ()
+    {
+        lut = new int[1 + globalMark]; // Cell #0 is not used
+
+        for (int i = 0; i <= globalMark; i++) {
+            lut[i] = i;
+        }
+
+        // Make any redirected child point directly to its ultimate ancestor
+        for (Entry<Integer, Integer> entry : merges.entrySet()) {
+            int child = entry.getKey();
+            Integer parent = entry.getValue();
+            Integer ancestor;
+
+            do { // Walk down the merges path
+                ancestor = parent;
+                parent = merges.get(parent);
+            } while (parent != null);
+
+            lut[child] = ancestor;
+        }
+    }
+
+    /**
+     * Remember that runs marked with 'max' or 'min' values belong to the same glyph.
+     * This equivalence is recorded only in the max => min direction.
+     *
+     * @param max the larger mark value
+     * @param min the smaller mark value
+     */
+    private void merge (int max,
+                        int min)
+    {
+        Integer old = merges.get(max);
+
+        if (old == null) {
+            merges.put(max, min); // Target is max=>min
+        } else if (min > old) { // Target is max=>min---old
+            merge(min, old);
+            merges.put(max, min);
+        } else if (old != min) {
+            merge(old, min); // Target is max=>old---min
+        }
+    }
+
+    /**
+     * Retrieve all glyphs from the provided table of runs.
+     *
+     * @param runTable the table of runs
+     * @return the list of created glyphs
+     */
+    private List<Glyph> process ()
+    {
+        //        StopWatch watch = new StopWatch("GlyphFactory");
+        //
+        //        try {
+        //            watch.start("scan");
+        scanTable();
+        //
+        //            watch.start("lut");
+        createLut();
+        //
+        //            watch.start("glyphs");
+        buildAllGlyphs();
+
+        return created;
+
+        //        } finally {
+        //            watch.print();
+        //        }
+    }
+
+    /**
+     * Populate the 'markedTable', a temporary representation of runs with their
+     * connectivity recorded in 'merges'.
+     * <p>
+     * Browse the sequences of the input run table, detect run overlap from one sequence to the
+     * next, and flag each run with proper glyph mark.
+     */
+    private void scanTable ()
+    {
+        // Scan each pair of consecutive sequences
+        for (int iSeq = 0, size = runTable.getSize(); iSeq < size; iSeq++) {
+            final List<MarkedRun> prevSeq = (iSeq > 0) ? markedTable.get(iSeq - 1) : null;
+            final List<MarkedRun> nextSeq = markedTable.get(iSeq);
+            final int maxPIdx = (iSeq > 0) ? (prevSeq.size() - 1) : (-1);
+            int pIdxActive = 0; // Active run index in prev sequence
+
+            for (Iterator<Run> it = runTable.iterator(iSeq); it.hasNext();) {
+                // Allocate the MarkedRun that corresponds to current Run
+                final Run run = it.next();
+                final int nextStart = run.getStart();
+                final int nextStop = run.getStop();
+                final MarkedRun nextRun = new MarkedRun(nextStart, run.getLength(), 0);
+                nextSeq.add(nextRun);
+
+                // Browse marked runs from previous sequence
+                for (int pIdx = pIdxActive; pIdx <= maxPIdx; pIdx++) {
+                    final MarkedRun prevRun = prevSeq.get(pIdx);
+
+                    if (prevRun.getStart() > nextStop) {
+                        break;
+                    }
+
+                    if (prevRun.getStop() >= nextStart) {
+                        final int prevMark = prevRun.getMark();
+                        final int nextMark = nextRun.getMark();
+
+                        if (nextMark == 0) {
+                            nextRun.setMark(prevMark);
+                        } else {
+                            final int min = Math.min(prevMark, nextMark);
+                            final int max = Math.max(prevMark, nextMark);
+
+                            if (min != max) {
+                                merge(max, min); // Record equivalence between these 2 marks
+                            }
+                        }
+
+                        pIdxActive = pIdx;
+                    }
+                }
+
+                // No overlap found, hence use a new mark
+                if (nextRun.getMark() == 0) {
+                    nextRun.setMark(++globalMark);
+                }
+            }
+        }
+    }
+
+    //------------//
+    // buildGlyph //
+    //------------//
+    /**
+     * Build one glyph from a collection of glyph parts.
+     *
+     * @param parts the provided glyph parts
+     * @return the glyph compound
+     */
+    public static Glyph buildGlyph (Collection<? extends Glyph> parts)
+    {
+        final Rectangle box = Glyphs.getBounds(parts);
+        final ByteProcessor buffer = new ByteProcessor(box.width, box.height);
+        ByteUtil.raz(buffer); // buffer.invert();
+
+        for (Glyph part : parts) {
+            part.getRunTable().write(buffer, part.getLeft() - box.x, part.getTop() - box.y);
+        }
+
+        final RunTable runTable = new RunTableFactory(VERTICAL).createTable(buffer);
+
+        return new Glyph(box.x, box.y, runTable);
+    }
+
+    //-------------//
+    // buildGlyphs //
+    //-------------//
+    /**
+     * Create a collection of glyphs out of the provided RunTable.
+     *
+     * @param runTable the source table of runs
+     * @param offset   offset of runTable WRT absolute origin
+     * @return the list of glyphs created
+     */
+    public static List<Glyph> buildGlyphs (RunTable runTable,
+                                           Point offset)
+    {
+        return new GlyphFactory(runTable, offset, null).process();
+    }
+
+    //-------------//
+    // buildGlyphs //
+    //-------------//
+    /**
+     * Create a collection of glyphs out of the provided RunTable.
+     *
+     * @param runTable the source table of runs
+     * @param offset   offset of runTable WRT absolute origin
+     * @param group    targeted group, if any
+     * @return the list of glyphs created
+     */
+    public static List<Glyph> buildGlyphs (RunTable runTable,
+                                           Point offset,
+                                           GlyphGroup group)
+    {
+        return new GlyphFactory(runTable, offset, group).process();
+    }
+
+    //----------//
+    // Sequence //
+    //----------//
+    /**
+     * A sequence of marked runs, that all belong to the same glyph, together with the
+     * sequence index in runTable.
+     */
+    private static class Sequence
+    {
+
+        final int iSeq; // Index in runTable
+
+        final List<MarkedRun> runs = new ArrayList<>(); // Sequence of glyph marked runs
+
+        Sequence (int iSeq)
+        {
+            this.iSeq = iSeq;
+        }
+    }
+}
+//
+//        private void dumpTable (String title)
+//        {
+//            System.out.println(title);
+//
+//            for (int iSeq = 0, size = markedTable.size(); iSeq < size; iSeq++) {
+//                System.out.println("iSeq = " + iSeq);
+//
+//                List<MarkedRun> seq = markedTable.get(iSeq);
+//
+//                for (MarkedRun run : seq) {
+//                    System.out.println("   run = " + run);
+//                }
+//            }
+//        }
+//