//------------------------------------------------------------------------------------------------//
//                                                                                                //
//                                           S h a p e                                            //
//                                                                                                //
//------------------------------------------------------------------------------------------------//
// <editor-fold defaultstate="collapsed" desc="hdr">
//
//  Copyright © Audiveris 2018. All rights reserved.
//
//  This program is free software: you can redistribute it and/or modify it under the terms of the
//  GNU Affero General Public License as published by the Free Software Foundation, either version
//  3 of the License, or (at your option) any later version.
//
//  This program is distributed in the hope that it will be useful, but WITHOUT ANY WARRANTY;
//  without even the implied warranty of MERCHANTABILITY or FITNESS FOR A PARTICULAR PURPOSE.
//  See the GNU Affero General Public License for more details.
//
//  You should have received a copy of the GNU Affero General Public License along with this
//  program.  If not, see <http://www.gnu.org/licenses/>.
//------------------------------------------------------------------------------------------------//
// </editor-fold>
package org.audiveris.omr.glyph;

import org.audiveris.omr.constant.Constant;
import org.audiveris.omr.ui.Colors;
import org.audiveris.omr.ui.symbol.ShapeSymbol;
import org.audiveris.omr.ui.symbol.Symbols;

import org.slf4j.Logger;
import org.slf4j.LoggerFactory;

import java.awt.Color;
import java.util.ArrayList;
import java.util.Collections;
import java.util.Comparator;
import java.util.List;

/**
 * Enum {@code Shape} defines the comprehensive enumeration of glyph shapes.
 * <p>
 * The enumeration begins with physical shapes (which are the only ones usable for training) and
 * ends with additional (logical) shapes. The method {@link #isTrainable()} can be used to
 * disambiguate between physical and logical shapes.
 * <p>
 * <b>Nota</b>: All the physical shapes <b>MUST</b> have different characteristics for the training
 * to work correctly.
 * The same physical shape can lead to different logical shapes according to the context.
 * Two physical shapes are in this case (their name ends with "<i>_set</i>" to make this clear):
 * <ul>
 * <li>Physical DOT_set: only the context can disambiguate between:
 * <ul>
 * <li>an augmentation dot (first or second dot),
 * <li>a part of a repeat sign (upper or lower dot),
 * <li>a staccato sign,
 * <li>a part of fermata sign,
 * <li>a dot of an ending indication,
 * <li>a simple text dot.
 * </ul>
 * </li>
 * <li>Physical HW_REST_set: depending on the precise pitch position within the staff, it can mean
 * different logicals:
 * <ul>
 * <li>HALF_REST</li>
 * <li>WHOLE_REST</li>
 * </ul>
 * </ul>
 * As far as possible, a display symbol should be generated for every shape.
 * <p>
 * A shape may have a related "decorated" symbol. For example the BREVE_REST is similar to a black
 * rectangle which is used for training / recognition and the related symbol is used for drawing in
 * score view. However, in menu items, it is displayed as a black rectangle surrounded by a staff
 * line above and a staff line below.
 * The method {@link #getDecoratedSymbol()} returns the symbol to use in menu items.
 *
 * @author Hervé Bitteur
 */
public enum Shape
{
    /**
     * =================================================================================
     * Nota: Avoid changing the order of these physical shapes, otherwise the evaluators
     * won't detect this and you'll have to retrain them on your own.
     * =============================================================================================
     */
    //
    // Sets ---
    //
    DOT_set("Dot set"),
    HW_REST_set("Half & Whole Rest set"),

    //
    // Bars ---
    //
    DAL_SEGNO("D.S.: Repeat from the sign"),
    DA_CAPO("D.C.: Repeat from the beginning"),
    SEGNO("Sign"),
    CODA("Closing section"),
    BREATH_MARK("Breath Mark"),
    CAESURA("Caesura"),
    FERMATA_ARC("Fermata arc, without dot"),
    FERMATA_ARC_BELOW("Fermata arc below, without dot"),

    //
    // Clefs ---
    //
    G_CLEF("Treble Clef"),
    G_CLEF_SMALL("Small Treble Clef"),
    G_CLEF_8VA("Treble Clef Ottava Alta"),
    G_CLEF_8VB("Treble Clef Ottava Bassa"),
    C_CLEF("Ut Clef"),
    F_CLEF("Bass Clef"),
    F_CLEF_SMALL("Small Bass Clef"),
    F_CLEF_8VA("Bass Clef Ottava Alta"),
    F_CLEF_8VB("Bass Clef Ottava Bassa"),
    PERCUSSION_CLEF("Percussion Clef"),

    //
    // Accidentals ---
    //
    FLAT("Minus one half step"),
    NATURAL("Natural value"),
    SHARP("Plus one half step"),
    DOUBLE_SHARP("Double Sharp"),
    DOUBLE_FLAT("Double Flat"),

    //
    // Time ---
    //
    TIME_ZERO("Time digit 0"),
    TIME_ONE("Time digit 1"),
    TIME_TWO("Time digit 2"),
    TIME_THREE("Time digit 3"),
    TIME_FOUR("Time digit 4"),
    TIME_FIVE("Time digit 5"),
    TIME_SIX("Time digit 6"),
    TIME_SEVEN("Time digit 7"),
    TIME_EIGHT("Time digit 8"),
    TIME_NINE("Time digit 9"),
    TIME_TWELVE("Time number 12"),
    TIME_SIXTEEN("Time number 16"),

    // Whole time sigs
    COMMON_TIME("Alpha = 4/4"),
    CUT_TIME("Semi-Alpha = 2/2"),

    // Predefined time combos
    TIME_FOUR_FOUR("Rational 4/4"),
    TIME_TWO_TWO("Rational 2/2"),
    TIME_TWO_FOUR("Rational 2/4"),
    TIME_THREE_FOUR("Rational 3/4"),
    TIME_FIVE_FOUR("Rational 5/4"),
    TIME_THREE_EIGHT("Rational 3/8"),
    TIME_SIX_EIGHT("Rational 6/8"),

    //
    // Octave shifts ---
    //
    OTTAVA_ALTA("8 va"),
    OTTAVA_BASSA("8 vb"),

    //
    // Rests ---
    //
    LONG_REST("Rest for 4 measures"),
    BREVE_REST("Rest for 2 measures"),
    QUARTER_REST("Rest for a 1/4"),
    EIGHTH_REST("Rest for a 1/8"),
    ONE_16TH_REST("Rest for a 1/16"),
    ONE_32ND_REST("Rest for a 1/32"),
    ONE_64TH_REST("Rest for a 1/64"),
    ONE_128TH_REST("Rest for a 1/128"),

    //
    // Flags ---
    //
    FLAG_1("Single flag down"),
    FLAG_1_UP("Single flag up"),
    FLAG_2("Double flag down"),
    FLAG_2_UP("Double flag up"),
    FLAG_3("Triple flag down"),
    FLAG_3_UP("Triple flag up"),
    FLAG_4("Quadruple flag down"),
    FLAG_4_UP("Quadruple flag up"),
    FLAG_5("Quintuple flag down"),
    FLAG_5_UP("Quintuple flag up"),

    //
    // Small Flags
    //
    SMALL_FLAG("Flag for grace note"),
    SMALL_FLAG_SLASH("Flag for slashed grace note"),

    //
    // StemLessHeads ---
    //
    BREVE("Double Whole"),

    //
    // Articulations ---
    //
    ACCENT,
    TENUTO,
    STACCATISSIMO,
    STRONG_ACCENT("Marcato"),
    ARPEGGIATO,

    //
    // Dynamics ---
    //
    //    DYNAMICS_CHAR_M("m character"),
    //    DYNAMICS_CHAR_R("r character"),
    //    DYNAMICS_CHAR_S("s character"),
    //    DYNAMICS_CHAR_Z("z character"),
    //    DYNAMICS_FFF("Fortississimo"),
    //    DYNAMICS_FZ("Forzando"),
    //    DYNAMICS_PPP("Pianississimo"),
    //    DYNAMICS_RF,
    //    DYNAMICS_RFZ("Rinforzando"),
    //    DYNAMICS_SFFZ,
    //    DYNAMICS_SFP("Subito fortepiano"),
    //    DYNAMICS_SFPP,
    DYNAMICS_P("Piano"),
    DYNAMICS_PP("Pianissimo"),
    DYNAMICS_MP("Mezzo piano"),
    DYNAMICS_F("Forte"),
    DYNAMICS_FF("Fortissimo"),
    DYNAMICS_MF("Mezzo forte"),
    DYNAMICS_FP("FortePiano"),
    DYNAMICS_SF("Subito forte"),
    DYNAMICS_SFZ("Sforzando"),

    //
    // Ornaments ---
    //
    TR("Trill"),
    TURN("Turn"),
    TURN_INVERTED("Inverted Turn"),
    TURN_UP("Turn Up"),
    TURN_SLASH("Turn with a Slash"),
    MORDENT("Mordent"),
    MORDENT_INVERTED("Mordent with a Slash"),

    //
    // Tuplets ---
    //
    TUPLET_THREE("3"),
    TUPLET_SIX("6"),
    PEDAL_MARK("Pedal down"),
    PEDAL_UP_MARK("Pedal downup"),

    //
    // Small digits ---
    //
    DIGIT_0("Digit 0"),
    DIGIT_1("Digit 1"),
    DIGIT_2("Digit 2"),
    DIGIT_3("Digit 3"),
    DIGIT_4("Digit 4"),
    DIGIT_5("Digit 5"),
<<<<<<< HEAD

=======
>>>>>>> 8e2b0fd5
    //    DIGIT_6("Digit 6"),
    //    DIGIT_7("Digit 7"),
    //    DIGIT_8("Digit 8"),
    //    DIGIT_9("Digit 9"),

    //
    // Roman numerals ---
    //
    ROMAN_I("Roman number 1"),
    ROMAN_II("Roman number 2"),
    ROMAN_III("Roman number 3"),
    ROMAN_IV("Roman number 4"),
    ROMAN_V("Roman number 5"),
    ROMAN_VI("Roman number 6"),
    ROMAN_VII("Roman number 7"),
    ROMAN_VIII("Roman number 8"),
    ROMAN_IX("Roman number 9"),
    ROMAN_X("Roman number 10"),
    ROMAN_XI("Roman number 11"),
    ROMAN_XII("Roman number 12"),

    //
    // Plucking ---
    //
    PLUCK_P("Plucking pouce/pulgar/thumb"),
    PLUCK_I("Plucking index/indicio/index"),
    PLUCK_M("Plucking majeur/medio/middle"),
    PLUCK_A("Plucking annulaire/anular/ring"),

    //
    // Miscellaneous ---
    //
    CLUTTER("Pure clutter", Colors.SHAPE_UNKNOWN),
    /**
     * =================================================================================
     * End of physical shapes, beginning of logical shapes.
     * =============================================================================================
     */
    TEXT("Sequence of letters & spaces"),
    CHARACTER("Any letter"),

    //
    // Shapes from DOT_set ---
    //
    REPEAT_DOT("Repeat dot", DOT_set),
    AUGMENTATION_DOT("Augmentation Dot", DOT_set),
    FERMATA_DOT("Fermata Dot", DOT_set),
    STACCATO("Staccato dot", DOT_set),

    //
    // Shapes from HW_REST_set ---
    //
    WHOLE_REST("Rest for whole measure", HW_REST_set),
    HALF_REST("Rest for a 1/2", HW_REST_set),

    //
    // Noteheads ---
    //
    NOTEHEAD_BLACK("Filled node head for quarters and less"),
    NOTEHEAD_BLACK_SMALL("Small filled note head for grace or cue"),
    NOTEHEAD_VOID("Hollow node head for halves"),
    NOTEHEAD_VOID_SMALL("Small hollow note head for grace or cue"),

    //
    // StemLessHeads ---
    //
    WHOLE_NOTE("Hollow node head for wholes"),
    WHOLE_NOTE_SMALL("Small hollow node head for grace or cue wholes"),

    //
    // Beams and slurs ---
    //
    BEAM("Beam between two stems"),
    BEAM_SMALL("Small beam for cue notes"),
    BEAM_HOOK("Hook of a beam attached on one stem"),
    BEAM_HOOK_SMALL("Small hook of a beam for cue notes"),
    SLUR("Slur tying notes"),

    //
    // Key signatures ---
    //
    KEY_FLAT_7("Seven Flats"),
    KEY_FLAT_6("Six Flats"),
    KEY_FLAT_5("Five Flats"),
    KEY_FLAT_4("Four Flats"),
    KEY_FLAT_3("Three Flats"),
    KEY_FLAT_2("Two Flats"),
    KEY_FLAT_1("One Flat"),
    KEY_SHARP_1("One Sharp"),
    KEY_SHARP_2("Two Sharps"),
    KEY_SHARP_3("Three Sharps"),
    KEY_SHARP_4("Four Sharps"),
    KEY_SHARP_5("Five Sharps"),
    KEY_SHARP_6("Six Sharps"),
    KEY_SHARP_7("Seven Sharps"),

    //
    // Bars ---
    //
    THIN_BARLINE("Thin bar line"),
    THIN_CONNECTOR("Connector between thin barlines", Colors.SCORE_FRAME),
    THICK_BARLINE("Thick bar line"),
    THICK_CONNECTOR("Connector between thick barlines", Colors.SCORE_FRAME),
    BRACKET_CONNECTOR("Connector between bracket items", Colors.SCORE_FRAME),
    DOUBLE_BARLINE("Double thin bar line"),
    FINAL_BARLINE("Thin / Thick bar line"),
    REVERSE_FINAL_BARLINE("Thick / Thin bar line"),
    LEFT_REPEAT_SIGN("Thick / Thin bar line + Repeat dots"),
    RIGHT_REPEAT_SIGN("Repeat dots + Thin / Thick bar line"),
    BACK_TO_BACK_REPEAT_SIGN("Repeat dots + Thin / Thick / Thin + REPEAT_DOTS"),
    ENDING("Alternate ending"),

    //
    // Wedges ---
    //
    CRESCENDO("Crescendo"),
    DIMINUENDO("Diminuendo"),

    //
    // Miscellaneous ---
    //
    BRACE("Brace"),
    BRACKET("Bracket"),
    REPEAT_DOT_PAIR("Pair of repeat dots"),
    NOISE("Too small stuff", Colors.SHAPE_UNKNOWN),
    LEDGER("Ledger"),
    ENDING_HORIZONTAL("Horizontal part of ending"),
    ENDING_VERTICAL("Vertical part of ending"),
    SEGMENT("Wedge or ending segment"),
    LYRICS("Lyrics", Colors.SCORE_LYRICS),

    //
    // Stems ---
    //
    STEM("Stem"),

    //
    // Ornaments ---
    //
    GRACE_NOTE_SLASH("Grace Note with a Slash"),
    GRACE_NOTE("Grace Note with no slash"),

    //
    // Full fermatas ---
    //
    FERMATA("Fermata with dot"),
    FERMATA_BELOW("Fermata below with dot"),

    //
    // Other stuff ---
    //
    FORWARD("To indicate a forward"),
    NON_DRAGGABLE("Non draggable shape"),
    GLYPH_PART("Part of a larger glyph"),
    CUSTOM_TIME("Time signature defined by user"),
    NO_LEGAL_TIME("No Legal Time Shape");

    // =============================================================================================
    // This is the end of shape enumeration
    // =============================================================================================
    //
    private static final Logger logger = LoggerFactory.getLogger(Shape.class);

    /** Last physical shape. */
    public static final Shape LAST_PHYSICAL_SHAPE = CLUTTER;

    /** A comparator based on shape name. */
    public static final Comparator<Shape> alphaComparator = new Comparator<Shape>()
    {
        @Override
        public int compare (Shape o1,
                            Shape o2)
        {
            return o1.name().compareTo(o2.name());
        }
    };

    /** Explanation of the glyph shape. */
    private final String description;

    /** Potential related symbol. */
    private ShapeSymbol symbol;

    /** Potential related decorated symbol for menus. */
    private ShapeSymbol decoratedSymbol;

    /** Remember the fact that this shape has no related symbol. */
    private boolean hasNoSymbol;

    /** Remember the fact that this shape has no related decorated symbol. */
    private boolean hasNoDecoratedSymbol;

    /** Potential related physical shape. */
    private Shape physicalShape;

    /** Related color. */
    private Color color;

    /** Related color constant. */
    private Constant.Color constantColor;

    //-------//
    // Shape //
    //-------//
    Shape ()
    {
        this("", null, null);
    }

    //-------//
    // Shape //
    //-------//
    Shape (String description)
    {
        this(description, null, null);
    }

    //-------//
    // Shape //
    //-------//
    Shape (String description,
           Color color)
    {
        this(description, null, color);
    }

    //-------//
    // Shape //
    //-------//
    Shape (String description,
           Shape physicalShape)
    {
        this(description, physicalShape, null);
    }

    //-------//
    // Shape //
    //-------//
    Shape (String description,
           Shape physicalShape,
           Color color)
    {
        this.description = description;
        this.physicalShape = physicalShape;
        this.color = color;

        // Create the underlying constant
        constantColor = new Constant.Color(
                getClass().getName(), // Unit
                name() + ".color", // Name
                Constant.Color.encodeColor((color != null) ? color : Color.BLACK),
                "Color for shape " + name());
    }

    //-------------//
    // isWholeRest //
    //-------------//
    /**
     * Check whether the shape is a whole (or multi) rest, for which no duration can be
     * specified.
     *
     * @return true if whole / multi rest
     */
    public boolean isWholeRest ()
    {
        return (this == WHOLE_REST) || (this == BREVE_REST) || (this == LONG_REST);
    }

    //--------//
    // isHead //
    //--------//
    /**
     * Check whether the shape is a head.
     *
     * @return true if head
     */
    public boolean isHead ()
    {
        return ShapeSet.Heads.contains(this);
    }

    //--------//
    // isRest //
    //--------//
    /**
     * Check whether the shape is a rest.
     *
     * @return true if rest
     */
    public boolean isRest ()
    {
        return ShapeSet.Rests.contains(this);
    }

    //--------------//
    // isPersistent //
    //--------------//
    /**
     * Report whether the impact of this shape persists across system
     * (actually measure) borders (clefs, time signatures, key signatures).
     * Based on just the shape, we cannot tell whether an accidental is part of
     * a key signature or not, so we take a conservative approach.
     *
     * @return true if persistent, false otherwise
     */
    public boolean isPersistent ()
    {
        return ShapeSet.Clefs.contains(this) || ShapeSet.Times.contains(this)
                       || ShapeSet.Accidentals.contains(this);
    }

    //--------//
    // isText //
    //--------//
    /**
     * Check whether the shape is a text (or a simple character).
     *
     * @return true if text or character
     */
    public boolean isText ()
    {
        return (this == TEXT) || (this == CHARACTER);
    }

    //--------------//
    // isSharpBased //
    //--------------//
    /**
     * Check whether the shape is a sharp or a key-sig sequence of sharps.
     *
     * @return true if sharp or sharp key sig
     */
    public boolean isSharpBased ()
    {
        return (this == SHARP) || ShapeSet.SharpKeys.contains(this);
    }

    //-------------//
    // isFlatBased //
    //-------------//
    /**
     * Check whether the shape is a flat or a key-sig sequence of flats.
     *
     * @return true if flat or flat key sig
     */
    public boolean isFlatBased ()
    {
        return (this == FLAT) || ShapeSet.FlatKeys.contains(this);
    }

    //---------//
    // isSmall //
    //---------//
    /**
     * Check whether the shape is a small note, meant for cue or grace.
     *
     * @return true if small (black/void/whole)
     */
    public boolean isSmall ()
    {
        return ShapeSet.SmallNotes.contains(this);
    }

    //-------------//
    // isTrainable //
    //-------------//
    /**
     * Report whether this shape can be used to train an classifier.
     *
     * @return true if trainable, false otherwise
     */
    public boolean isTrainable ()
    {
        return ordinal() <= LAST_PHYSICAL_SHAPE.ordinal();
    }

    //----------------//
    // getDescription //
    //----------------//
    /**
     * Report a user-friendly description of this shape.
     *
     * @return the shape description
     */
    public String getDescription ()
    {
        if (description == null) {
            return toString(); // Could be improved
        } else {
            return description;
        }
    }

    //----------//
    // getColor //
    //----------//
    /**
     * Report the color assigned to the shape, if any.
     *
     * @return the related color, or null
     */
    public Color getColor ()
    {
        return color;
    }

    //----------//
    // setColor //
    //----------//
    /**
     * Assign a color for this shape.
     *
     * @param color the display color
     */
    public void setColor (Color color)
    {
        this.color = color;
    }

    //------------------//
    // setConstantColor //
    //------------------//
    /**
     * Define a specific color for the shape.
     *
     * @param color the specified color
     */
    public void setConstantColor (Color color)
    {
        constantColor.setValue(color);
        setColor(color);
    }

    //------------------//
    // createShapeColor //
    //------------------//
    void createShapeColor (Color color)
    {
        // Assign the shape display color
        if (!constantColor.isSourceValue()) {
            setColor(constantColor.getValue()); // Use the shape specific color
        } else if (this.color == null) {
            setColor(color); // Use the provided (range) default color
        }
    }

    //-----------//
    // getSymbol //
    //-----------//
    /**
     * Report the symbol related to the shape, if any.
     *
     * @return the related symbol, or null
     */
    public ShapeSymbol getSymbol ()
    {
        if (hasNoSymbol) {
            return null;
        }

        if (symbol == null) {
            symbol = Symbols.getSymbol(this);

            if (symbol == null) {
                hasNoSymbol = true;
            }
        }

        return symbol;
    }

    //-----------//
    // setSymbol //
    //-----------//
    /**
     * Assign a symbol to this shape.
     *
     * @param symbol the assigned symbol, which may be null
     */
    public void setSymbol (ShapeSymbol symbol)
    {
        this.symbol = symbol;
    }

    //--------------------//
    // getDecoratedSymbol //
    //--------------------//
    /**
     * Report the symbol to use for menu items.
     *
     * @return the shape symbol, with decorations if any
     */
    public ShapeSymbol getDecoratedSymbol ()
    {
        // Avoid a new search, just use the undecorated symbol instead
        if (hasNoDecoratedSymbol) {
            return getSymbol();
        }

        // Try to build / load a decorated symbol
        if (decoratedSymbol == null) {
            setDecoratedSymbol(Symbols.getSymbol(this, true));

            if (decoratedSymbol == null) {
                hasNoDecoratedSymbol = true;

                return getSymbol();
            }
        }

        // Simply return the cached decorated symbol
        return decoratedSymbol;
    }

    //--------------------//
    // setDecoratedSymbol //
    //--------------------//
    /**
     * Assign a decorated symbol to this shape.
     *
     * @param decoratedSymbol the assigned decorated symbol, which may be null
     */
    public void setDecoratedSymbol (ShapeSymbol decoratedSymbol)
    {
        this.decoratedSymbol = decoratedSymbol;
    }

    //------------------//
    // getPhysicalShape //
    //------------------//
    /**
     * Report the shape to use for training or precise drawing.
     *
     * @return the related physical shape, if different
     */
    public Shape getPhysicalShape ()
    {
        if (physicalShape != null) {
            return physicalShape;
        } else {
            return this;
        }
    }

    //-------------//
    // isDraggable //
    //-------------//
    /**
     * Report whether this shape can be dragged (in a DnD gesture).
     *
     * @return true if shape can be dragged
     */
    public boolean isDraggable ()
    {
        return getPhysicalShape().getSymbol() != null;
    }

    //-----------------//
    // dumpShapeColors //
    //-----------------//
    /**
     * Dump the color of every shape.
     */
    public static void dumpShapeColors ()
    {
        List<String> names = new ArrayList<>();

        for (Shape shape : Shape.values()) {
            names.add(shape + " " + Constant.Color.encodeColor(shape.getColor()));
        }

        Collections.sort(names);

        for (String str : names) {
            System.out.println(str);
        }
    }
}
<|MERGE_RESOLUTION|>--- conflicted
+++ resolved
@@ -1,841 +1,837 @@
-//------------------------------------------------------------------------------------------------//
-//                                                                                                //
-//                                           S h a p e                                            //
-//                                                                                                //
-//------------------------------------------------------------------------------------------------//
-// <editor-fold defaultstate="collapsed" desc="hdr">
-//
-//  Copyright © Audiveris 2018. All rights reserved.
-//
-//  This program is free software: you can redistribute it and/or modify it under the terms of the
-//  GNU Affero General Public License as published by the Free Software Foundation, either version
-//  3 of the License, or (at your option) any later version.
-//
-//  This program is distributed in the hope that it will be useful, but WITHOUT ANY WARRANTY;
-//  without even the implied warranty of MERCHANTABILITY or FITNESS FOR A PARTICULAR PURPOSE.
-//  See the GNU Affero General Public License for more details.
-//
-//  You should have received a copy of the GNU Affero General Public License along with this
-//  program.  If not, see <http://www.gnu.org/licenses/>.
-//------------------------------------------------------------------------------------------------//
-// </editor-fold>
-package org.audiveris.omr.glyph;
-
-import org.audiveris.omr.constant.Constant;
-import org.audiveris.omr.ui.Colors;
-import org.audiveris.omr.ui.symbol.ShapeSymbol;
-import org.audiveris.omr.ui.symbol.Symbols;
-
-import org.slf4j.Logger;
-import org.slf4j.LoggerFactory;
-
-import java.awt.Color;
-import java.util.ArrayList;
-import java.util.Collections;
-import java.util.Comparator;
-import java.util.List;
-
-/**
- * Enum {@code Shape} defines the comprehensive enumeration of glyph shapes.
- * <p>
- * The enumeration begins with physical shapes (which are the only ones usable for training) and
- * ends with additional (logical) shapes. The method {@link #isTrainable()} can be used to
- * disambiguate between physical and logical shapes.
- * <p>
- * <b>Nota</b>: All the physical shapes <b>MUST</b> have different characteristics for the training
- * to work correctly.
- * The same physical shape can lead to different logical shapes according to the context.
- * Two physical shapes are in this case (their name ends with "<i>_set</i>" to make this clear):
- * <ul>
- * <li>Physical DOT_set: only the context can disambiguate between:
- * <ul>
- * <li>an augmentation dot (first or second dot),
- * <li>a part of a repeat sign (upper or lower dot),
- * <li>a staccato sign,
- * <li>a part of fermata sign,
- * <li>a dot of an ending indication,
- * <li>a simple text dot.
- * </ul>
- * </li>
- * <li>Physical HW_REST_set: depending on the precise pitch position within the staff, it can mean
- * different logicals:
- * <ul>
- * <li>HALF_REST</li>
- * <li>WHOLE_REST</li>
- * </ul>
- * </ul>
- * As far as possible, a display symbol should be generated for every shape.
- * <p>
- * A shape may have a related "decorated" symbol. For example the BREVE_REST is similar to a black
- * rectangle which is used for training / recognition and the related symbol is used for drawing in
- * score view. However, in menu items, it is displayed as a black rectangle surrounded by a staff
- * line above and a staff line below.
- * The method {@link #getDecoratedSymbol()} returns the symbol to use in menu items.
- *
- * @author Hervé Bitteur
- */
-public enum Shape
-{
-    /**
-     * =================================================================================
-     * Nota: Avoid changing the order of these physical shapes, otherwise the evaluators
-     * won't detect this and you'll have to retrain them on your own.
-     * =============================================================================================
-     */
-    //
-    // Sets ---
-    //
-    DOT_set("Dot set"),
-    HW_REST_set("Half & Whole Rest set"),
-
-    //
-    // Bars ---
-    //
-    DAL_SEGNO("D.S.: Repeat from the sign"),
-    DA_CAPO("D.C.: Repeat from the beginning"),
-    SEGNO("Sign"),
-    CODA("Closing section"),
-    BREATH_MARK("Breath Mark"),
-    CAESURA("Caesura"),
-    FERMATA_ARC("Fermata arc, without dot"),
-    FERMATA_ARC_BELOW("Fermata arc below, without dot"),
-
-    //
-    // Clefs ---
-    //
-    G_CLEF("Treble Clef"),
-    G_CLEF_SMALL("Small Treble Clef"),
-    G_CLEF_8VA("Treble Clef Ottava Alta"),
-    G_CLEF_8VB("Treble Clef Ottava Bassa"),
-    C_CLEF("Ut Clef"),
-    F_CLEF("Bass Clef"),
-    F_CLEF_SMALL("Small Bass Clef"),
-    F_CLEF_8VA("Bass Clef Ottava Alta"),
-    F_CLEF_8VB("Bass Clef Ottava Bassa"),
-    PERCUSSION_CLEF("Percussion Clef"),
-
-    //
-    // Accidentals ---
-    //
-    FLAT("Minus one half step"),
-    NATURAL("Natural value"),
-    SHARP("Plus one half step"),
-    DOUBLE_SHARP("Double Sharp"),
-    DOUBLE_FLAT("Double Flat"),
-
-    //
-    // Time ---
-    //
-    TIME_ZERO("Time digit 0"),
-    TIME_ONE("Time digit 1"),
-    TIME_TWO("Time digit 2"),
-    TIME_THREE("Time digit 3"),
-    TIME_FOUR("Time digit 4"),
-    TIME_FIVE("Time digit 5"),
-    TIME_SIX("Time digit 6"),
-    TIME_SEVEN("Time digit 7"),
-    TIME_EIGHT("Time digit 8"),
-    TIME_NINE("Time digit 9"),
-    TIME_TWELVE("Time number 12"),
-    TIME_SIXTEEN("Time number 16"),
-
-    // Whole time sigs
-    COMMON_TIME("Alpha = 4/4"),
-    CUT_TIME("Semi-Alpha = 2/2"),
-
-    // Predefined time combos
-    TIME_FOUR_FOUR("Rational 4/4"),
-    TIME_TWO_TWO("Rational 2/2"),
-    TIME_TWO_FOUR("Rational 2/4"),
-    TIME_THREE_FOUR("Rational 3/4"),
-    TIME_FIVE_FOUR("Rational 5/4"),
-    TIME_THREE_EIGHT("Rational 3/8"),
-    TIME_SIX_EIGHT("Rational 6/8"),
-
-    //
-    // Octave shifts ---
-    //
-    OTTAVA_ALTA("8 va"),
-    OTTAVA_BASSA("8 vb"),
-
-    //
-    // Rests ---
-    //
-    LONG_REST("Rest for 4 measures"),
-    BREVE_REST("Rest for 2 measures"),
-    QUARTER_REST("Rest for a 1/4"),
-    EIGHTH_REST("Rest for a 1/8"),
-    ONE_16TH_REST("Rest for a 1/16"),
-    ONE_32ND_REST("Rest for a 1/32"),
-    ONE_64TH_REST("Rest for a 1/64"),
-    ONE_128TH_REST("Rest for a 1/128"),
-
-    //
-    // Flags ---
-    //
-    FLAG_1("Single flag down"),
-    FLAG_1_UP("Single flag up"),
-    FLAG_2("Double flag down"),
-    FLAG_2_UP("Double flag up"),
-    FLAG_3("Triple flag down"),
-    FLAG_3_UP("Triple flag up"),
-    FLAG_4("Quadruple flag down"),
-    FLAG_4_UP("Quadruple flag up"),
-    FLAG_5("Quintuple flag down"),
-    FLAG_5_UP("Quintuple flag up"),
-
-    //
-    // Small Flags
-    //
-    SMALL_FLAG("Flag for grace note"),
-    SMALL_FLAG_SLASH("Flag for slashed grace note"),
-
-    //
-    // StemLessHeads ---
-    //
-    BREVE("Double Whole"),
-
-    //
-    // Articulations ---
-    //
-    ACCENT,
-    TENUTO,
-    STACCATISSIMO,
-    STRONG_ACCENT("Marcato"),
-    ARPEGGIATO,
-
-    //
-    // Dynamics ---
-    //
-    //    DYNAMICS_CHAR_M("m character"),
-    //    DYNAMICS_CHAR_R("r character"),
-    //    DYNAMICS_CHAR_S("s character"),
-    //    DYNAMICS_CHAR_Z("z character"),
-    //    DYNAMICS_FFF("Fortississimo"),
-    //    DYNAMICS_FZ("Forzando"),
-    //    DYNAMICS_PPP("Pianississimo"),
-    //    DYNAMICS_RF,
-    //    DYNAMICS_RFZ("Rinforzando"),
-    //    DYNAMICS_SFFZ,
-    //    DYNAMICS_SFP("Subito fortepiano"),
-    //    DYNAMICS_SFPP,
-    DYNAMICS_P("Piano"),
-    DYNAMICS_PP("Pianissimo"),
-    DYNAMICS_MP("Mezzo piano"),
-    DYNAMICS_F("Forte"),
-    DYNAMICS_FF("Fortissimo"),
-    DYNAMICS_MF("Mezzo forte"),
-    DYNAMICS_FP("FortePiano"),
-    DYNAMICS_SF("Subito forte"),
-    DYNAMICS_SFZ("Sforzando"),
-
-    //
-    // Ornaments ---
-    //
-    TR("Trill"),
-    TURN("Turn"),
-    TURN_INVERTED("Inverted Turn"),
-    TURN_UP("Turn Up"),
-    TURN_SLASH("Turn with a Slash"),
-    MORDENT("Mordent"),
-    MORDENT_INVERTED("Mordent with a Slash"),
-
-    //
-    // Tuplets ---
-    //
-    TUPLET_THREE("3"),
-    TUPLET_SIX("6"),
-    PEDAL_MARK("Pedal down"),
-    PEDAL_UP_MARK("Pedal downup"),
-
-    //
-    // Small digits ---
-    //
-    DIGIT_0("Digit 0"),
-    DIGIT_1("Digit 1"),
-    DIGIT_2("Digit 2"),
-    DIGIT_3("Digit 3"),
-    DIGIT_4("Digit 4"),
-    DIGIT_5("Digit 5"),
-<<<<<<< HEAD
-
-=======
->>>>>>> 8e2b0fd5
-    //    DIGIT_6("Digit 6"),
-    //    DIGIT_7("Digit 7"),
-    //    DIGIT_8("Digit 8"),
-    //    DIGIT_9("Digit 9"),
-
-    //
-    // Roman numerals ---
-    //
-    ROMAN_I("Roman number 1"),
-    ROMAN_II("Roman number 2"),
-    ROMAN_III("Roman number 3"),
-    ROMAN_IV("Roman number 4"),
-    ROMAN_V("Roman number 5"),
-    ROMAN_VI("Roman number 6"),
-    ROMAN_VII("Roman number 7"),
-    ROMAN_VIII("Roman number 8"),
-    ROMAN_IX("Roman number 9"),
-    ROMAN_X("Roman number 10"),
-    ROMAN_XI("Roman number 11"),
-    ROMAN_XII("Roman number 12"),
-
-    //
-    // Plucking ---
-    //
-    PLUCK_P("Plucking pouce/pulgar/thumb"),
-    PLUCK_I("Plucking index/indicio/index"),
-    PLUCK_M("Plucking majeur/medio/middle"),
-    PLUCK_A("Plucking annulaire/anular/ring"),
-
-    //
-    // Miscellaneous ---
-    //
-    CLUTTER("Pure clutter", Colors.SHAPE_UNKNOWN),
-    /**
-     * =================================================================================
-     * End of physical shapes, beginning of logical shapes.
-     * =============================================================================================
-     */
-    TEXT("Sequence of letters & spaces"),
-    CHARACTER("Any letter"),
-
-    //
-    // Shapes from DOT_set ---
-    //
-    REPEAT_DOT("Repeat dot", DOT_set),
-    AUGMENTATION_DOT("Augmentation Dot", DOT_set),
-    FERMATA_DOT("Fermata Dot", DOT_set),
-    STACCATO("Staccato dot", DOT_set),
-
-    //
-    // Shapes from HW_REST_set ---
-    //
-    WHOLE_REST("Rest for whole measure", HW_REST_set),
-    HALF_REST("Rest for a 1/2", HW_REST_set),
-
-    //
-    // Noteheads ---
-    //
-    NOTEHEAD_BLACK("Filled node head for quarters and less"),
-    NOTEHEAD_BLACK_SMALL("Small filled note head for grace or cue"),
-    NOTEHEAD_VOID("Hollow node head for halves"),
-    NOTEHEAD_VOID_SMALL("Small hollow note head for grace or cue"),
-
-    //
-    // StemLessHeads ---
-    //
-    WHOLE_NOTE("Hollow node head for wholes"),
-    WHOLE_NOTE_SMALL("Small hollow node head for grace or cue wholes"),
-
-    //
-    // Beams and slurs ---
-    //
-    BEAM("Beam between two stems"),
-    BEAM_SMALL("Small beam for cue notes"),
-    BEAM_HOOK("Hook of a beam attached on one stem"),
-    BEAM_HOOK_SMALL("Small hook of a beam for cue notes"),
-    SLUR("Slur tying notes"),
-
-    //
-    // Key signatures ---
-    //
-    KEY_FLAT_7("Seven Flats"),
-    KEY_FLAT_6("Six Flats"),
-    KEY_FLAT_5("Five Flats"),
-    KEY_FLAT_4("Four Flats"),
-    KEY_FLAT_3("Three Flats"),
-    KEY_FLAT_2("Two Flats"),
-    KEY_FLAT_1("One Flat"),
-    KEY_SHARP_1("One Sharp"),
-    KEY_SHARP_2("Two Sharps"),
-    KEY_SHARP_3("Three Sharps"),
-    KEY_SHARP_4("Four Sharps"),
-    KEY_SHARP_5("Five Sharps"),
-    KEY_SHARP_6("Six Sharps"),
-    KEY_SHARP_7("Seven Sharps"),
-
-    //
-    // Bars ---
-    //
-    THIN_BARLINE("Thin bar line"),
-    THIN_CONNECTOR("Connector between thin barlines", Colors.SCORE_FRAME),
-    THICK_BARLINE("Thick bar line"),
-    THICK_CONNECTOR("Connector between thick barlines", Colors.SCORE_FRAME),
-    BRACKET_CONNECTOR("Connector between bracket items", Colors.SCORE_FRAME),
-    DOUBLE_BARLINE("Double thin bar line"),
-    FINAL_BARLINE("Thin / Thick bar line"),
-    REVERSE_FINAL_BARLINE("Thick / Thin bar line"),
-    LEFT_REPEAT_SIGN("Thick / Thin bar line + Repeat dots"),
-    RIGHT_REPEAT_SIGN("Repeat dots + Thin / Thick bar line"),
-    BACK_TO_BACK_REPEAT_SIGN("Repeat dots + Thin / Thick / Thin + REPEAT_DOTS"),
-    ENDING("Alternate ending"),
-
-    //
-    // Wedges ---
-    //
-    CRESCENDO("Crescendo"),
-    DIMINUENDO("Diminuendo"),
-
-    //
-    // Miscellaneous ---
-    //
-    BRACE("Brace"),
-    BRACKET("Bracket"),
-    REPEAT_DOT_PAIR("Pair of repeat dots"),
-    NOISE("Too small stuff", Colors.SHAPE_UNKNOWN),
-    LEDGER("Ledger"),
-    ENDING_HORIZONTAL("Horizontal part of ending"),
-    ENDING_VERTICAL("Vertical part of ending"),
-    SEGMENT("Wedge or ending segment"),
-    LYRICS("Lyrics", Colors.SCORE_LYRICS),
-
-    //
-    // Stems ---
-    //
-    STEM("Stem"),
-
-    //
-    // Ornaments ---
-    //
-    GRACE_NOTE_SLASH("Grace Note with a Slash"),
-    GRACE_NOTE("Grace Note with no slash"),
-
-    //
-    // Full fermatas ---
-    //
-    FERMATA("Fermata with dot"),
-    FERMATA_BELOW("Fermata below with dot"),
-
-    //
-    // Other stuff ---
-    //
-    FORWARD("To indicate a forward"),
-    NON_DRAGGABLE("Non draggable shape"),
-    GLYPH_PART("Part of a larger glyph"),
-    CUSTOM_TIME("Time signature defined by user"),
-    NO_LEGAL_TIME("No Legal Time Shape");
-
-    // =============================================================================================
-    // This is the end of shape enumeration
-    // =============================================================================================
-    //
-    private static final Logger logger = LoggerFactory.getLogger(Shape.class);
-
-    /** Last physical shape. */
-    public static final Shape LAST_PHYSICAL_SHAPE = CLUTTER;
-
-    /** A comparator based on shape name. */
-    public static final Comparator<Shape> alphaComparator = new Comparator<Shape>()
-    {
-        @Override
-        public int compare (Shape o1,
-                            Shape o2)
-        {
-            return o1.name().compareTo(o2.name());
-        }
-    };
-
-    /** Explanation of the glyph shape. */
-    private final String description;
-
-    /** Potential related symbol. */
-    private ShapeSymbol symbol;
-
-    /** Potential related decorated symbol for menus. */
-    private ShapeSymbol decoratedSymbol;
-
-    /** Remember the fact that this shape has no related symbol. */
-    private boolean hasNoSymbol;
-
-    /** Remember the fact that this shape has no related decorated symbol. */
-    private boolean hasNoDecoratedSymbol;
-
-    /** Potential related physical shape. */
-    private Shape physicalShape;
-
-    /** Related color. */
-    private Color color;
-
-    /** Related color constant. */
-    private Constant.Color constantColor;
-
-    //-------//
-    // Shape //
-    //-------//
-    Shape ()
-    {
-        this("", null, null);
-    }
-
-    //-------//
-    // Shape //
-    //-------//
-    Shape (String description)
-    {
-        this(description, null, null);
-    }
-
-    //-------//
-    // Shape //
-    //-------//
-    Shape (String description,
-           Color color)
-    {
-        this(description, null, color);
-    }
-
-    //-------//
-    // Shape //
-    //-------//
-    Shape (String description,
-           Shape physicalShape)
-    {
-        this(description, physicalShape, null);
-    }
-
-    //-------//
-    // Shape //
-    //-------//
-    Shape (String description,
-           Shape physicalShape,
-           Color color)
-    {
-        this.description = description;
-        this.physicalShape = physicalShape;
-        this.color = color;
-
-        // Create the underlying constant
-        constantColor = new Constant.Color(
-                getClass().getName(), // Unit
-                name() + ".color", // Name
-                Constant.Color.encodeColor((color != null) ? color : Color.BLACK),
-                "Color for shape " + name());
-    }
-
-    //-------------//
-    // isWholeRest //
-    //-------------//
-    /**
-     * Check whether the shape is a whole (or multi) rest, for which no duration can be
-     * specified.
-     *
-     * @return true if whole / multi rest
-     */
-    public boolean isWholeRest ()
-    {
-        return (this == WHOLE_REST) || (this == BREVE_REST) || (this == LONG_REST);
-    }
-
-    //--------//
-    // isHead //
-    //--------//
-    /**
-     * Check whether the shape is a head.
-     *
-     * @return true if head
-     */
-    public boolean isHead ()
-    {
-        return ShapeSet.Heads.contains(this);
-    }
-
-    //--------//
-    // isRest //
-    //--------//
-    /**
-     * Check whether the shape is a rest.
-     *
-     * @return true if rest
-     */
-    public boolean isRest ()
-    {
-        return ShapeSet.Rests.contains(this);
-    }
-
-    //--------------//
-    // isPersistent //
-    //--------------//
-    /**
-     * Report whether the impact of this shape persists across system
-     * (actually measure) borders (clefs, time signatures, key signatures).
-     * Based on just the shape, we cannot tell whether an accidental is part of
-     * a key signature or not, so we take a conservative approach.
-     *
-     * @return true if persistent, false otherwise
-     */
-    public boolean isPersistent ()
-    {
-        return ShapeSet.Clefs.contains(this) || ShapeSet.Times.contains(this)
-                       || ShapeSet.Accidentals.contains(this);
-    }
-
-    //--------//
-    // isText //
-    //--------//
-    /**
-     * Check whether the shape is a text (or a simple character).
-     *
-     * @return true if text or character
-     */
-    public boolean isText ()
-    {
-        return (this == TEXT) || (this == CHARACTER);
-    }
-
-    //--------------//
-    // isSharpBased //
-    //--------------//
-    /**
-     * Check whether the shape is a sharp or a key-sig sequence of sharps.
-     *
-     * @return true if sharp or sharp key sig
-     */
-    public boolean isSharpBased ()
-    {
-        return (this == SHARP) || ShapeSet.SharpKeys.contains(this);
-    }
-
-    //-------------//
-    // isFlatBased //
-    //-------------//
-    /**
-     * Check whether the shape is a flat or a key-sig sequence of flats.
-     *
-     * @return true if flat or flat key sig
-     */
-    public boolean isFlatBased ()
-    {
-        return (this == FLAT) || ShapeSet.FlatKeys.contains(this);
-    }
-
-    //---------//
-    // isSmall //
-    //---------//
-    /**
-     * Check whether the shape is a small note, meant for cue or grace.
-     *
-     * @return true if small (black/void/whole)
-     */
-    public boolean isSmall ()
-    {
-        return ShapeSet.SmallNotes.contains(this);
-    }
-
-    //-------------//
-    // isTrainable //
-    //-------------//
-    /**
-     * Report whether this shape can be used to train an classifier.
-     *
-     * @return true if trainable, false otherwise
-     */
-    public boolean isTrainable ()
-    {
-        return ordinal() <= LAST_PHYSICAL_SHAPE.ordinal();
-    }
-
-    //----------------//
-    // getDescription //
-    //----------------//
-    /**
-     * Report a user-friendly description of this shape.
-     *
-     * @return the shape description
-     */
-    public String getDescription ()
-    {
-        if (description == null) {
-            return toString(); // Could be improved
-        } else {
-            return description;
-        }
-    }
-
-    //----------//
-    // getColor //
-    //----------//
-    /**
-     * Report the color assigned to the shape, if any.
-     *
-     * @return the related color, or null
-     */
-    public Color getColor ()
-    {
-        return color;
-    }
-
-    //----------//
-    // setColor //
-    //----------//
-    /**
-     * Assign a color for this shape.
-     *
-     * @param color the display color
-     */
-    public void setColor (Color color)
-    {
-        this.color = color;
-    }
-
-    //------------------//
-    // setConstantColor //
-    //------------------//
-    /**
-     * Define a specific color for the shape.
-     *
-     * @param color the specified color
-     */
-    public void setConstantColor (Color color)
-    {
-        constantColor.setValue(color);
-        setColor(color);
-    }
-
-    //------------------//
-    // createShapeColor //
-    //------------------//
-    void createShapeColor (Color color)
-    {
-        // Assign the shape display color
-        if (!constantColor.isSourceValue()) {
-            setColor(constantColor.getValue()); // Use the shape specific color
-        } else if (this.color == null) {
-            setColor(color); // Use the provided (range) default color
-        }
-    }
-
-    //-----------//
-    // getSymbol //
-    //-----------//
-    /**
-     * Report the symbol related to the shape, if any.
-     *
-     * @return the related symbol, or null
-     */
-    public ShapeSymbol getSymbol ()
-    {
-        if (hasNoSymbol) {
-            return null;
-        }
-
-        if (symbol == null) {
-            symbol = Symbols.getSymbol(this);
-
-            if (symbol == null) {
-                hasNoSymbol = true;
-            }
-        }
-
-        return symbol;
-    }
-
-    //-----------//
-    // setSymbol //
-    //-----------//
-    /**
-     * Assign a symbol to this shape.
-     *
-     * @param symbol the assigned symbol, which may be null
-     */
-    public void setSymbol (ShapeSymbol symbol)
-    {
-        this.symbol = symbol;
-    }
-
-    //--------------------//
-    // getDecoratedSymbol //
-    //--------------------//
-    /**
-     * Report the symbol to use for menu items.
-     *
-     * @return the shape symbol, with decorations if any
-     */
-    public ShapeSymbol getDecoratedSymbol ()
-    {
-        // Avoid a new search, just use the undecorated symbol instead
-        if (hasNoDecoratedSymbol) {
-            return getSymbol();
-        }
-
-        // Try to build / load a decorated symbol
-        if (decoratedSymbol == null) {
-            setDecoratedSymbol(Symbols.getSymbol(this, true));
-
-            if (decoratedSymbol == null) {
-                hasNoDecoratedSymbol = true;
-
-                return getSymbol();
-            }
-        }
-
-        // Simply return the cached decorated symbol
-        return decoratedSymbol;
-    }
-
-    //--------------------//
-    // setDecoratedSymbol //
-    //--------------------//
-    /**
-     * Assign a decorated symbol to this shape.
-     *
-     * @param decoratedSymbol the assigned decorated symbol, which may be null
-     */
-    public void setDecoratedSymbol (ShapeSymbol decoratedSymbol)
-    {
-        this.decoratedSymbol = decoratedSymbol;
-    }
-
-    //------------------//
-    // getPhysicalShape //
-    //------------------//
-    /**
-     * Report the shape to use for training or precise drawing.
-     *
-     * @return the related physical shape, if different
-     */
-    public Shape getPhysicalShape ()
-    {
-        if (physicalShape != null) {
-            return physicalShape;
-        } else {
-            return this;
-        }
-    }
-
-    //-------------//
-    // isDraggable //
-    //-------------//
-    /**
-     * Report whether this shape can be dragged (in a DnD gesture).
-     *
-     * @return true if shape can be dragged
-     */
-    public boolean isDraggable ()
-    {
-        return getPhysicalShape().getSymbol() != null;
-    }
-
-    //-----------------//
-    // dumpShapeColors //
-    //-----------------//
-    /**
-     * Dump the color of every shape.
-     */
-    public static void dumpShapeColors ()
-    {
-        List<String> names = new ArrayList<>();
-
-        for (Shape shape : Shape.values()) {
-            names.add(shape + " " + Constant.Color.encodeColor(shape.getColor()));
-        }
-
-        Collections.sort(names);
-
-        for (String str : names) {
-            System.out.println(str);
-        }
-    }
-}
+//------------------------------------------------------------------------------------------------//
+//                                                                                                //
+//                                           S h a p e                                            //
+//                                                                                                //
+//------------------------------------------------------------------------------------------------//
+// <editor-fold defaultstate="collapsed" desc="hdr">
+//
+//  Copyright © Audiveris 2018. All rights reserved.
+//
+//  This program is free software: you can redistribute it and/or modify it under the terms of the
+//  GNU Affero General Public License as published by the Free Software Foundation, either version
+//  3 of the License, or (at your option) any later version.
+//
+//  This program is distributed in the hope that it will be useful, but WITHOUT ANY WARRANTY;
+//  without even the implied warranty of MERCHANTABILITY or FITNESS FOR A PARTICULAR PURPOSE.
+//  See the GNU Affero General Public License for more details.
+//
+//  You should have received a copy of the GNU Affero General Public License along with this
+//  program.  If not, see <http://www.gnu.org/licenses/>.
+//------------------------------------------------------------------------------------------------//
+// </editor-fold>
+package org.audiveris.omr.glyph;
+
+import org.audiveris.omr.constant.Constant;
+import org.audiveris.omr.ui.Colors;
+import org.audiveris.omr.ui.symbol.ShapeSymbol;
+import org.audiveris.omr.ui.symbol.Symbols;
+
+import org.slf4j.Logger;
+import org.slf4j.LoggerFactory;
+
+import java.awt.Color;
+import java.util.ArrayList;
+import java.util.Collections;
+import java.util.Comparator;
+import java.util.List;
+
+/**
+ * Enum {@code Shape} defines the comprehensive enumeration of glyph shapes.
+ * <p>
+ * The enumeration begins with physical shapes (which are the only ones usable for training) and
+ * ends with additional (logical) shapes. The method {@link #isTrainable()} can be used to
+ * disambiguate between physical and logical shapes.
+ * <p>
+ * <b>Nota</b>: All the physical shapes <b>MUST</b> have different characteristics for the training
+ * to work correctly.
+ * The same physical shape can lead to different logical shapes according to the context.
+ * Two physical shapes are in this case (their name ends with "<i>_set</i>" to make this clear):
+ * <ul>
+ * <li>Physical DOT_set: only the context can disambiguate between:
+ * <ul>
+ * <li>an augmentation dot (first or second dot),
+ * <li>a part of a repeat sign (upper or lower dot),
+ * <li>a staccato sign,
+ * <li>a part of fermata sign,
+ * <li>a dot of an ending indication,
+ * <li>a simple text dot.
+ * </ul>
+ * </li>
+ * <li>Physical HW_REST_set: depending on the precise pitch position within the staff, it can mean
+ * different logicals:
+ * <ul>
+ * <li>HALF_REST</li>
+ * <li>WHOLE_REST</li>
+ * </ul>
+ * </ul>
+ * As far as possible, a display symbol should be generated for every shape.
+ * <p>
+ * A shape may have a related "decorated" symbol. For example the BREVE_REST is similar to a black
+ * rectangle which is used for training / recognition and the related symbol is used for drawing in
+ * score view. However, in menu items, it is displayed as a black rectangle surrounded by a staff
+ * line above and a staff line below.
+ * The method {@link #getDecoratedSymbol()} returns the symbol to use in menu items.
+ *
+ * @author Hervé Bitteur
+ */
+public enum Shape
+{
+    /**
+     * =================================================================================
+     * Nota: Avoid changing the order of these physical shapes, otherwise the evaluators
+     * won't detect this and you'll have to retrain them on your own.
+     * =============================================================================================
+     */
+    //
+    // Sets ---
+    //
+    DOT_set("Dot set"),
+    HW_REST_set("Half & Whole Rest set"),
+
+    //
+    // Bars ---
+    //
+    DAL_SEGNO("D.S.: Repeat from the sign"),
+    DA_CAPO("D.C.: Repeat from the beginning"),
+    SEGNO("Sign"),
+    CODA("Closing section"),
+    BREATH_MARK("Breath Mark"),
+    CAESURA("Caesura"),
+    FERMATA_ARC("Fermata arc, without dot"),
+    FERMATA_ARC_BELOW("Fermata arc below, without dot"),
+
+    //
+    // Clefs ---
+    //
+    G_CLEF("Treble Clef"),
+    G_CLEF_SMALL("Small Treble Clef"),
+    G_CLEF_8VA("Treble Clef Ottava Alta"),
+    G_CLEF_8VB("Treble Clef Ottava Bassa"),
+    C_CLEF("Ut Clef"),
+    F_CLEF("Bass Clef"),
+    F_CLEF_SMALL("Small Bass Clef"),
+    F_CLEF_8VA("Bass Clef Ottava Alta"),
+    F_CLEF_8VB("Bass Clef Ottava Bassa"),
+    PERCUSSION_CLEF("Percussion Clef"),
+
+    //
+    // Accidentals ---
+    //
+    FLAT("Minus one half step"),
+    NATURAL("Natural value"),
+    SHARP("Plus one half step"),
+    DOUBLE_SHARP("Double Sharp"),
+    DOUBLE_FLAT("Double Flat"),
+
+    //
+    // Time ---
+    //
+    TIME_ZERO("Time digit 0"),
+    TIME_ONE("Time digit 1"),
+    TIME_TWO("Time digit 2"),
+    TIME_THREE("Time digit 3"),
+    TIME_FOUR("Time digit 4"),
+    TIME_FIVE("Time digit 5"),
+    TIME_SIX("Time digit 6"),
+    TIME_SEVEN("Time digit 7"),
+    TIME_EIGHT("Time digit 8"),
+    TIME_NINE("Time digit 9"),
+    TIME_TWELVE("Time number 12"),
+    TIME_SIXTEEN("Time number 16"),
+
+    // Whole time sigs
+    COMMON_TIME("Alpha = 4/4"),
+    CUT_TIME("Semi-Alpha = 2/2"),
+
+    // Predefined time combos
+    TIME_FOUR_FOUR("Rational 4/4"),
+    TIME_TWO_TWO("Rational 2/2"),
+    TIME_TWO_FOUR("Rational 2/4"),
+    TIME_THREE_FOUR("Rational 3/4"),
+    TIME_FIVE_FOUR("Rational 5/4"),
+    TIME_THREE_EIGHT("Rational 3/8"),
+    TIME_SIX_EIGHT("Rational 6/8"),
+
+    //
+    // Octave shifts ---
+    //
+    OTTAVA_ALTA("8 va"),
+    OTTAVA_BASSA("8 vb"),
+
+    //
+    // Rests ---
+    //
+    LONG_REST("Rest for 4 measures"),
+    BREVE_REST("Rest for 2 measures"),
+    QUARTER_REST("Rest for a 1/4"),
+    EIGHTH_REST("Rest for a 1/8"),
+    ONE_16TH_REST("Rest for a 1/16"),
+    ONE_32ND_REST("Rest for a 1/32"),
+    ONE_64TH_REST("Rest for a 1/64"),
+    ONE_128TH_REST("Rest for a 1/128"),
+
+    //
+    // Flags ---
+    //
+    FLAG_1("Single flag down"),
+    FLAG_1_UP("Single flag up"),
+    FLAG_2("Double flag down"),
+    FLAG_2_UP("Double flag up"),
+    FLAG_3("Triple flag down"),
+    FLAG_3_UP("Triple flag up"),
+    FLAG_4("Quadruple flag down"),
+    FLAG_4_UP("Quadruple flag up"),
+    FLAG_5("Quintuple flag down"),
+    FLAG_5_UP("Quintuple flag up"),
+
+    //
+    // Small Flags
+    //
+    SMALL_FLAG("Flag for grace note"),
+    SMALL_FLAG_SLASH("Flag for slashed grace note"),
+
+    //
+    // StemLessHeads ---
+    //
+    BREVE("Double Whole"),
+
+    //
+    // Articulations ---
+    //
+    ACCENT,
+    TENUTO,
+    STACCATISSIMO,
+    STRONG_ACCENT("Marcato"),
+    ARPEGGIATO,
+
+    //
+    // Dynamics ---
+    //
+    //    DYNAMICS_CHAR_M("m character"),
+    //    DYNAMICS_CHAR_R("r character"),
+    //    DYNAMICS_CHAR_S("s character"),
+    //    DYNAMICS_CHAR_Z("z character"),
+    //    DYNAMICS_FFF("Fortississimo"),
+    //    DYNAMICS_FZ("Forzando"),
+    //    DYNAMICS_PPP("Pianississimo"),
+    //    DYNAMICS_RF,
+    //    DYNAMICS_RFZ("Rinforzando"),
+    //    DYNAMICS_SFFZ,
+    //    DYNAMICS_SFP("Subito fortepiano"),
+    //    DYNAMICS_SFPP,
+    DYNAMICS_P("Piano"),
+    DYNAMICS_PP("Pianissimo"),
+    DYNAMICS_MP("Mezzo piano"),
+    DYNAMICS_F("Forte"),
+    DYNAMICS_FF("Fortissimo"),
+    DYNAMICS_MF("Mezzo forte"),
+    DYNAMICS_FP("FortePiano"),
+    DYNAMICS_SF("Subito forte"),
+    DYNAMICS_SFZ("Sforzando"),
+
+    //
+    // Ornaments ---
+    //
+    TR("Trill"),
+    TURN("Turn"),
+    TURN_INVERTED("Inverted Turn"),
+    TURN_UP("Turn Up"),
+    TURN_SLASH("Turn with a Slash"),
+    MORDENT("Mordent"),
+    MORDENT_INVERTED("Mordent with a Slash"),
+
+    //
+    // Tuplets ---
+    //
+    TUPLET_THREE("3"),
+    TUPLET_SIX("6"),
+    PEDAL_MARK("Pedal down"),
+    PEDAL_UP_MARK("Pedal downup"),
+
+    //
+    // Small digits ---
+    //
+    DIGIT_0("Digit 0"),
+    DIGIT_1("Digit 1"),
+    DIGIT_2("Digit 2"),
+    DIGIT_3("Digit 3"),
+    DIGIT_4("Digit 4"),
+    DIGIT_5("Digit 5"),
+    //    DIGIT_6("Digit 6"),
+    //    DIGIT_7("Digit 7"),
+    //    DIGIT_8("Digit 8"),
+    //    DIGIT_9("Digit 9"),
+
+    //
+    // Roman numerals ---
+    //
+    ROMAN_I("Roman number 1"),
+    ROMAN_II("Roman number 2"),
+    ROMAN_III("Roman number 3"),
+    ROMAN_IV("Roman number 4"),
+    ROMAN_V("Roman number 5"),
+    ROMAN_VI("Roman number 6"),
+    ROMAN_VII("Roman number 7"),
+    ROMAN_VIII("Roman number 8"),
+    ROMAN_IX("Roman number 9"),
+    ROMAN_X("Roman number 10"),
+    ROMAN_XI("Roman number 11"),
+    ROMAN_XII("Roman number 12"),
+
+    //
+    // Plucking ---
+    //
+    PLUCK_P("Plucking pouce/pulgar/thumb"),
+    PLUCK_I("Plucking index/indicio/index"),
+    PLUCK_M("Plucking majeur/medio/middle"),
+    PLUCK_A("Plucking annulaire/anular/ring"),
+
+    //
+    // Miscellaneous ---
+    //
+    CLUTTER("Pure clutter", Colors.SHAPE_UNKNOWN),
+    /**
+     * =================================================================================
+     * End of physical shapes, beginning of logical shapes.
+     * =============================================================================================
+     */
+    TEXT("Sequence of letters & spaces"),
+    CHARACTER("Any letter"),
+
+    //
+    // Shapes from DOT_set ---
+    //
+    REPEAT_DOT("Repeat dot", DOT_set),
+    AUGMENTATION_DOT("Augmentation Dot", DOT_set),
+    FERMATA_DOT("Fermata Dot", DOT_set),
+    STACCATO("Staccato dot", DOT_set),
+
+    //
+    // Shapes from HW_REST_set ---
+    //
+    WHOLE_REST("Rest for whole measure", HW_REST_set),
+    HALF_REST("Rest for a 1/2", HW_REST_set),
+
+    //
+    // Noteheads ---
+    //
+    NOTEHEAD_BLACK("Filled node head for quarters and less"),
+    NOTEHEAD_BLACK_SMALL("Small filled note head for grace or cue"),
+    NOTEHEAD_VOID("Hollow node head for halves"),
+    NOTEHEAD_VOID_SMALL("Small hollow note head for grace or cue"),
+
+    //
+    // StemLessHeads ---
+    //
+    WHOLE_NOTE("Hollow node head for wholes"),
+    WHOLE_NOTE_SMALL("Small hollow node head for grace or cue wholes"),
+
+    //
+    // Beams and slurs ---
+    //
+    BEAM("Beam between two stems"),
+    BEAM_SMALL("Small beam for cue notes"),
+    BEAM_HOOK("Hook of a beam attached on one stem"),
+    BEAM_HOOK_SMALL("Small hook of a beam for cue notes"),
+    SLUR("Slur tying notes"),
+
+    //
+    // Key signatures ---
+    //
+    KEY_FLAT_7("Seven Flats"),
+    KEY_FLAT_6("Six Flats"),
+    KEY_FLAT_5("Five Flats"),
+    KEY_FLAT_4("Four Flats"),
+    KEY_FLAT_3("Three Flats"),
+    KEY_FLAT_2("Two Flats"),
+    KEY_FLAT_1("One Flat"),
+    KEY_SHARP_1("One Sharp"),
+    KEY_SHARP_2("Two Sharps"),
+    KEY_SHARP_3("Three Sharps"),
+    KEY_SHARP_4("Four Sharps"),
+    KEY_SHARP_5("Five Sharps"),
+    KEY_SHARP_6("Six Sharps"),
+    KEY_SHARP_7("Seven Sharps"),
+
+    //
+    // Bars ---
+    //
+    THIN_BARLINE("Thin bar line"),
+    THIN_CONNECTOR("Connector between thin barlines", Colors.SCORE_FRAME),
+    THICK_BARLINE("Thick bar line"),
+    THICK_CONNECTOR("Connector between thick barlines", Colors.SCORE_FRAME),
+    BRACKET_CONNECTOR("Connector between bracket items", Colors.SCORE_FRAME),
+    DOUBLE_BARLINE("Double thin bar line"),
+    FINAL_BARLINE("Thin / Thick bar line"),
+    REVERSE_FINAL_BARLINE("Thick / Thin bar line"),
+    LEFT_REPEAT_SIGN("Thick / Thin bar line + Repeat dots"),
+    RIGHT_REPEAT_SIGN("Repeat dots + Thin / Thick bar line"),
+    BACK_TO_BACK_REPEAT_SIGN("Repeat dots + Thin / Thick / Thin + REPEAT_DOTS"),
+    ENDING("Alternate ending"),
+
+    //
+    // Wedges ---
+    //
+    CRESCENDO("Crescendo"),
+    DIMINUENDO("Diminuendo"),
+
+    //
+    // Miscellaneous ---
+    //
+    BRACE("Brace"),
+    BRACKET("Bracket"),
+    REPEAT_DOT_PAIR("Pair of repeat dots"),
+    NOISE("Too small stuff", Colors.SHAPE_UNKNOWN),
+    LEDGER("Ledger"),
+    ENDING_HORIZONTAL("Horizontal part of ending"),
+    ENDING_VERTICAL("Vertical part of ending"),
+    SEGMENT("Wedge or ending segment"),
+    LYRICS("Lyrics", Colors.SCORE_LYRICS),
+
+    //
+    // Stems ---
+    //
+    STEM("Stem"),
+
+    //
+    // Ornaments ---
+    //
+    GRACE_NOTE_SLASH("Grace Note with a Slash"),
+    GRACE_NOTE("Grace Note with no slash"),
+
+    //
+    // Full fermatas ---
+    //
+    FERMATA("Fermata with dot"),
+    FERMATA_BELOW("Fermata below with dot"),
+
+    //
+    // Other stuff ---
+    //
+    FORWARD("To indicate a forward"),
+    NON_DRAGGABLE("Non draggable shape"),
+    GLYPH_PART("Part of a larger glyph"),
+    CUSTOM_TIME("Time signature defined by user"),
+    NO_LEGAL_TIME("No Legal Time Shape");
+
+    // =============================================================================================
+    // This is the end of shape enumeration
+    // =============================================================================================
+    //
+    private static final Logger logger = LoggerFactory.getLogger(Shape.class);
+
+    /** Last physical shape. */
+    public static final Shape LAST_PHYSICAL_SHAPE = CLUTTER;
+
+    /** A comparator based on shape name. */
+    public static final Comparator<Shape> alphaComparator = new Comparator<Shape>()
+    {
+        @Override
+        public int compare (Shape o1,
+                            Shape o2)
+        {
+            return o1.name().compareTo(o2.name());
+        }
+    };
+
+    /** Explanation of the glyph shape. */
+    private final String description;
+
+    /** Potential related symbol. */
+    private ShapeSymbol symbol;
+
+    /** Potential related decorated symbol for menus. */
+    private ShapeSymbol decoratedSymbol;
+
+    /** Remember the fact that this shape has no related symbol. */
+    private boolean hasNoSymbol;
+
+    /** Remember the fact that this shape has no related decorated symbol. */
+    private boolean hasNoDecoratedSymbol;
+
+    /** Potential related physical shape. */
+    private Shape physicalShape;
+
+    /** Related color. */
+    private Color color;
+
+    /** Related color constant. */
+    private Constant.Color constantColor;
+
+    //-------//
+    // Shape //
+    //-------//
+    Shape ()
+    {
+        this("", null, null);
+    }
+
+    //-------//
+    // Shape //
+    //-------//
+    Shape (String description)
+    {
+        this(description, null, null);
+    }
+
+    //-------//
+    // Shape //
+    //-------//
+    Shape (String description,
+           Color color)
+    {
+        this(description, null, color);
+    }
+
+    //-------//
+    // Shape //
+    //-------//
+    Shape (String description,
+           Shape physicalShape)
+    {
+        this(description, physicalShape, null);
+    }
+
+    //-------//
+    // Shape //
+    //-------//
+    Shape (String description,
+           Shape physicalShape,
+           Color color)
+    {
+        this.description = description;
+        this.physicalShape = physicalShape;
+        this.color = color;
+
+        // Create the underlying constant
+        constantColor = new Constant.Color(
+                getClass().getName(), // Unit
+                name() + ".color", // Name
+                Constant.Color.encodeColor((color != null) ? color : Color.BLACK),
+                "Color for shape " + name());
+    }
+
+    //-------------//
+    // isWholeRest //
+    //-------------//
+    /**
+     * Check whether the shape is a whole (or multi) rest, for which no duration can be
+     * specified.
+     *
+     * @return true if whole / multi rest
+     */
+    public boolean isWholeRest ()
+    {
+        return (this == WHOLE_REST) || (this == BREVE_REST) || (this == LONG_REST);
+    }
+
+    //--------//
+    // isHead //
+    //--------//
+    /**
+     * Check whether the shape is a head.
+     *
+     * @return true if head
+     */
+    public boolean isHead ()
+    {
+        return ShapeSet.Heads.contains(this);
+    }
+
+    //--------//
+    // isRest //
+    //--------//
+    /**
+     * Check whether the shape is a rest.
+     *
+     * @return true if rest
+     */
+    public boolean isRest ()
+    {
+        return ShapeSet.Rests.contains(this);
+    }
+
+    //--------------//
+    // isPersistent //
+    //--------------//
+    /**
+     * Report whether the impact of this shape persists across system
+     * (actually measure) borders (clefs, time signatures, key signatures).
+     * Based on just the shape, we cannot tell whether an accidental is part of
+     * a key signature or not, so we take a conservative approach.
+     *
+     * @return true if persistent, false otherwise
+     */
+    public boolean isPersistent ()
+    {
+        return ShapeSet.Clefs.contains(this) || ShapeSet.Times.contains(this)
+                       || ShapeSet.Accidentals.contains(this);
+    }
+
+    //--------//
+    // isText //
+    //--------//
+    /**
+     * Check whether the shape is a text (or a simple character).
+     *
+     * @return true if text or character
+     */
+    public boolean isText ()
+    {
+        return (this == TEXT) || (this == CHARACTER);
+    }
+
+    //--------------//
+    // isSharpBased //
+    //--------------//
+    /**
+     * Check whether the shape is a sharp or a key-sig sequence of sharps.
+     *
+     * @return true if sharp or sharp key sig
+     */
+    public boolean isSharpBased ()
+    {
+        return (this == SHARP) || ShapeSet.SharpKeys.contains(this);
+    }
+
+    //-------------//
+    // isFlatBased //
+    //-------------//
+    /**
+     * Check whether the shape is a flat or a key-sig sequence of flats.
+     *
+     * @return true if flat or flat key sig
+     */
+    public boolean isFlatBased ()
+    {
+        return (this == FLAT) || ShapeSet.FlatKeys.contains(this);
+    }
+
+    //---------//
+    // isSmall //
+    //---------//
+    /**
+     * Check whether the shape is a small note, meant for cue or grace.
+     *
+     * @return true if small (black/void/whole)
+     */
+    public boolean isSmall ()
+    {
+        return ShapeSet.SmallNotes.contains(this);
+    }
+
+    //-------------//
+    // isTrainable //
+    //-------------//
+    /**
+     * Report whether this shape can be used to train an classifier.
+     *
+     * @return true if trainable, false otherwise
+     */
+    public boolean isTrainable ()
+    {
+        return ordinal() <= LAST_PHYSICAL_SHAPE.ordinal();
+    }
+
+    //----------------//
+    // getDescription //
+    //----------------//
+    /**
+     * Report a user-friendly description of this shape.
+     *
+     * @return the shape description
+     */
+    public String getDescription ()
+    {
+        if (description == null) {
+            return toString(); // Could be improved
+        } else {
+            return description;
+        }
+    }
+
+    //----------//
+    // getColor //
+    //----------//
+    /**
+     * Report the color assigned to the shape, if any.
+     *
+     * @return the related color, or null
+     */
+    public Color getColor ()
+    {
+        return color;
+    }
+
+    //----------//
+    // setColor //
+    //----------//
+    /**
+     * Assign a color for this shape.
+     *
+     * @param color the display color
+     */
+    public void setColor (Color color)
+    {
+        this.color = color;
+    }
+
+    //------------------//
+    // setConstantColor //
+    //------------------//
+    /**
+     * Define a specific color for the shape.
+     *
+     * @param color the specified color
+     */
+    public void setConstantColor (Color color)
+    {
+        constantColor.setValue(color);
+        setColor(color);
+    }
+
+    //------------------//
+    // createShapeColor //
+    //------------------//
+    void createShapeColor (Color color)
+    {
+        // Assign the shape display color
+        if (!constantColor.isSourceValue()) {
+            setColor(constantColor.getValue()); // Use the shape specific color
+        } else if (this.color == null) {
+            setColor(color); // Use the provided (range) default color
+        }
+    }
+
+    //-----------//
+    // getSymbol //
+    //-----------//
+    /**
+     * Report the symbol related to the shape, if any.
+     *
+     * @return the related symbol, or null
+     */
+    public ShapeSymbol getSymbol ()
+    {
+        if (hasNoSymbol) {
+            return null;
+        }
+
+        if (symbol == null) {
+            symbol = Symbols.getSymbol(this);
+
+            if (symbol == null) {
+                hasNoSymbol = true;
+            }
+        }
+
+        return symbol;
+    }
+
+    //-----------//
+    // setSymbol //
+    //-----------//
+    /**
+     * Assign a symbol to this shape.
+     *
+     * @param symbol the assigned symbol, which may be null
+     */
+    public void setSymbol (ShapeSymbol symbol)
+    {
+        this.symbol = symbol;
+    }
+
+    //--------------------//
+    // getDecoratedSymbol //
+    //--------------------//
+    /**
+     * Report the symbol to use for menu items.
+     *
+     * @return the shape symbol, with decorations if any
+     */
+    public ShapeSymbol getDecoratedSymbol ()
+    {
+        // Avoid a new search, just use the undecorated symbol instead
+        if (hasNoDecoratedSymbol) {
+            return getSymbol();
+        }
+
+        // Try to build / load a decorated symbol
+        if (decoratedSymbol == null) {
+            setDecoratedSymbol(Symbols.getSymbol(this, true));
+
+            if (decoratedSymbol == null) {
+                hasNoDecoratedSymbol = true;
+
+                return getSymbol();
+            }
+        }
+
+        // Simply return the cached decorated symbol
+        return decoratedSymbol;
+    }
+
+    //--------------------//
+    // setDecoratedSymbol //
+    //--------------------//
+    /**
+     * Assign a decorated symbol to this shape.
+     *
+     * @param decoratedSymbol the assigned decorated symbol, which may be null
+     */
+    public void setDecoratedSymbol (ShapeSymbol decoratedSymbol)
+    {
+        this.decoratedSymbol = decoratedSymbol;
+    }
+
+    //------------------//
+    // getPhysicalShape //
+    //------------------//
+    /**
+     * Report the shape to use for training or precise drawing.
+     *
+     * @return the related physical shape, if different
+     */
+    public Shape getPhysicalShape ()
+    {
+        if (physicalShape != null) {
+            return physicalShape;
+        } else {
+            return this;
+        }
+    }
+
+    //-------------//
+    // isDraggable //
+    //-------------//
+    /**
+     * Report whether this shape can be dragged (in a DnD gesture).
+     *
+     * @return true if shape can be dragged
+     */
+    public boolean isDraggable ()
+    {
+        return getPhysicalShape().getSymbol() != null;
+    }
+
+    //-----------------//
+    // dumpShapeColors //
+    //-----------------//
+    /**
+     * Dump the color of every shape.
+     */
+    public static void dumpShapeColors ()
+    {
+        List<String> names = new ArrayList<>();
+
+        for (Shape shape : Shape.values()) {
+            names.add(shape + " " + Constant.Color.encodeColor(shape.getColor()));
+        }
+
+        Collections.sort(names);
+
+        for (String str : names) {
+            System.out.println(str);
+        }
+    }
+}