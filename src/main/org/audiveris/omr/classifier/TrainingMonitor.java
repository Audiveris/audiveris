<<<<<<< HEAD
//------------------------------------------------------------------------------------------------//
//                                                                                                //
//                                  T r a i n i n g M o n i t o r                                 //
//                                                                                                //
//------------------------------------------------------------------------------------------------//
// <editor-fold defaultstate="collapsed" desc="hdr">
//
//  Copyright © Audiveris 2018. All rights reserved.
//
//  This program is free software: you can redistribute it and/or modify it under the terms of the
//  GNU Affero General Public License as published by the Free Software Foundation, either version
//  3 of the License, or (at your option) any later version.
//
//  This program is distributed in the hope that it will be useful, but WITHOUT ANY WARRANTY;
//  without even the implied warranty of MERCHANTABILITY or FITNESS FOR A PARTICULAR PURPOSE.
//  See the GNU Affero General Public License for more details.
//
//  You should have received a copy of the GNU Affero General Public License along with this
//  program.  If not, see <http://www.gnu.org/licenses/>.
//------------------------------------------------------------------------------------------------//
// </editor-fold>
package org.audiveris.omr.classifier;

import org.deeplearning4j.optimize.api.IterationListener;

/**
 * Monitoring interface about the training status of a classifier.
 */
public interface TrainingMonitor
        extends IterationListener
{
    //~ Methods ------------------------------------------------------------------------------------

    public void epochStarted (int epoch);

    public int getIterationPeriod ();

    public void iterationPeriodDone (int iteration,
                                     double score);
}
=======
//------------------------------------------------------------------------------------------------//
//                                                                                                //
//                                  T r a i n i n g M o n i t o r                                 //
//                                                                                                //
//------------------------------------------------------------------------------------------------//
// <editor-fold defaultstate="collapsed" desc="hdr">
//
//  Copyright © Audiveris 2018. All rights reserved.
//
//  This program is free software: you can redistribute it and/or modify it under the terms of the
//  GNU Affero General Public License as published by the Free Software Foundation, either version
//  3 of the License, or (at your option) any later version.
//
//  This program is distributed in the hope that it will be useful, but WITHOUT ANY WARRANTY;
//  without even the implied warranty of MERCHANTABILITY or FITNESS FOR A PARTICULAR PURPOSE.
//  See the GNU Affero General Public License for more details.
//
//  You should have received a copy of the GNU Affero General Public License along with this
//  program.  If not, see <http://www.gnu.org/licenses/>.
//------------------------------------------------------------------------------------------------//
// </editor-fold>
package org.audiveris.omr.classifier;

//
//import org.deeplearning4j.optimize.api.IterationListener;
//
/**
 * Monitoring interface about the training status of a classifier.
 */
public interface TrainingMonitor //        extends IterationListener

{

    /**
     * Call-back at epoch start.
     *
     * @param epoch epoch number.
     */
    public void epochStarted (int epoch);

    /**
     * Report the number of iterations in a period.
     *
     * @return number of iterations between reporting
     */
    public int getIterationPeriod ();

    /**
     * Call-back at end of iteration period.
     *
     * @param iteration iteration number
     * @param score     current loss value
     */
    public void iterationPeriodDone (int iteration,
                                     double score);
}
>>>>>>> 8e2b0fd5
<|MERGE_RESOLUTION|>--- conflicted
+++ resolved
@@ -1,4 +1,3 @@
-<<<<<<< HEAD
 //------------------------------------------------------------------------------------------------//
 //                                                                                                //
 //                                  T r a i n i n g M o n i t o r                                 //
@@ -30,48 +29,6 @@
 public interface TrainingMonitor
         extends IterationListener
 {
-    //~ Methods ------------------------------------------------------------------------------------
-
-    public void epochStarted (int epoch);
-
-    public int getIterationPeriod ();
-
-    public void iterationPeriodDone (int iteration,
-                                     double score);
-}
-=======
-//------------------------------------------------------------------------------------------------//
-//                                                                                                //
-//                                  T r a i n i n g M o n i t o r                                 //
-//                                                                                                //
-//------------------------------------------------------------------------------------------------//
-// <editor-fold defaultstate="collapsed" desc="hdr">
-//
-//  Copyright © Audiveris 2018. All rights reserved.
-//
-//  This program is free software: you can redistribute it and/or modify it under the terms of the
-//  GNU Affero General Public License as published by the Free Software Foundation, either version
-//  3 of the License, or (at your option) any later version.
-//
-//  This program is distributed in the hope that it will be useful, but WITHOUT ANY WARRANTY;
-//  without even the implied warranty of MERCHANTABILITY or FITNESS FOR A PARTICULAR PURPOSE.
-//  See the GNU Affero General Public License for more details.
-//
-//  You should have received a copy of the GNU Affero General Public License along with this
-//  program.  If not, see <http://www.gnu.org/licenses/>.
-//------------------------------------------------------------------------------------------------//
-// </editor-fold>
-package org.audiveris.omr.classifier;
-
-//
-//import org.deeplearning4j.optimize.api.IterationListener;
-//
-/**
- * Monitoring interface about the training status of a classifier.
- */
-public interface TrainingMonitor //        extends IterationListener
-
-{
 
     /**
      * Call-back at epoch start.
@@ -95,5 +52,4 @@
      */
     public void iterationPeriodDone (int iteration,
                                      double score);
-}
->>>>>>> 8e2b0fd5
+}