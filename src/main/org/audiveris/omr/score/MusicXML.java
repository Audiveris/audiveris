--- conflicted
+++ resolved
@@ -1,414 +1,406 @@
-//------------------------------------------------------------------------------------------------//
-//                                                                                                //
-//                                        M u s i c X M L                                         //
-//                                                                                                //
-//------------------------------------------------------------------------------------------------//
-// <editor-fold defaultstate="collapsed" desc="hdr">
-//
-//  Copyright © Audiveris 2018. All rights reserved.
-//
-//  This program is free software: you can redistribute it and/or modify it under the terms of the
-//  GNU Affero General Public License as published by the Free Software Foundation, either version
-//  3 of the License, or (at your option) any later version.
-//
-//  This program is distributed in the hope that it will be useful, but WITHOUT ANY WARRANTY;
-//  without even the implied warranty of MERCHANTABILITY or FITNESS FOR A PARTICULAR PURPOSE.
-//  See the GNU Affero General Public License for more details.
-//
-//  You should have received a copy of the GNU Affero General Public License along with this
-//  program.  If not, see <http://www.gnu.org/licenses/>.
-//------------------------------------------------------------------------------------------------//
-// </editor-fold>
-package org.audiveris.omr.score;
-
-import org.audiveris.omr.glyph.Shape;
-import static org.audiveris.omr.glyph.Shape.*;
-import org.audiveris.omr.math.Rational;
-import org.audiveris.omr.sheet.PartBarline;
-import org.audiveris.omr.sig.inter.AbstractNoteInter;
-import org.audiveris.omr.sig.inter.LyricItemInter;
-import org.audiveris.proxymusic.AccidentalText;
-import org.audiveris.proxymusic.AccidentalValue;
-import org.audiveris.proxymusic.BarStyle;
-import org.audiveris.proxymusic.BreathMark;
-import org.audiveris.proxymusic.DegreeTypeValue;
-import org.audiveris.proxymusic.Empty;
-import org.audiveris.proxymusic.EmptyPlacement;
-import org.audiveris.proxymusic.HorizontalTurn;
-import org.audiveris.proxymusic.KindValue;
-import org.audiveris.proxymusic.ObjectFactory;
-import org.audiveris.proxymusic.RightLeftMiddle;
-import org.audiveris.proxymusic.Step;
-import org.audiveris.proxymusic.StrongAccent;
-import org.audiveris.proxymusic.Syllabic;
-import org.audiveris.proxymusic.UpDown;
-import org.audiveris.proxymusic.YesNo;
-
-import org.slf4j.Logger;
-import org.slf4j.LoggerFactory;
-
-import javax.xml.bind.JAXBElement;
-
-/**
- * Class {@code MusicXML} gathers convenient methods dealing with MusicXML data
- *
- * @author Hervé Bitteur
- */
-public abstract class MusicXML
-{
-
-    private static final Logger logger = LoggerFactory.getLogger(MusicXML.class);
-
-    /** Names of the various note types used in MusicXML. */
-    private static final String[] noteTypeNames = new String[]{
-        "256th",
-        "128th",
-        "64th",
-        "32nd",
-        "16th",
-        "eighth",
-        "quarter",
-        "half",
-        "whole",
-        "breve",
-        "long"};
-
-    /**
-     * Not meant to be instantiated.
-     */
-    private MusicXML ()
-    {
-    }
-
-    //------------------//
-    // accidentalTextOf //
-    //------------------//
-    public static AccidentalText accidentalTextOf (Shape shape)
-    {
-        ObjectFactory factory = new ObjectFactory();
-        AccidentalText accidentaltext = factory.createAccidentalText();
-        accidentaltext.setValue(accidentalValueOf(shape));
-
-        return accidentaltext;
-    }
-
-    //-------------------//
-    // accidentalValueOf //
-    //-------------------//
-    public static AccidentalValue accidentalValueOf (Shape shape)
-    {
-        ///sharp, natural, flat, double-sharp, sharp-sharp, flat-flat
-        // But no double-flat ???
-        if (shape == Shape.DOUBLE_FLAT) {
-            return AccidentalValue.FLAT_FLAT;
-        } else {
-            return AccidentalValue.valueOf(shape.toString());
-        }
-    }
-
-    //------------//
-    // barStyleOf //
-    //------------//
-    /**
-     * Report the MusicXML bar style for a recognized Barline style
-     *
-     * @param style    the Audiveris barline style
-     * @param location position of barline with respect to containing measure
-     * @return the MusicXML bar style
-     */
-    public static BarStyle barStyleOf (PartBarline.Style style,
-                                       RightLeftMiddle location)
-    {
-        try {
-            // Special trick for back-to-back config
-            if (style == PartBarline.Style.LIGHT_HEAVY_LIGHT) {
-                switch (location) {
-                case LEFT:
-                    return BarStyle.HEAVY_LIGHT;
-<<<<<<< HEAD
-                case MIDDLE:
-                    return BarStyle.LIGHT_LIGHT; // What else?
-=======
-
-                case MIDDLE:
-                    return BarStyle.LIGHT_LIGHT; // What else?
-
->>>>>>> 8e2b0fd5
-                case RIGHT:
-                    return BarStyle.LIGHT_HEAVY;
-                }
-            }
-<<<<<<< HEAD
-=======
-
->>>>>>> 8e2b0fd5
-            return BarStyle.valueOf(style.name());
-        } catch (Exception ex) {
-            throw new IllegalArgumentException("Unknown bar style " + style, ex);
-        }
-    }
-
-    //-----------------------//
-    // getArticulationObject //
-    //-----------------------//
-    public static JAXBElement<?> getArticulationObject (Shape shape)
-    {
-        //<!ELEMENT articulations
-        //      ((accent | strong-accent | staccato | tenuto |
-        //        detached-legato | staccatissimo | spiccato |
-        //        scoop | plop | doit | falloff | breath-mark |
-        //        caesura | stress | unstress | other-articulation)*)>
-        ObjectFactory factory = new ObjectFactory();
-        EmptyPlacement ep = factory.createEmptyPlacement();
-
-        switch (shape) {
-        case DOT_set:
-        case STACCATO:
-            return factory.createArticulationsStaccato(ep);
-
-        case ACCENT:
-            return factory.createArticulationsAccent(ep);
-
-        case STRONG_ACCENT:
-
-            // Type for strong accent: either up (^) or down (v)
-            // For the time being we recognize only up ones
-            StrongAccent strongAccent = factory.createStrongAccent();
-
-            if (shape == Shape.STRONG_ACCENT) {
-                strongAccent.setType(UpDown.UP);
-            }
-
-            return factory.createArticulationsStrongAccent(strongAccent);
-
-        case TENUTO:
-            return factory.createArticulationsTenuto(ep);
-
-        case STACCATISSIMO:
-            return factory.createArticulationsStaccatissimo(ep);
-
-        case BREATH_MARK:
-
-            BreathMark breathMark = factory.createBreathMark();
-            breathMark.setValue("comma");
-
-            return factory.createArticulationsBreathMark(breathMark);
-
-        case CAESURA:
-            return factory.createArticulationsCaesura(ep);
-        }
-
-        logger.error("Unsupported ornament shape:{}", shape);
-
-        return null;
-    }
-
-    //-------------------//
-    // getDynamicsObject //
-    //-------------------//
-    public static JAXBElement<?> getDynamicsObject (Shape shape)
-    {
-        ObjectFactory factory = new ObjectFactory();
-        Empty empty = factory.createEmpty();
-
-        switch (shape) {
-        case DYNAMICS_F:
-            return factory.createDynamicsF(empty);
-
-        case DYNAMICS_FF:
-            return factory.createDynamicsFf(empty);
-
-        //        case DYNAMICS_FFF:
-        //            return factory.createDynamicsFff(empty);
-        //
-        //        case DYNAMICS_FFFF :
-        //            return factory.createDynamicsFfff(empty);
-        //
-        //        case DYNAMICS_FFFFF :
-        //            return factory.createDynamicsFffff(empty);
-        //
-        //        case DYNAMICS_FFFFFF :
-        //            return factory.createDynamicsFfffff(empty);
-        case DYNAMICS_FP:
-            return factory.createDynamicsFp(empty);
-
-        //
-        //        case DYNAMICS_FZ:
-        //            return factory.createDynamicsFz(empty);
-        case DYNAMICS_MF:
-            return factory.createDynamicsMf(empty);
-
-        case DYNAMICS_MP:
-            return factory.createDynamicsMp(empty);
-
-        case DYNAMICS_P:
-            return factory.createDynamicsP(empty);
-
-        case DYNAMICS_PP:
-            return factory.createDynamicsPp(empty);
-
-        //
-        //        case DYNAMICS_PPP:
-        //            return factory.createDynamicsPpp(empty);
-        //
-        //        case DYNAMICS_PPPP :
-        //            return factory.createDynamicsPppp(empty);
-        //
-        //        case DYNAMICS_PPPPP :
-        //            return factory.createDynamicsPpppp(empty);
-        //
-        //        case DYNAMICS_PPPPPP :
-        //            return factory.createDynamicsPppppp(empty);
-        //        case DYNAMICS_RF:
-        //            return factory.createDynamicsRf(empty);
-        //
-        //        case DYNAMICS_RFZ:
-        //            return factory.createDynamicsRfz(empty);
-        //
-        //        case DYNAMICS_SF:
-        //            return factory.createDynamicsSf(empty);
-        //
-        //        case DYNAMICS_SFFZ:
-        //            return factory.createDynamicsSffz(empty);
-        //
-        //        case DYNAMICS_SFP:
-        //            return factory.createDynamicsSfp(empty);
-        //
-        //        case DYNAMICS_SFPP:
-        //            return factory.createDynamicsSfpp(empty);
-        //
-        case DYNAMICS_SFZ:
-            return factory.createDynamicsSfz(empty);
-        }
-
-        logger.error("Unsupported dynamics shape:{}", shape);
-
-        return null;
-    }
-
-    //-----------------//
-    // getNoteTypeName //
-    //-----------------//
-    /**
-     * Report the name for the note type
-     *
-     * @param note the note whose type name is needed
-     * @return proper note type name
-     */
-    public static String getNoteTypeName (AbstractNoteInter note)
-    {
-        return getNoteTypeName(note.getChord().getDurationSansDotOrTuplet());
-    }
-
-    //-----------------//
-    // getNoteTypeName //
-    //-----------------//
-    /**
-     * Report the name for the provided duration (no dot, no tuplet)
-     *
-     * @param duration note duration
-     * @return proper note type name
-     */
-    public static String getNoteTypeName (Rational duration)
-    {
-        // Since quarter is at index 6 in noteTypeNames, use 2**6 = 64
-        double dur = 64 * duration.divides(AbstractNoteInter.QUARTER_DURATION).doubleValue();
-        int index = (int) Math.rint(Math.log(dur) / Math.log(2));
-
-        return noteTypeNames[index];
-    }
-
-    //-------------------//
-    // getOrnamentObject //
-    //-------------------//
-    public static JAXBElement<?> getOrnamentObject (Shape shape)
-    {
-        //      (((trill-mark | turn | delayed-turn | shake |
-        //         wavy-line | mordent | inverted-mordent |
-        //         schleifer | tremolo | other-ornament),
-        //         accidental-mark*)*)>
-        ObjectFactory factory = new ObjectFactory();
-
-        switch (shape) {
-        case MORDENT_INVERTED:
-            return factory.createOrnamentsInvertedMordent(factory.createMordent());
-
-        case MORDENT:
-            return factory.createOrnamentsMordent(factory.createMordent());
-
-        case TR:
-            return factory.createOrnamentsTrillMark(factory.createEmptyTrillSound());
-
-        case TURN:
-            return factory.createOrnamentsTurn(factory.createHorizontalTurn());
-
-        case TURN_INVERTED:
-            return factory.createOrnamentsInvertedTurn(factory.createHorizontalTurn());
-
-        case TURN_SLASH: {
-            HorizontalTurn horizontalTurn = factory.createHorizontalTurn();
-            horizontalTurn.setSlash(YesNo.YES);
-
-            return factory.createOrnamentsInvertedTurn(horizontalTurn);
-        }
-
-        case TURN_UP:
-            return factory.createOrnamentsVerticalTurn(factory.createEmptyTrillSound());
-        }
-
-        logger.error("Unsupported ornament shape: {}", shape);
-
-        return null;
-    }
-
-    //-------------//
-    // getSyllabic //
-    //-------------//
-    public static Syllabic getSyllabic (LyricItemInter.SyllabicType type)
-    {
-        return Syllabic.valueOf(type.toString());
-    }
-
-    //--------//
-    // kindOf //
-    //--------//
-    /**
-     * Convert from Audiveris ChordNameInter.Kind.Type type to Proxymusic KindValue type
-     *
-     * @param type Audiveris enum ChordSymbol.Type
-     * @return Proxymusic enum KindValue
-     */
-    public static KindValue kindOf (org.audiveris.omr.sig.inter.ChordNameInter.Kind.Type type)
-    {
-        return KindValue.valueOf(type.toString());
-    }
-
-    //--------//
-    // stepOf //
-    //--------//
-    /**
-     * Convert from Audiveris Step type to Proxymusic Step type
-     *
-     * @param step Audiveris enum step
-     * @return Proxymusic enum step
-     */
-    public static Step stepOf (org.audiveris.omr.sig.inter.HeadInter.Step step)
-    {
-        return Step.fromValue(step.toString());
-    }
-
-    //--------//
-    // typeOf //
-    //--------//
-    /**
-     * Convert from Audiveris ChordNameInter.Degree.DegreeType to Proxymusic DegreeTypeValue
-     *
-     * @param type Audiveris enum DegreeType
-     * @return Proxymusic enum DegreeTypeValue
-     */
-    public static DegreeTypeValue typeOf (
-            org.audiveris.omr.sig.inter.ChordNameInter.Degree.DegreeType type)
-    {
-        return DegreeTypeValue.valueOf(type.toString());
-    }
-}
+//------------------------------------------------------------------------------------------------//
+//                                                                                                //
+//                                        M u s i c X M L                                         //
+//                                                                                                //
+//------------------------------------------------------------------------------------------------//
+// <editor-fold defaultstate="collapsed" desc="hdr">
+//
+//  Copyright © Audiveris 2018. All rights reserved.
+//
+//  This program is free software: you can redistribute it and/or modify it under the terms of the
+//  GNU Affero General Public License as published by the Free Software Foundation, either version
+//  3 of the License, or (at your option) any later version.
+//
+//  This program is distributed in the hope that it will be useful, but WITHOUT ANY WARRANTY;
+//  without even the implied warranty of MERCHANTABILITY or FITNESS FOR A PARTICULAR PURPOSE.
+//  See the GNU Affero General Public License for more details.
+//
+//  You should have received a copy of the GNU Affero General Public License along with this
+//  program.  If not, see <http://www.gnu.org/licenses/>.
+//------------------------------------------------------------------------------------------------//
+// </editor-fold>
+package org.audiveris.omr.score;
+
+import org.audiveris.omr.glyph.Shape;
+import static org.audiveris.omr.glyph.Shape.*;
+import org.audiveris.omr.math.Rational;
+import org.audiveris.omr.sheet.PartBarline;
+import org.audiveris.omr.sig.inter.AbstractNoteInter;
+import org.audiveris.omr.sig.inter.LyricItemInter;
+import org.audiveris.proxymusic.AccidentalText;
+import org.audiveris.proxymusic.AccidentalValue;
+import org.audiveris.proxymusic.BarStyle;
+import org.audiveris.proxymusic.BreathMark;
+import org.audiveris.proxymusic.DegreeTypeValue;
+import org.audiveris.proxymusic.Empty;
+import org.audiveris.proxymusic.EmptyPlacement;
+import org.audiveris.proxymusic.HorizontalTurn;
+import org.audiveris.proxymusic.KindValue;
+import org.audiveris.proxymusic.ObjectFactory;
+import org.audiveris.proxymusic.RightLeftMiddle;
+import org.audiveris.proxymusic.Step;
+import org.audiveris.proxymusic.StrongAccent;
+import org.audiveris.proxymusic.Syllabic;
+import org.audiveris.proxymusic.UpDown;
+import org.audiveris.proxymusic.YesNo;
+
+import org.slf4j.Logger;
+import org.slf4j.LoggerFactory;
+
+import javax.xml.bind.JAXBElement;
+
+/**
+ * Class {@code MusicXML} gathers convenient methods dealing with MusicXML data
+ *
+ * @author Hervé Bitteur
+ */
+public abstract class MusicXML
+{
+
+    private static final Logger logger = LoggerFactory.getLogger(MusicXML.class);
+
+    /** Names of the various note types used in MusicXML. */
+    private static final String[] noteTypeNames = new String[]{
+        "256th",
+        "128th",
+        "64th",
+        "32nd",
+        "16th",
+        "eighth",
+        "quarter",
+        "half",
+        "whole",
+        "breve",
+        "long"};
+
+    /**
+     * Not meant to be instantiated.
+     */
+    private MusicXML ()
+    {
+    }
+
+    //------------------//
+    // accidentalTextOf //
+    //------------------//
+    public static AccidentalText accidentalTextOf (Shape shape)
+    {
+        ObjectFactory factory = new ObjectFactory();
+        AccidentalText accidentaltext = factory.createAccidentalText();
+        accidentaltext.setValue(accidentalValueOf(shape));
+
+        return accidentaltext;
+    }
+
+    //-------------------//
+    // accidentalValueOf //
+    //-------------------//
+    public static AccidentalValue accidentalValueOf (Shape shape)
+    {
+        ///sharp, natural, flat, double-sharp, sharp-sharp, flat-flat
+        // But no double-flat ???
+        if (shape == Shape.DOUBLE_FLAT) {
+            return AccidentalValue.FLAT_FLAT;
+        } else {
+            return AccidentalValue.valueOf(shape.toString());
+        }
+    }
+
+    //------------//
+    // barStyleOf //
+    //------------//
+    /**
+     * Report the MusicXML bar style for a recognized Barline style
+     *
+     * @param style    the Audiveris barline style
+     * @param location position of barline with respect to containing measure
+     * @return the MusicXML bar style
+     */
+    public static BarStyle barStyleOf (PartBarline.Style style,
+                                       RightLeftMiddle location)
+    {
+        try {
+            // Special trick for back-to-back config
+            if (style == PartBarline.Style.LIGHT_HEAVY_LIGHT) {
+                switch (location) {
+                case LEFT:
+                    return BarStyle.HEAVY_LIGHT;
+
+                case MIDDLE:
+                    return BarStyle.LIGHT_LIGHT; // What else?
+
+                case RIGHT:
+                    return BarStyle.LIGHT_HEAVY;
+                }
+            }
+
+            return BarStyle.valueOf(style.name());
+        } catch (Exception ex) {
+            throw new IllegalArgumentException("Unknown bar style " + style, ex);
+        }
+    }
+
+    //-----------------------//
+    // getArticulationObject //
+    //-----------------------//
+    public static JAXBElement<?> getArticulationObject (Shape shape)
+    {
+        //<!ELEMENT articulations
+        //      ((accent | strong-accent | staccato | tenuto |
+        //        detached-legato | staccatissimo | spiccato |
+        //        scoop | plop | doit | falloff | breath-mark |
+        //        caesura | stress | unstress | other-articulation)*)>
+        ObjectFactory factory = new ObjectFactory();
+        EmptyPlacement ep = factory.createEmptyPlacement();
+
+        switch (shape) {
+        case DOT_set:
+        case STACCATO:
+            return factory.createArticulationsStaccato(ep);
+
+        case ACCENT:
+            return factory.createArticulationsAccent(ep);
+
+        case STRONG_ACCENT:
+
+            // Type for strong accent: either up (^) or down (v)
+            // For the time being we recognize only up ones
+            StrongAccent strongAccent = factory.createStrongAccent();
+
+            if (shape == Shape.STRONG_ACCENT) {
+                strongAccent.setType(UpDown.UP);
+            }
+
+            return factory.createArticulationsStrongAccent(strongAccent);
+
+        case TENUTO:
+            return factory.createArticulationsTenuto(ep);
+
+        case STACCATISSIMO:
+            return factory.createArticulationsStaccatissimo(ep);
+
+        case BREATH_MARK:
+
+            BreathMark breathMark = factory.createBreathMark();
+            breathMark.setValue("comma");
+
+            return factory.createArticulationsBreathMark(breathMark);
+
+        case CAESURA:
+            return factory.createArticulationsCaesura(ep);
+        }
+
+        logger.error("Unsupported ornament shape:{}", shape);
+
+        return null;
+    }
+
+    //-------------------//
+    // getDynamicsObject //
+    //-------------------//
+    public static JAXBElement<?> getDynamicsObject (Shape shape)
+    {
+        ObjectFactory factory = new ObjectFactory();
+        Empty empty = factory.createEmpty();
+
+        switch (shape) {
+        case DYNAMICS_F:
+            return factory.createDynamicsF(empty);
+
+        case DYNAMICS_FF:
+            return factory.createDynamicsFf(empty);
+
+        //        case DYNAMICS_FFF:
+        //            return factory.createDynamicsFff(empty);
+        //
+        //        case DYNAMICS_FFFF :
+        //            return factory.createDynamicsFfff(empty);
+        //
+        //        case DYNAMICS_FFFFF :
+        //            return factory.createDynamicsFffff(empty);
+        //
+        //        case DYNAMICS_FFFFFF :
+        //            return factory.createDynamicsFfffff(empty);
+        case DYNAMICS_FP:
+            return factory.createDynamicsFp(empty);
+
+        //
+        //        case DYNAMICS_FZ:
+        //            return factory.createDynamicsFz(empty);
+        case DYNAMICS_MF:
+            return factory.createDynamicsMf(empty);
+
+        case DYNAMICS_MP:
+            return factory.createDynamicsMp(empty);
+
+        case DYNAMICS_P:
+            return factory.createDynamicsP(empty);
+
+        case DYNAMICS_PP:
+            return factory.createDynamicsPp(empty);
+
+        //
+        //        case DYNAMICS_PPP:
+        //            return factory.createDynamicsPpp(empty);
+        //
+        //        case DYNAMICS_PPPP :
+        //            return factory.createDynamicsPppp(empty);
+        //
+        //        case DYNAMICS_PPPPP :
+        //            return factory.createDynamicsPpppp(empty);
+        //
+        //        case DYNAMICS_PPPPPP :
+        //            return factory.createDynamicsPppppp(empty);
+        //        case DYNAMICS_RF:
+        //            return factory.createDynamicsRf(empty);
+        //
+        //        case DYNAMICS_RFZ:
+        //            return factory.createDynamicsRfz(empty);
+        //
+        //        case DYNAMICS_SF:
+        //            return factory.createDynamicsSf(empty);
+        //
+        //        case DYNAMICS_SFFZ:
+        //            return factory.createDynamicsSffz(empty);
+        //
+        //        case DYNAMICS_SFP:
+        //            return factory.createDynamicsSfp(empty);
+        //
+        //        case DYNAMICS_SFPP:
+        //            return factory.createDynamicsSfpp(empty);
+        //
+        case DYNAMICS_SFZ:
+            return factory.createDynamicsSfz(empty);
+        }
+
+        logger.error("Unsupported dynamics shape:{}", shape);
+
+        return null;
+    }
+
+    //-----------------//
+    // getNoteTypeName //
+    //-----------------//
+    /**
+     * Report the name for the note type
+     *
+     * @param note the note whose type name is needed
+     * @return proper note type name
+     */
+    public static String getNoteTypeName (AbstractNoteInter note)
+    {
+        return getNoteTypeName(note.getChord().getDurationSansDotOrTuplet());
+    }
+
+    //-----------------//
+    // getNoteTypeName //
+    //-----------------//
+    /**
+     * Report the name for the provided duration (no dot, no tuplet)
+     *
+     * @param duration note duration
+     * @return proper note type name
+     */
+    public static String getNoteTypeName (Rational duration)
+    {
+        // Since quarter is at index 6 in noteTypeNames, use 2**6 = 64
+        double dur = 64 * duration.divides(AbstractNoteInter.QUARTER_DURATION).doubleValue();
+        int index = (int) Math.rint(Math.log(dur) / Math.log(2));
+
+        return noteTypeNames[index];
+    }
+
+    //-------------------//
+    // getOrnamentObject //
+    //-------------------//
+    public static JAXBElement<?> getOrnamentObject (Shape shape)
+    {
+        //      (((trill-mark | turn | delayed-turn | shake |
+        //         wavy-line | mordent | inverted-mordent |
+        //         schleifer | tremolo | other-ornament),
+        //         accidental-mark*)*)>
+        ObjectFactory factory = new ObjectFactory();
+
+        switch (shape) {
+        case MORDENT_INVERTED:
+            return factory.createOrnamentsInvertedMordent(factory.createMordent());
+
+        case MORDENT:
+            return factory.createOrnamentsMordent(factory.createMordent());
+
+        case TR:
+            return factory.createOrnamentsTrillMark(factory.createEmptyTrillSound());
+
+        case TURN:
+            return factory.createOrnamentsTurn(factory.createHorizontalTurn());
+
+        case TURN_INVERTED:
+            return factory.createOrnamentsInvertedTurn(factory.createHorizontalTurn());
+
+        case TURN_SLASH: {
+            HorizontalTurn horizontalTurn = factory.createHorizontalTurn();
+            horizontalTurn.setSlash(YesNo.YES);
+
+            return factory.createOrnamentsInvertedTurn(horizontalTurn);
+        }
+
+        case TURN_UP:
+            return factory.createOrnamentsVerticalTurn(factory.createEmptyTrillSound());
+        }
+
+        logger.error("Unsupported ornament shape: {}", shape);
+
+        return null;
+    }
+
+    //-------------//
+    // getSyllabic //
+    //-------------//
+    public static Syllabic getSyllabic (LyricItemInter.SyllabicType type)
+    {
+        return Syllabic.valueOf(type.toString());
+    }
+
+    //--------//
+    // kindOf //
+    //--------//
+    /**
+     * Convert from Audiveris ChordNameInter.Kind.Type type to Proxymusic KindValue type
+     *
+     * @param type Audiveris enum ChordSymbol.Type
+     * @return Proxymusic enum KindValue
+     */
+    public static KindValue kindOf (org.audiveris.omr.sig.inter.ChordNameInter.Kind.Type type)
+    {
+        return KindValue.valueOf(type.toString());
+    }
+
+    //--------//
+    // stepOf //
+    //--------//
+    /**
+     * Convert from Audiveris Step type to Proxymusic Step type
+     *
+     * @param step Audiveris enum step
+     * @return Proxymusic enum step
+     */
+    public static Step stepOf (org.audiveris.omr.sig.inter.HeadInter.Step step)
+    {
+        return Step.fromValue(step.toString());
+    }
+
+    //--------//
+    // typeOf //
+    //--------//
+    /**
+     * Convert from Audiveris ChordNameInter.Degree.DegreeType to Proxymusic DegreeTypeValue
+     *
+     * @param type Audiveris enum DegreeType
+     * @return Proxymusic enum DegreeTypeValue
+     */
+    public static DegreeTypeValue typeOf (
+            org.audiveris.omr.sig.inter.ChordNameInter.Degree.DegreeType type)
+    {
+        return DegreeTypeValue.valueOf(type.toString());
+    }
+}