//------------------------------------------------------------------------------------------------//
//                                                                                                //
//                                             C L I                                              //
//                                                                                                //
//------------------------------------------------------------------------------------------------//
// <editor-fold defaultstate="collapsed" desc="hdr">
//
//  Copyright © Audiveris 2023. All rights reserved.
//
//  This program is free software: you can redistribute it and/or modify it under the terms of the
//  GNU Affero General Public License as published by the Free Software Foundation, either version
//  3 of the License, or (at your option) any later version.
//
//  This program is distributed in the hope that it will be useful, but WITHOUT ANY WARRANTY;
//  without even the implied warranty of MERCHANTABILITY or FITNESS FOR A PARTICULAR PURPOSE.
//  See the GNU Affero General Public License for more details.
//
//  You should have received a copy of the GNU Affero General Public License along with this
//  program.  If not, see <http://www.gnu.org/licenses/>.
//------------------------------------------------------------------------------------------------//
// </editor-fold>
package org.audiveris.omr;

import org.audiveris.omr.classifier.SampleRepository;
import org.audiveris.omr.log.LogUtil;
import org.audiveris.omr.score.Score;
import org.audiveris.omr.sheet.Book;
import org.audiveris.omr.sheet.BookManager;
import org.audiveris.omr.sheet.PlayList;
import org.audiveris.omr.sheet.SheetStub;
import org.audiveris.omr.sheet.ui.BookActions;
import org.audiveris.omr.sheet.ui.StubsController;
import org.audiveris.omr.step.OmrStep;
import org.audiveris.omr.step.ProcessingCancellationException;
import org.audiveris.omr.step.RunClass;
import org.audiveris.omr.util.Dumping;
import org.audiveris.omr.util.FileUtil;
import org.audiveris.omr.util.NaturalSpec;

import org.kohsuke.args4j.Argument;
import org.kohsuke.args4j.CmdLineException;
import org.kohsuke.args4j.CmdLineParser;
import org.kohsuke.args4j.Option;
import org.kohsuke.args4j.OptionDef;
import org.kohsuke.args4j.ParserProperties;
import org.kohsuke.args4j.spi.FieldSetter;
import org.kohsuke.args4j.spi.OptionHandler;
import org.kohsuke.args4j.spi.Setter;
import org.kohsuke.args4j.spi.StopOptionHandler;

import org.slf4j.Logger;
import org.slf4j.LoggerFactory;

import java.io.IOException;
import java.io.StringReader;
import java.io.StringWriter;
import java.lang.reflect.Constructor;
import java.lang.reflect.InvocationTargetException;
import java.nio.file.Files;
import java.nio.file.Path;
import java.nio.file.Paths;
import java.util.ArrayList;
import java.util.Arrays;
import java.util.Comparator;
import java.util.List;
import java.util.Properties;
import java.util.SortedSet;
import java.util.TreeSet;
import java.util.concurrent.Callable;

/**
 * Class <code>CLI</code> parses and holds the parameters of the command line interface.
 * <p>
 * Any item starting with the '&#64;' character is interpreted as referring to a file, whose content
 * is expanded in line.
 * <p>
 * NOTA: each line of such referred file is taken as a whole and interpreted as a single item,
 * hence please make sure to put only one item per line.
 * Note also that a blank line is interpreted as an empty ("") item.
 *
 * @author Hervé Bitteur
 */
public class CLI
{
    //~ Static fields/initializers -----------------------------------------------------------------

    private static final Logger logger = LoggerFactory.getLogger(CLI.class);

    //~ Instance fields ----------------------------------------------------------------------------

    /** Name of the program. */
    private final String toolName;

    /** Sequence of (trimmed) arguments for this run. */
    private String[] trimmedArgs;

    /** Parameters structure to be populated. */
    private final Parameters params = new Parameters();

    /** CLI parser. */
    private final CmdLineParser parser;

    //~ Constructors -------------------------------------------------------------------------------

    /**
     * Creates a new CLI object.
     *
     * @param toolName the program name
     */
    public CLI (final String toolName)
    {
        this.toolName = toolName;

        final Comparator<OptionHandler> noSorter = (OptionHandler o1,
                                                    OptionHandler o2) -> 0;

        final ParserProperties props = ParserProperties.defaults().withAtSyntax(true)
                .withUsageWidth(100).withShowDefaults(false).withOptionSorter(noSorter);

        parser = new CmdLineParser(params, props);
    }

    //~ Methods ------------------------------------------------------------------------------------

    //-------------//
    // checkParams //
    //-------------//
    private void checkParams ()
        throws CmdLineException
    {
        if (params.transcribe) {
            if ((params.step != null) && (params.step != OmrStep.last())) {
                String msg = "'-transcribe' option not compatible with '-step " + params.step
                        + "' option";
                throw new CmdLineException(parser, msg);
            }

            params.step = OmrStep.last();
        }
    }

    //-------------//
    // getCliTasks //
    //-------------//
    /**
     * Prepare the collection of CLI tasks (inputs, books, samples).
     *
     * @return the collection of tasks
     */
    public List<CliTask> getCliTasks ()
    {
        List<CliTask> tasks = new ArrayList<>();

        // PlayList?
        if (params.playListPath != null) {
            tasks.add(new PlayListTask(params.playListPath));
        }

        // Task kind is fully determined by argument extension
        params.arguments.stream().map(argument -> argument.toString().trim().replace('\\', '/'))
                .filter(str -> (!str.isEmpty())).forEachOrdered(str ->
                {
                    final Path path = Paths.get(str);

                    if (str.endsWith(OMR.BOOK_EXTENSION)) {
                        tasks.add(new BookTask(path));
                    } else if (str.endsWith("-" + SampleRepository.SAMPLES_FILE_NAME)) {
                        tasks.add(new SamplesTask(path));
                    } else {
                        // Everything else is considered as an image input file
                        tasks.add(new InputTask(path));
                    }
                });

        return tasks;
    }

    //------------//
    // getOptions //
    //------------//
    /**
     * Report the properties set at the CLI level
     *
     * @return the CLI-defined constant values
     */
    public Properties getOptions ()
    {
        return params.options;
    }

    //-----------------//
    // getOutputFolder //
    //-----------------//
    /**
     * Report the output folder if present on the CLI
     *
     * @return the CLI output path, or null
     */
    public Path getOutputFolder ()
    {
        return params.outputFolder;
    }

    //-----------------//
    // getPlayListPath //
    //-----------------//
    /**
     * Report the path to playlist if present on CLI
     *
     * @return the PlayList path, or null
     */
    public Path getPlayListPath ()
    {
        return params.playListPath;
    }

    //-------------//
    // isBatchMode //
    //-------------//
    /**
     * Report whether we are running in batch (that is with no UI).
     *
     * @return true for batch mode
     */
    public boolean isBatchMode ()
    {
        return params.batchMode;
    }

    //------------//
    // isHelpMode //
    //------------//
    /**
     * Report whether we are running in help mode (to stop immediately).
     *
     * @return true for help mode
     */
    public boolean isHelpMode ()
    {
        return params.helpMode;
    }

    //--------//
    // isSave //
    //--------//
    /**
     * Report whether we save every step result.
     *
     * @return true for saving every step
     */
    public boolean isSave ()
    {
        return params.save;
    }

    //--------//
    // isSwap //
    //--------//
    /**
     * Report whether we swap every sheet after processing.
     *
     * @return true for swapping every sheet
     */
    public boolean isSwap ()
    {
        return params.swap;
    }

    //-----------------//
    // parseParameters //
    //-----------------//
    /**
     * Parse the CLI arguments and return the populated parameters structure.
     *
     * @param args the CLI arguments
     * @return the parsed parameters, or null if failed
     * @throws org.kohsuke.args4j.CmdLineException if error found in arguments
     */
    public Parameters parseParameters (final String... args)
        throws CmdLineException
    {
        logger.info("CLI args: {}", Arrays.toString(args));

        // Bug fix if an arg is made of spaces
        trimmedArgs = new String[args.length];

        for (int i = 0; i < args.length; i++) {
            trimmedArgs[i] = args[i].trim();
        }

        parser.parseArgument(trimmedArgs);

        if (logger.isDebugEnabled()) {
            new Dumping().dump(params);
        }

        checkParams();

        return params;
    }

    //------------------//
    // printCommandLine //
    //------------------//
    /**
     * Print out the command line with its actual parameters.
     */
    public void printCommandLine ()
    {
        StringBuilder sb = new StringBuilder("Command line parameters: ");

        if (toolName != null) {
            sb.append(toolName).append(" ");
        }

        sb.append(Arrays.toString(trimmedArgs));
        logger.info(sb.toString());
    }

    //------------//
    // printUsage //
    //------------//
    /**
     * Print out the general syntax for the command line.
     */
    public void printUsage ()
    {
        StringBuilder buf = new StringBuilder();

        // Print version
        buf.append("\n").append(toolName).append(" Version:");
        buf.append("\n   ").append(WellKnowns.TOOL_REF);

        // Print syntax
        buf.append("\n");
        buf.append("\nSyntax:");
        buf.append("\n    audiveris [OPTIONS] [--] [INPUT_FILES]\n");

        buf.append("\n@file:");
        buf.append("\n    Content of file to be extended in line");
        buf.append("\n");

        buf.append("\nOptions:\n");

        StringWriter writer = new StringWriter();
        parser.printUsage(writer, null);
        buf.append(writer.toString());

        buf.append("\nInput file extensions:");
        buf.append("\n    .omr        : book file  (input/output)");
        buf.append("\n    [any other] : image file (input)");
        buf.append("\n");

        // Print all steps
        buf.append("\nSheet steps are in order:");

        for (OmrStep step : OmrStep.values()) {
            buf.append(String.format("%n    %-10s : %s", step.toString(), step.getDescription()));
        }

        buf.append("\n");
        logger.info(buf.toString());
    }

    //~ Inner classes ------------------------------------------------------------------------------

    //----------//
    // BookTask //
    //----------//
    /**
     * CLI task to process a book file.
     */
    private class BookTask
            extends ProcessingTask
    {

        BookTask (Path path)
        {
            super(path);
        }

        @Override
        protected Book loadBook (Path path)
        {
            return OMR.engine.loadBook(path);
        }

        @Override
        public String toString ()
        {
            return "Book \"" + path + "\"";
        }
    }

    //--------------------//
    // ClassOptionHandler //
    //--------------------//
    /**
     * Argument handler for a class name.
     */
    public static class ClassOptionHandler
            extends OptionHandler<Properties>
    {

        /**
         * Create a ClassOptionHandler object.
         *
         * @param parser Command line argument owner
         * @param option Run-time copy of the Option or Argument annotation
         * @param setter Setter interface
         */
        public ClassOptionHandler (CmdLineParser parser,
                                   OptionDef option,
                                   Setter<? super Properties> setter)
        {
            super(parser, option, setter);
        }

        @Override
        public String getDefaultMetaVariable ()
        {
            return "<qualified-class-name>";
        }

        @Override
        public int parseArguments (org.kohsuke.args4j.spi.Parameters params)
            throws CmdLineException
        {
            String className = params.getParameter(0).trim();

<<<<<<< HEAD
                if (OMR.gui == null) {
                    LogUtil.stopAndRemoveAppender(book.getRadix());
=======
            if (!className.isEmpty()) {
                try {
                    Class runClass = Class.forName(className);
                    FieldSetter fs = setter.asFieldSetter();
                    fs.addValue(runClass);
                } catch (ClassNotFoundException ex) {
                    throw new CmdLineException(owner, ex);
>>>>>>> ec4494d0
                }
            }

            return 1;
        }
    }

    //---------//
    // CliTask //
    //---------//
    /**
     * Define a CLI task on a book (input or book).
     */
    public abstract static class CliTask
            implements Callable<Void>
    {

        /** Source file path. */
        public final Path path;

        /** Radix. */
        private final String radix;

        /**
         * Create a CliTask object.
         *
         * @param path the path to book file
         */
        public CliTask (Path path)
        {
            this.path = path;

            String nameSansExt = FileUtil.getNameSansExtension(path);
            String alias = BookManager.getInstance().getAlias(nameSansExt);
            radix = (alias != null) ? alias : nameSansExt;
        }

        @Override
        public Void call ()
            throws Exception
        {
            // Check source does exist
            if (!Files.exists(path)) {
                String msg = "Could not find file \"" + path + "\"";
                logger.warn(msg);
                throw new RuntimeException(msg);
            }

            // Obtain the book instance
            final Book book = loadBook(path);

            if (book != null) {
                processBook(book); // Process the book instance
            }

            return null;
        }

        /**
         * @return the radix
         */
        public String getRadix ()
        {
            return radix;
        }

        /**
         * Getting the book instance.
         *
         * @param path path to source
         * @return the loaded book
         */
        protected abstract Book loadBook (Path path);

        /**
         * Processing the book instance.
         *
         * @param book the book to process
         */
        protected void processBook (Book book)
        {
            // Void by default
        }
    }

    //-----------//
    // InputTask //
    //-----------//
    /**
     * CLI task to process an input (image) file.
     */
    private class InputTask
            extends ProcessingTask
    {

        InputTask (Path path)
        {
            super(path);
        }

        @Override
        protected Book loadBook (Path path)
        {
            return OMR.engine.loadInput(path);
        }

        @Override
        protected void openBookDialog (SheetStub stub)
        {
            if ((OMR.gui != null) && BookActions.preOpenBookParameters()) {
                BookActions.applyUserSettings(stub);
            }
        }

        @Override
        public String toString ()
        {
            return "Input \"" + path + "\"";
        }
    }

    //-----------------------//
    // IntArrayOptionHandler //
    //-----------------------//
    /**
     * Option handler for an array of positive integers.
     * <p>
     * It also accepts a range of integers, such as: 3-10 to mean: 3 4 5 6 7 8 9 10.
     * Restriction: the range cannot contain space if not quoted:
     * 3-10 is OK, 3 - 10 is not, though "3 - 10" is OK.
     */
    public static class IntArrayOptionHandler
            extends OptionHandler<Integer>
    {

        /**
         * Create an IntArrayOptionHandler object.
         *
         * @param parser Command line argument owner
         * @param option Run-time copy of the Option or Argument annotation
         * @param setter Setter interface
         */
        public IntArrayOptionHandler (CmdLineParser parser,
                                      OptionDef option,
                                      Setter<Integer> setter)
        {
            super(parser, option, setter);
        }

        @Override
        public String getDefaultMetaVariable ()
        {
            return "int[]";
        }

        @Override
        public int parseArguments (org.kohsuke.args4j.spi.Parameters params)
            throws CmdLineException
        {
            int counter = 0;

            for (; counter < params.size(); counter++) {
                final String param = params.getParameter(counter);

                if (param.startsWith("-")) {
                    break;
                }

                for (int i : NaturalSpec.decode(param, true)) {
                    setter.addValue(i);
                }
            }

            return counter;
        }
    }

    //------------//
    // Parameters //
    //------------//
    /**
     * The structure that collects the various parameters parsed out of the command line.
     */
    public static class Parameters
    {

        /** Help mode. */
        @Option(name = "-help", help = true, usage = "Display general help then stop")
        boolean helpMode;

        /** Batch mode. */
        @Option(name = "-batch", usage = "Run with no graphic user interface")
        boolean batchMode;

        /** The set of sheet IDs to load. */
        @Option(name = "-sheets", usage = "Select sheet numbers and ranges (1 4-5)", handler = IntArrayOptionHandler.class)
        private ArrayList<Integer> sheets;

        /** Should book be transcribed?. */
        @Option(name = "-transcribe", usage = "Transcribe whole book")
        boolean transcribe;

        /** Specific step. */
        @Option(name = "-step", usage = "Define a specific target step")
        OmrStep step;

        /** Force step re-processing. */
        @Option(name = "-force", usage = "Force step/transcribe re-processing")
        boolean force;

        /** Output directory. */
        @Option(name = "-output", usage = "Define base output folder", metaVar = "<output-folder>")
        Path outputFolder;

        /** PlayList path. */
        @Option(name = "-playlist", usage = "Build a compound book from playlist", metaVar = "<file.xml>")
        Path playListPath;

        /** Should MusicXML data be produced?. */
        @Option(name = "-export", usage = "Export MusicXML")
        boolean export;

        /** Should book be printed?. */
        @Option(name = "-print", usage = "Print out book")
        boolean print;

        /** The map of application options. */
        @Option(name = "-option", usage = "Define an application constant", handler = PropertyOptionHandler.class)
        Properties options;

        /** Should book file be upgraded?. */
        @Option(name = "-upgrade", usage = "Upgrade whole book file")
        boolean upgrade;

        /** Should book be saved on every successful batch step?. */
        @Option(name = "-save", usage = "In batch, save book on every successful step")
        boolean save;

        /** Should every sheet be swapped after processing?. */
        @Option(name = "-swap", usage = "Swap out every sheet after its processing")
        boolean swap;

        /** Ability to run a class on each valid sheet. */
        @Option(name = "-run", usage = "(advanced) Run provided class on valid sheets", handler = ClassOptionHandler.class)
        Class runClass;

        /** Should samples be produced?. */
        @Option(name = "-sample", usage = "(advanced) Sample all book symbols")
        boolean sample;

        /** Should symbols annotations be produced?. */
        @Option(name = "-annotate", usage = "(advanced) Annotate book symbols")
        boolean annotate;

        /** Optional "--" separator. */
        @Argument
        @Option(name = "--", handler = StopOptionHandler.class)
        /** Final arguments. */
        List<Path> arguments = new ArrayList<>();

        private Parameters ()
        {
        }

        //-------------//
        // getSheetIds //
        //-------------//
        /**
         * Report the set of sheet IDs if present on the CLI.
         * Null means all sheets are taken.
         *
         * @return the CLI sheet IDs, perhaps null
         */
        public SortedSet<Integer> getSheetIds ()
        {
            if (sheets == null) {
                return null;
            }

            return new TreeSet<>(sheets);
        }
    }

    //--------------//
    // PlayListTask //
    //--------------//
    /**
     * Processing a playlist file.
     */
    private static class PlayListTask
            extends CliTask
    {

        public PlayListTask (Path path)
        {
            super(path);
        }

        @Override
        public Void call ()
            throws Exception
        {
            // To check that playlist file does exist
            super.call();

            if (OMR.gui != null) {
                // Just display S&M dialog populated by the playlist
                BookActions.getInstance().splitAndMerge(path);
            } else {
                // Build the compound book according to the playlist
                final PlayList playList = PlayList.load(path);

                if (playList != null) {
                    playList.injectBooks(); // Ensure books are loaded

                    final String compoundName = FileUtil.getNameSansExtension(path)
                            + OMR.BOOK_EXTENSION;
                    final Path targetPath = path.getParent().resolve(compoundName);
                    playList.buildCompound(targetPath);
                }
            }

            return null;
        }

        @Override
        protected Book loadBook (Path path)
        {
            return null;
        }

        @Override
        public String toString ()
        {
            return "PlayList \"" + path + "\"";
        }
    }

    //----------------//
    // ProcessingTask //
    //----------------//
    /**
     * Processing common to both input (images) and books.
     */
    private abstract class ProcessingTask
            extends CliTask
    {

        ProcessingTask (Path path)
        {
            super(path);
        }

        /**
         * Opening book parameters dialog.
         *
         * @param stub the stub with focus
         */
        protected void openBookDialog (SheetStub stub)
        {
            // Void by default
        }

        @Override
        protected void processBook (Book book)
        {
            final Path folder = BookManager.getDefaultBookFolder(book);
            boolean cancelled = false;
            try {
                if (!Files.exists(folder)) {
                    Files.createDirectories(folder);
                }

                // In batch, log into specific log file within book folder
                if (OMR.gui == null) {
                    LogUtil.addAppender(book.getRadix(), folder);
                }
                LogUtil.start(book);

                boolean swap = (OMR.gui == null) || isSwap() || BookActions.swapProcessedSheets();

                // Make sure stubs are available
                if (book.getStubs().isEmpty()) {
                    book.createStubs();

                    // Save book to disk immediately (global book info)
                    final Path bookPath = BookManager.getDefaultSavePath(book);

                    if (OMR.gui == null || (swap && BookActions.isTargetConfirmed(bookPath))) {
                        book.store(bookPath, false);
                    } else {
                        swap = false;
                    }
                }

                // Specific sheets to process?
                final SortedSet<Integer> sheetIds = params.getSheetIds();
                final List<SheetStub> validStubs = Book.getValidStubs(book.getStubs(sheetIds));
                List<Score> scores = book.getScores();

                if (OMR.gui != null) {
                    Integer focus = (sheetIds != null) ? sheetIds.first() : null;
                    StubsController.getInstance().displayStubs(book, focus);
                    openBookDialog(
                            (focus != null) ? book.getStub(focus) : book.getFirstValidStub());
                } else {
                    // Batch: Perform sheets upgrade?
                    if (Book.batchUpgradeBooks() || params.upgrade) {
                        book.upgradeStubs();
                    }

                    if (sheetIds != null) {
                        // Use a temporary array of scores
                        scores = new ArrayList<>();
                    }
                }

                // Specific step to reach on valid selected sheets in the book?
                if (params.step != null) {
                    boolean ok = book.reachBookStep(params.step, params.force, validStubs, swap);

                    if (!ok) {
                        return;
                    }
                }

                // Score(s)
                if (params.transcribe) {
                    book.transcribe(validStubs, scores, swap);
                }

                // Specific class to run?
                if (params.runClass != null) {
                    try {
                        @SuppressWarnings("unchecked")
                        Constructor cons = params.runClass.getConstructor(new Class[]
                        { Book.class, SortedSet.class });
                        RunClass instance = (RunClass) cons.newInstance(book, sheetIds);
                        instance.process();
                    } catch (IllegalAccessException | IllegalArgumentException
                            | InstantiationException | NoSuchMethodException | SecurityException
                            | InvocationTargetException ex) {
                        logger.warn("Error running {} {}", params.runClass, ex.toString(), ex);
                    }
                }

                // Book export?
                if (params.export) {
                    logger.debug("Export book");
                    book.export(validStubs, scores);
                }

                // Book sample?
                if (params.sample) {
                    logger.debug("Sample book");
                    book.sample(validStubs);
                }

                // Book annotate?
                if (params.annotate) {
                    logger.debug("Annotate book");
                    book.annotate(validStubs);
                }

                // Book print?
                if (params.print) {
                    logger.debug("Print book");
                    book.print(validStubs);
                }
            } catch (ProcessingCancellationException pce) {
                logger.warn("Cancelled " + book);
                cancelled = true;
                throw pce;
            } catch (IOException ex) {
                logger.warn("Exception occurred " + ex, ex);
                throw new RuntimeException(ex);
            } finally {
                // Close (when in batch mode only)
                if (OMR.gui == null) {
                    if (cancelled) {
                        // Make a backup if needed, then save book "in its current status"
                        book.store(BookManager.getDefaultSavePath(book), true);
                    } else {
                        book.store(BookManager.getDefaultSavePath(book), false);
                    }

                    book.close(null);
                }

                LogUtil.stopBook();

                if (OMR.gui == null) {
                    LogUtil.removeAppender(book.getRadix());
                }
            }
        }
    }

    //-----------------------//
    // PropertyOptionHandler //
    //-----------------------//
    /**
     * Option handler for a property definition.
     */
    public static class PropertyOptionHandler
            extends OptionHandler<Properties>
    {

        /**
         * Create a PropertyOptionHandler.
         *
         * @param parser Command line argument owner
         * @param option Run-time copy of the Option or Argument annotation
         * @param setter Setter interface
         */
        public PropertyOptionHandler (CmdLineParser parser,
                                      OptionDef option,
                                      Setter<? super Properties> setter)
        {
            super(parser, option, setter);

            if (setter.asFieldSetter() == null) {
                throw new IllegalArgumentException(
                        "PropertyOptionHandler can only work with fields");
            }
        }

        @Override
        public String getDefaultMetaVariable ()
        {
            return "key=value";
        }

        @Override
        public int parseArguments (org.kohsuke.args4j.spi.Parameters params)
            throws CmdLineException
        {
            String name = params.getParameter(-1);
            String pair = params.getParameter(0);
            FieldSetter fs = setter.asFieldSetter();
            Properties props = (Properties) fs.getValue();

            if (props == null) {
                props = new Properties();
                fs.addValue(props);
            }

            try {
                props.load(new StringReader(pair));
            } catch (IOException ex) {
                throw new CmdLineException(owner, "Error in " + name + " " + pair, ex);
            }

            return 1;
        }
    }

    //-------------//
    // SamplesTask //
    //-------------//
    /**
     * Processing a samples file.
     */
    private static class SamplesTask
            extends CliTask
    {

        SamplesTask (Path path)
        {
            super(path);
        }

        @Override
        protected Book loadBook (Path path)
        {
            SampleRepository global = SampleRepository.getGlobalInstance();
            global.includeSamplesFile(path);

            return null;
        }

        @Override
        public String toString ()
        {
            return "Samples \"" + path + "\"";
        }
    }
}
<|MERGE_RESOLUTION|>--- conflicted
+++ resolved
@@ -1,1030 +1,1025 @@
-//------------------------------------------------------------------------------------------------//
-//                                                                                                //
-//                                             C L I                                              //
-//                                                                                                //
-//------------------------------------------------------------------------------------------------//
-// <editor-fold defaultstate="collapsed" desc="hdr">
-//
-//  Copyright © Audiveris 2023. All rights reserved.
-//
-//  This program is free software: you can redistribute it and/or modify it under the terms of the
-//  GNU Affero General Public License as published by the Free Software Foundation, either version
-//  3 of the License, or (at your option) any later version.
-//
-//  This program is distributed in the hope that it will be useful, but WITHOUT ANY WARRANTY;
-//  without even the implied warranty of MERCHANTABILITY or FITNESS FOR A PARTICULAR PURPOSE.
-//  See the GNU Affero General Public License for more details.
-//
-//  You should have received a copy of the GNU Affero General Public License along with this
-//  program.  If not, see <http://www.gnu.org/licenses/>.
-//------------------------------------------------------------------------------------------------//
-// </editor-fold>
-package org.audiveris.omr;
-
-import org.audiveris.omr.classifier.SampleRepository;
-import org.audiveris.omr.log.LogUtil;
-import org.audiveris.omr.score.Score;
-import org.audiveris.omr.sheet.Book;
-import org.audiveris.omr.sheet.BookManager;
-import org.audiveris.omr.sheet.PlayList;
-import org.audiveris.omr.sheet.SheetStub;
-import org.audiveris.omr.sheet.ui.BookActions;
-import org.audiveris.omr.sheet.ui.StubsController;
-import org.audiveris.omr.step.OmrStep;
-import org.audiveris.omr.step.ProcessingCancellationException;
-import org.audiveris.omr.step.RunClass;
-import org.audiveris.omr.util.Dumping;
-import org.audiveris.omr.util.FileUtil;
-import org.audiveris.omr.util.NaturalSpec;
-
-import org.kohsuke.args4j.Argument;
-import org.kohsuke.args4j.CmdLineException;
-import org.kohsuke.args4j.CmdLineParser;
-import org.kohsuke.args4j.Option;
-import org.kohsuke.args4j.OptionDef;
-import org.kohsuke.args4j.ParserProperties;
-import org.kohsuke.args4j.spi.FieldSetter;
-import org.kohsuke.args4j.spi.OptionHandler;
-import org.kohsuke.args4j.spi.Setter;
-import org.kohsuke.args4j.spi.StopOptionHandler;
-
-import org.slf4j.Logger;
-import org.slf4j.LoggerFactory;
-
-import java.io.IOException;
-import java.io.StringReader;
-import java.io.StringWriter;
-import java.lang.reflect.Constructor;
-import java.lang.reflect.InvocationTargetException;
-import java.nio.file.Files;
-import java.nio.file.Path;
-import java.nio.file.Paths;
-import java.util.ArrayList;
-import java.util.Arrays;
-import java.util.Comparator;
-import java.util.List;
-import java.util.Properties;
-import java.util.SortedSet;
-import java.util.TreeSet;
-import java.util.concurrent.Callable;
-
-/**
- * Class <code>CLI</code> parses and holds the parameters of the command line interface.
- * <p>
- * Any item starting with the '&#64;' character is interpreted as referring to a file, whose content
- * is expanded in line.
- * <p>
- * NOTA: each line of such referred file is taken as a whole and interpreted as a single item,
- * hence please make sure to put only one item per line.
- * Note also that a blank line is interpreted as an empty ("") item.
- *
- * @author Hervé Bitteur
- */
-public class CLI
-{
-    //~ Static fields/initializers -----------------------------------------------------------------
-
-    private static final Logger logger = LoggerFactory.getLogger(CLI.class);
-
-    //~ Instance fields ----------------------------------------------------------------------------
-
-    /** Name of the program. */
-    private final String toolName;
-
-    /** Sequence of (trimmed) arguments for this run. */
-    private String[] trimmedArgs;
-
-    /** Parameters structure to be populated. */
-    private final Parameters params = new Parameters();
-
-    /** CLI parser. */
-    private final CmdLineParser parser;
-
-    //~ Constructors -------------------------------------------------------------------------------
-
-    /**
-     * Creates a new CLI object.
-     *
-     * @param toolName the program name
-     */
-    public CLI (final String toolName)
-    {
-        this.toolName = toolName;
-
-        final Comparator<OptionHandler> noSorter = (OptionHandler o1,
-                                                    OptionHandler o2) -> 0;
-
-        final ParserProperties props = ParserProperties.defaults().withAtSyntax(true)
-                .withUsageWidth(100).withShowDefaults(false).withOptionSorter(noSorter);
-
-        parser = new CmdLineParser(params, props);
-    }
-
-    //~ Methods ------------------------------------------------------------------------------------
-
-    //-------------//
-    // checkParams //
-    //-------------//
-    private void checkParams ()
-        throws CmdLineException
-    {
-        if (params.transcribe) {
-            if ((params.step != null) && (params.step != OmrStep.last())) {
-                String msg = "'-transcribe' option not compatible with '-step " + params.step
-                        + "' option";
-                throw new CmdLineException(parser, msg);
-            }
-
-            params.step = OmrStep.last();
-        }
-    }
-
-    //-------------//
-    // getCliTasks //
-    //-------------//
-    /**
-     * Prepare the collection of CLI tasks (inputs, books, samples).
-     *
-     * @return the collection of tasks
-     */
-    public List<CliTask> getCliTasks ()
-    {
-        List<CliTask> tasks = new ArrayList<>();
-
-        // PlayList?
-        if (params.playListPath != null) {
-            tasks.add(new PlayListTask(params.playListPath));
-        }
-
-        // Task kind is fully determined by argument extension
-        params.arguments.stream().map(argument -> argument.toString().trim().replace('\\', '/'))
-                .filter(str -> (!str.isEmpty())).forEachOrdered(str ->
-                {
-                    final Path path = Paths.get(str);
-
-                    if (str.endsWith(OMR.BOOK_EXTENSION)) {
-                        tasks.add(new BookTask(path));
-                    } else if (str.endsWith("-" + SampleRepository.SAMPLES_FILE_NAME)) {
-                        tasks.add(new SamplesTask(path));
-                    } else {
-                        // Everything else is considered as an image input file
-                        tasks.add(new InputTask(path));
-                    }
-                });
-
-        return tasks;
-    }
-
-    //------------//
-    // getOptions //
-    //------------//
-    /**
-     * Report the properties set at the CLI level
-     *
-     * @return the CLI-defined constant values
-     */
-    public Properties getOptions ()
-    {
-        return params.options;
-    }
-
-    //-----------------//
-    // getOutputFolder //
-    //-----------------//
-    /**
-     * Report the output folder if present on the CLI
-     *
-     * @return the CLI output path, or null
-     */
-    public Path getOutputFolder ()
-    {
-        return params.outputFolder;
-    }
-
-    //-----------------//
-    // getPlayListPath //
-    //-----------------//
-    /**
-     * Report the path to playlist if present on CLI
-     *
-     * @return the PlayList path, or null
-     */
-    public Path getPlayListPath ()
-    {
-        return params.playListPath;
-    }
-
-    //-------------//
-    // isBatchMode //
-    //-------------//
-    /**
-     * Report whether we are running in batch (that is with no UI).
-     *
-     * @return true for batch mode
-     */
-    public boolean isBatchMode ()
-    {
-        return params.batchMode;
-    }
-
-    //------------//
-    // isHelpMode //
-    //------------//
-    /**
-     * Report whether we are running in help mode (to stop immediately).
-     *
-     * @return true for help mode
-     */
-    public boolean isHelpMode ()
-    {
-        return params.helpMode;
-    }
-
-    //--------//
-    // isSave //
-    //--------//
-    /**
-     * Report whether we save every step result.
-     *
-     * @return true for saving every step
-     */
-    public boolean isSave ()
-    {
-        return params.save;
-    }
-
-    //--------//
-    // isSwap //
-    //--------//
-    /**
-     * Report whether we swap every sheet after processing.
-     *
-     * @return true for swapping every sheet
-     */
-    public boolean isSwap ()
-    {
-        return params.swap;
-    }
-
-    //-----------------//
-    // parseParameters //
-    //-----------------//
-    /**
-     * Parse the CLI arguments and return the populated parameters structure.
-     *
-     * @param args the CLI arguments
-     * @return the parsed parameters, or null if failed
-     * @throws org.kohsuke.args4j.CmdLineException if error found in arguments
-     */
-    public Parameters parseParameters (final String... args)
-        throws CmdLineException
-    {
-        logger.info("CLI args: {}", Arrays.toString(args));
-
-        // Bug fix if an arg is made of spaces
-        trimmedArgs = new String[args.length];
-
-        for (int i = 0; i < args.length; i++) {
-            trimmedArgs[i] = args[i].trim();
-        }
-
-        parser.parseArgument(trimmedArgs);
-
-        if (logger.isDebugEnabled()) {
-            new Dumping().dump(params);
-        }
-
-        checkParams();
-
-        return params;
-    }
-
-    //------------------//
-    // printCommandLine //
-    //------------------//
-    /**
-     * Print out the command line with its actual parameters.
-     */
-    public void printCommandLine ()
-    {
-        StringBuilder sb = new StringBuilder("Command line parameters: ");
-
-        if (toolName != null) {
-            sb.append(toolName).append(" ");
-        }
-
-        sb.append(Arrays.toString(trimmedArgs));
-        logger.info(sb.toString());
-    }
-
-    //------------//
-    // printUsage //
-    //------------//
-    /**
-     * Print out the general syntax for the command line.
-     */
-    public void printUsage ()
-    {
-        StringBuilder buf = new StringBuilder();
-
-        // Print version
-        buf.append("\n").append(toolName).append(" Version:");
-        buf.append("\n   ").append(WellKnowns.TOOL_REF);
-
-        // Print syntax
-        buf.append("\n");
-        buf.append("\nSyntax:");
-        buf.append("\n    audiveris [OPTIONS] [--] [INPUT_FILES]\n");
-
-        buf.append("\n@file:");
-        buf.append("\n    Content of file to be extended in line");
-        buf.append("\n");
-
-        buf.append("\nOptions:\n");
-
-        StringWriter writer = new StringWriter();
-        parser.printUsage(writer, null);
-        buf.append(writer.toString());
-
-        buf.append("\nInput file extensions:");
-        buf.append("\n    .omr        : book file  (input/output)");
-        buf.append("\n    [any other] : image file (input)");
-        buf.append("\n");
-
-        // Print all steps
-        buf.append("\nSheet steps are in order:");
-
-        for (OmrStep step : OmrStep.values()) {
-            buf.append(String.format("%n    %-10s : %s", step.toString(), step.getDescription()));
-        }
-
-        buf.append("\n");
-        logger.info(buf.toString());
-    }
-
-    //~ Inner classes ------------------------------------------------------------------------------
-
-    //----------//
-    // BookTask //
-    //----------//
-    /**
-     * CLI task to process a book file.
-     */
-    private class BookTask
-            extends ProcessingTask
-    {
-
-        BookTask (Path path)
-        {
-            super(path);
-        }
-
-        @Override
-        protected Book loadBook (Path path)
-        {
-            return OMR.engine.loadBook(path);
-        }
-
-        @Override
-        public String toString ()
-        {
-            return "Book \"" + path + "\"";
-        }
-    }
-
-    //--------------------//
-    // ClassOptionHandler //
-    //--------------------//
-    /**
-     * Argument handler for a class name.
-     */
-    public static class ClassOptionHandler
-            extends OptionHandler<Properties>
-    {
-
-        /**
-         * Create a ClassOptionHandler object.
-         *
-         * @param parser Command line argument owner
-         * @param option Run-time copy of the Option or Argument annotation
-         * @param setter Setter interface
-         */
-        public ClassOptionHandler (CmdLineParser parser,
-                                   OptionDef option,
-                                   Setter<? super Properties> setter)
-        {
-            super(parser, option, setter);
-        }
-
-        @Override
-        public String getDefaultMetaVariable ()
-        {
-            return "<qualified-class-name>";
-        }
-
-        @Override
-        public int parseArguments (org.kohsuke.args4j.spi.Parameters params)
-            throws CmdLineException
-        {
-            String className = params.getParameter(0).trim();
-
-<<<<<<< HEAD
-                if (OMR.gui == null) {
-                    LogUtil.stopAndRemoveAppender(book.getRadix());
-=======
-            if (!className.isEmpty()) {
-                try {
-                    Class runClass = Class.forName(className);
-                    FieldSetter fs = setter.asFieldSetter();
-                    fs.addValue(runClass);
-                } catch (ClassNotFoundException ex) {
-                    throw new CmdLineException(owner, ex);
->>>>>>> ec4494d0
-                }
-            }
-
-            return 1;
-        }
-    }
-
-    //---------//
-    // CliTask //
-    //---------//
-    /**
-     * Define a CLI task on a book (input or book).
-     */
-    public abstract static class CliTask
-            implements Callable<Void>
-    {
-
-        /** Source file path. */
-        public final Path path;
-
-        /** Radix. */
-        private final String radix;
-
-        /**
-         * Create a CliTask object.
-         *
-         * @param path the path to book file
-         */
-        public CliTask (Path path)
-        {
-            this.path = path;
-
-            String nameSansExt = FileUtil.getNameSansExtension(path);
-            String alias = BookManager.getInstance().getAlias(nameSansExt);
-            radix = (alias != null) ? alias : nameSansExt;
-        }
-
-        @Override
-        public Void call ()
-            throws Exception
-        {
-            // Check source does exist
-            if (!Files.exists(path)) {
-                String msg = "Could not find file \"" + path + "\"";
-                logger.warn(msg);
-                throw new RuntimeException(msg);
-            }
-
-            // Obtain the book instance
-            final Book book = loadBook(path);
-
-            if (book != null) {
-                processBook(book); // Process the book instance
-            }
-
-            return null;
-        }
-
-        /**
-         * @return the radix
-         */
-        public String getRadix ()
-        {
-            return radix;
-        }
-
-        /**
-         * Getting the book instance.
-         *
-         * @param path path to source
-         * @return the loaded book
-         */
-        protected abstract Book loadBook (Path path);
-
-        /**
-         * Processing the book instance.
-         *
-         * @param book the book to process
-         */
-        protected void processBook (Book book)
-        {
-            // Void by default
-        }
-    }
-
-    //-----------//
-    // InputTask //
-    //-----------//
-    /**
-     * CLI task to process an input (image) file.
-     */
-    private class InputTask
-            extends ProcessingTask
-    {
-
-        InputTask (Path path)
-        {
-            super(path);
-        }
-
-        @Override
-        protected Book loadBook (Path path)
-        {
-            return OMR.engine.loadInput(path);
-        }
-
-        @Override
-        protected void openBookDialog (SheetStub stub)
-        {
-            if ((OMR.gui != null) && BookActions.preOpenBookParameters()) {
-                BookActions.applyUserSettings(stub);
-            }
-        }
-
-        @Override
-        public String toString ()
-        {
-            return "Input \"" + path + "\"";
-        }
-    }
-
-    //-----------------------//
-    // IntArrayOptionHandler //
-    //-----------------------//
-    /**
-     * Option handler for an array of positive integers.
-     * <p>
-     * It also accepts a range of integers, such as: 3-10 to mean: 3 4 5 6 7 8 9 10.
-     * Restriction: the range cannot contain space if not quoted:
-     * 3-10 is OK, 3 - 10 is not, though "3 - 10" is OK.
-     */
-    public static class IntArrayOptionHandler
-            extends OptionHandler<Integer>
-    {
-
-        /**
-         * Create an IntArrayOptionHandler object.
-         *
-         * @param parser Command line argument owner
-         * @param option Run-time copy of the Option or Argument annotation
-         * @param setter Setter interface
-         */
-        public IntArrayOptionHandler (CmdLineParser parser,
-                                      OptionDef option,
-                                      Setter<Integer> setter)
-        {
-            super(parser, option, setter);
-        }
-
-        @Override
-        public String getDefaultMetaVariable ()
-        {
-            return "int[]";
-        }
-
-        @Override
-        public int parseArguments (org.kohsuke.args4j.spi.Parameters params)
-            throws CmdLineException
-        {
-            int counter = 0;
-
-            for (; counter < params.size(); counter++) {
-                final String param = params.getParameter(counter);
-
-                if (param.startsWith("-")) {
-                    break;
-                }
-
-                for (int i : NaturalSpec.decode(param, true)) {
-                    setter.addValue(i);
-                }
-            }
-
-            return counter;
-        }
-    }
-
-    //------------//
-    // Parameters //
-    //------------//
-    /**
-     * The structure that collects the various parameters parsed out of the command line.
-     */
-    public static class Parameters
-    {
-
-        /** Help mode. */
-        @Option(name = "-help", help = true, usage = "Display general help then stop")
-        boolean helpMode;
-
-        /** Batch mode. */
-        @Option(name = "-batch", usage = "Run with no graphic user interface")
-        boolean batchMode;
-
-        /** The set of sheet IDs to load. */
-        @Option(name = "-sheets", usage = "Select sheet numbers and ranges (1 4-5)", handler = IntArrayOptionHandler.class)
-        private ArrayList<Integer> sheets;
-
-        /** Should book be transcribed?. */
-        @Option(name = "-transcribe", usage = "Transcribe whole book")
-        boolean transcribe;
-
-        /** Specific step. */
-        @Option(name = "-step", usage = "Define a specific target step")
-        OmrStep step;
-
-        /** Force step re-processing. */
-        @Option(name = "-force", usage = "Force step/transcribe re-processing")
-        boolean force;
-
-        /** Output directory. */
-        @Option(name = "-output", usage = "Define base output folder", metaVar = "<output-folder>")
-        Path outputFolder;
-
-        /** PlayList path. */
-        @Option(name = "-playlist", usage = "Build a compound book from playlist", metaVar = "<file.xml>")
-        Path playListPath;
-
-        /** Should MusicXML data be produced?. */
-        @Option(name = "-export", usage = "Export MusicXML")
-        boolean export;
-
-        /** Should book be printed?. */
-        @Option(name = "-print", usage = "Print out book")
-        boolean print;
-
-        /** The map of application options. */
-        @Option(name = "-option", usage = "Define an application constant", handler = PropertyOptionHandler.class)
-        Properties options;
-
-        /** Should book file be upgraded?. */
-        @Option(name = "-upgrade", usage = "Upgrade whole book file")
-        boolean upgrade;
-
-        /** Should book be saved on every successful batch step?. */
-        @Option(name = "-save", usage = "In batch, save book on every successful step")
-        boolean save;
-
-        /** Should every sheet be swapped after processing?. */
-        @Option(name = "-swap", usage = "Swap out every sheet after its processing")
-        boolean swap;
-
-        /** Ability to run a class on each valid sheet. */
-        @Option(name = "-run", usage = "(advanced) Run provided class on valid sheets", handler = ClassOptionHandler.class)
-        Class runClass;
-
-        /** Should samples be produced?. */
-        @Option(name = "-sample", usage = "(advanced) Sample all book symbols")
-        boolean sample;
-
-        /** Should symbols annotations be produced?. */
-        @Option(name = "-annotate", usage = "(advanced) Annotate book symbols")
-        boolean annotate;
-
-        /** Optional "--" separator. */
-        @Argument
-        @Option(name = "--", handler = StopOptionHandler.class)
-        /** Final arguments. */
-        List<Path> arguments = new ArrayList<>();
-
-        private Parameters ()
-        {
-        }
-
-        //-------------//
-        // getSheetIds //
-        //-------------//
-        /**
-         * Report the set of sheet IDs if present on the CLI.
-         * Null means all sheets are taken.
-         *
-         * @return the CLI sheet IDs, perhaps null
-         */
-        public SortedSet<Integer> getSheetIds ()
-        {
-            if (sheets == null) {
-                return null;
-            }
-
-            return new TreeSet<>(sheets);
-        }
-    }
-
-    //--------------//
-    // PlayListTask //
-    //--------------//
-    /**
-     * Processing a playlist file.
-     */
-    private static class PlayListTask
-            extends CliTask
-    {
-
-        public PlayListTask (Path path)
-        {
-            super(path);
-        }
-
-        @Override
-        public Void call ()
-            throws Exception
-        {
-            // To check that playlist file does exist
-            super.call();
-
-            if (OMR.gui != null) {
-                // Just display S&M dialog populated by the playlist
-                BookActions.getInstance().splitAndMerge(path);
-            } else {
-                // Build the compound book according to the playlist
-                final PlayList playList = PlayList.load(path);
-
-                if (playList != null) {
-                    playList.injectBooks(); // Ensure books are loaded
-
-                    final String compoundName = FileUtil.getNameSansExtension(path)
-                            + OMR.BOOK_EXTENSION;
-                    final Path targetPath = path.getParent().resolve(compoundName);
-                    playList.buildCompound(targetPath);
-                }
-            }
-
-            return null;
-        }
-
-        @Override
-        protected Book loadBook (Path path)
-        {
-            return null;
-        }
-
-        @Override
-        public String toString ()
-        {
-            return "PlayList \"" + path + "\"";
-        }
-    }
-
-    //----------------//
-    // ProcessingTask //
-    //----------------//
-    /**
-     * Processing common to both input (images) and books.
-     */
-    private abstract class ProcessingTask
-            extends CliTask
-    {
-
-        ProcessingTask (Path path)
-        {
-            super(path);
-        }
-
-        /**
-         * Opening book parameters dialog.
-         *
-         * @param stub the stub with focus
-         */
-        protected void openBookDialog (SheetStub stub)
-        {
-            // Void by default
-        }
-
-        @Override
-        protected void processBook (Book book)
-        {
-            final Path folder = BookManager.getDefaultBookFolder(book);
-            boolean cancelled = false;
-            try {
-                if (!Files.exists(folder)) {
-                    Files.createDirectories(folder);
-                }
-
-                // In batch, log into specific log file within book folder
-                if (OMR.gui == null) {
-                    LogUtil.addAppender(book.getRadix(), folder);
-                }
-                LogUtil.start(book);
-
-                boolean swap = (OMR.gui == null) || isSwap() || BookActions.swapProcessedSheets();
-
-                // Make sure stubs are available
-                if (book.getStubs().isEmpty()) {
-                    book.createStubs();
-
-                    // Save book to disk immediately (global book info)
-                    final Path bookPath = BookManager.getDefaultSavePath(book);
-
-                    if (OMR.gui == null || (swap && BookActions.isTargetConfirmed(bookPath))) {
-                        book.store(bookPath, false);
-                    } else {
-                        swap = false;
-                    }
-                }
-
-                // Specific sheets to process?
-                final SortedSet<Integer> sheetIds = params.getSheetIds();
-                final List<SheetStub> validStubs = Book.getValidStubs(book.getStubs(sheetIds));
-                List<Score> scores = book.getScores();
-
-                if (OMR.gui != null) {
-                    Integer focus = (sheetIds != null) ? sheetIds.first() : null;
-                    StubsController.getInstance().displayStubs(book, focus);
-                    openBookDialog(
-                            (focus != null) ? book.getStub(focus) : book.getFirstValidStub());
-                } else {
-                    // Batch: Perform sheets upgrade?
-                    if (Book.batchUpgradeBooks() || params.upgrade) {
-                        book.upgradeStubs();
-                    }
-
-                    if (sheetIds != null) {
-                        // Use a temporary array of scores
-                        scores = new ArrayList<>();
-                    }
-                }
-
-                // Specific step to reach on valid selected sheets in the book?
-                if (params.step != null) {
-                    boolean ok = book.reachBookStep(params.step, params.force, validStubs, swap);
-
-                    if (!ok) {
-                        return;
-                    }
-                }
-
-                // Score(s)
-                if (params.transcribe) {
-                    book.transcribe(validStubs, scores, swap);
-                }
-
-                // Specific class to run?
-                if (params.runClass != null) {
-                    try {
-                        @SuppressWarnings("unchecked")
-                        Constructor cons = params.runClass.getConstructor(new Class[]
-                        { Book.class, SortedSet.class });
-                        RunClass instance = (RunClass) cons.newInstance(book, sheetIds);
-                        instance.process();
-                    } catch (IllegalAccessException | IllegalArgumentException
-                            | InstantiationException | NoSuchMethodException | SecurityException
-                            | InvocationTargetException ex) {
-                        logger.warn("Error running {} {}", params.runClass, ex.toString(), ex);
-                    }
-                }
-
-                // Book export?
-                if (params.export) {
-                    logger.debug("Export book");
-                    book.export(validStubs, scores);
-                }
-
-                // Book sample?
-                if (params.sample) {
-                    logger.debug("Sample book");
-                    book.sample(validStubs);
-                }
-
-                // Book annotate?
-                if (params.annotate) {
-                    logger.debug("Annotate book");
-                    book.annotate(validStubs);
-                }
-
-                // Book print?
-                if (params.print) {
-                    logger.debug("Print book");
-                    book.print(validStubs);
-                }
-            } catch (ProcessingCancellationException pce) {
-                logger.warn("Cancelled " + book);
-                cancelled = true;
-                throw pce;
-            } catch (IOException ex) {
-                logger.warn("Exception occurred " + ex, ex);
-                throw new RuntimeException(ex);
-            } finally {
-                // Close (when in batch mode only)
-                if (OMR.gui == null) {
-                    if (cancelled) {
-                        // Make a backup if needed, then save book "in its current status"
-                        book.store(BookManager.getDefaultSavePath(book), true);
-                    } else {
-                        book.store(BookManager.getDefaultSavePath(book), false);
-                    }
-
-                    book.close(null);
-                }
-
-                LogUtil.stopBook();
-
-                if (OMR.gui == null) {
-                    LogUtil.removeAppender(book.getRadix());
-                }
-            }
-        }
-    }
-
-    //-----------------------//
-    // PropertyOptionHandler //
-    //-----------------------//
-    /**
-     * Option handler for a property definition.
-     */
-    public static class PropertyOptionHandler
-            extends OptionHandler<Properties>
-    {
-
-        /**
-         * Create a PropertyOptionHandler.
-         *
-         * @param parser Command line argument owner
-         * @param option Run-time copy of the Option or Argument annotation
-         * @param setter Setter interface
-         */
-        public PropertyOptionHandler (CmdLineParser parser,
-                                      OptionDef option,
-                                      Setter<? super Properties> setter)
-        {
-            super(parser, option, setter);
-
-            if (setter.asFieldSetter() == null) {
-                throw new IllegalArgumentException(
-                        "PropertyOptionHandler can only work with fields");
-            }
-        }
-
-        @Override
-        public String getDefaultMetaVariable ()
-        {
-            return "key=value";
-        }
-
-        @Override
-        public int parseArguments (org.kohsuke.args4j.spi.Parameters params)
-            throws CmdLineException
-        {
-            String name = params.getParameter(-1);
-            String pair = params.getParameter(0);
-            FieldSetter fs = setter.asFieldSetter();
-            Properties props = (Properties) fs.getValue();
-
-            if (props == null) {
-                props = new Properties();
-                fs.addValue(props);
-            }
-
-            try {
-                props.load(new StringReader(pair));
-            } catch (IOException ex) {
-                throw new CmdLineException(owner, "Error in " + name + " " + pair, ex);
-            }
-
-            return 1;
-        }
-    }
-
-    //-------------//
-    // SamplesTask //
-    //-------------//
-    /**
-     * Processing a samples file.
-     */
-    private static class SamplesTask
-            extends CliTask
-    {
-
-        SamplesTask (Path path)
-        {
-            super(path);
-        }
-
-        @Override
-        protected Book loadBook (Path path)
-        {
-            SampleRepository global = SampleRepository.getGlobalInstance();
-            global.includeSamplesFile(path);
-
-            return null;
-        }
-
-        @Override
-        public String toString ()
-        {
-            return "Samples \"" + path + "\"";
-        }
-    }
-}
+//------------------------------------------------------------------------------------------------//
+//                                                                                                //
+//                                             C L I                                              //
+//                                                                                                //
+//------------------------------------------------------------------------------------------------//
+// <editor-fold defaultstate="collapsed" desc="hdr">
+//
+//  Copyright © Audiveris 2023. All rights reserved.
+//
+//  This program is free software: you can redistribute it and/or modify it under the terms of the
+//  GNU Affero General Public License as published by the Free Software Foundation, either version
+//  3 of the License, or (at your option) any later version.
+//
+//  This program is distributed in the hope that it will be useful, but WITHOUT ANY WARRANTY;
+//  without even the implied warranty of MERCHANTABILITY or FITNESS FOR A PARTICULAR PURPOSE.
+//  See the GNU Affero General Public License for more details.
+//
+//  You should have received a copy of the GNU Affero General Public License along with this
+//  program.  If not, see <http://www.gnu.org/licenses/>.
+//------------------------------------------------------------------------------------------------//
+// </editor-fold>
+package org.audiveris.omr;
+
+import org.audiveris.omr.classifier.SampleRepository;
+import org.audiveris.omr.log.LogUtil;
+import org.audiveris.omr.score.Score;
+import org.audiveris.omr.sheet.Book;
+import org.audiveris.omr.sheet.BookManager;
+import org.audiveris.omr.sheet.PlayList;
+import org.audiveris.omr.sheet.SheetStub;
+import org.audiveris.omr.sheet.ui.BookActions;
+import org.audiveris.omr.sheet.ui.StubsController;
+import org.audiveris.omr.step.OmrStep;
+import org.audiveris.omr.step.ProcessingCancellationException;
+import org.audiveris.omr.step.RunClass;
+import org.audiveris.omr.util.Dumping;
+import org.audiveris.omr.util.FileUtil;
+import org.audiveris.omr.util.NaturalSpec;
+
+import org.kohsuke.args4j.Argument;
+import org.kohsuke.args4j.CmdLineException;
+import org.kohsuke.args4j.CmdLineParser;
+import org.kohsuke.args4j.Option;
+import org.kohsuke.args4j.OptionDef;
+import org.kohsuke.args4j.ParserProperties;
+import org.kohsuke.args4j.spi.FieldSetter;
+import org.kohsuke.args4j.spi.OptionHandler;
+import org.kohsuke.args4j.spi.Setter;
+import org.kohsuke.args4j.spi.StopOptionHandler;
+
+import org.slf4j.Logger;
+import org.slf4j.LoggerFactory;
+
+import java.io.IOException;
+import java.io.StringReader;
+import java.io.StringWriter;
+import java.lang.reflect.Constructor;
+import java.lang.reflect.InvocationTargetException;
+import java.nio.file.Files;
+import java.nio.file.Path;
+import java.nio.file.Paths;
+import java.util.ArrayList;
+import java.util.Arrays;
+import java.util.Comparator;
+import java.util.List;
+import java.util.Properties;
+import java.util.SortedSet;
+import java.util.TreeSet;
+import java.util.concurrent.Callable;
+
+/**
+ * Class <code>CLI</code> parses and holds the parameters of the command line interface.
+ * <p>
+ * Any item starting with the '&#64;' character is interpreted as referring to a file, whose content
+ * is expanded in line.
+ * <p>
+ * NOTA: each line of such referred file is taken as a whole and interpreted as a single item,
+ * hence please make sure to put only one item per line.
+ * Note also that a blank line is interpreted as an empty ("") item.
+ *
+ * @author Hervé Bitteur
+ */
+public class CLI
+{
+    //~ Static fields/initializers -----------------------------------------------------------------
+
+    private static final Logger logger = LoggerFactory.getLogger(CLI.class);
+
+    //~ Instance fields ----------------------------------------------------------------------------
+
+    /** Name of the program. */
+    private final String toolName;
+
+    /** Sequence of (trimmed) arguments for this run. */
+    private String[] trimmedArgs;
+
+    /** Parameters structure to be populated. */
+    private final Parameters params = new Parameters();
+
+    /** CLI parser. */
+    private final CmdLineParser parser;
+
+    //~ Constructors -------------------------------------------------------------------------------
+
+    /**
+     * Creates a new CLI object.
+     *
+     * @param toolName the program name
+     */
+    public CLI (final String toolName)
+    {
+        this.toolName = toolName;
+
+        final Comparator<OptionHandler> noSorter = (OptionHandler o1,
+                                                    OptionHandler o2) -> 0;
+
+        final ParserProperties props = ParserProperties.defaults().withAtSyntax(true)
+                .withUsageWidth(100).withShowDefaults(false).withOptionSorter(noSorter);
+
+        parser = new CmdLineParser(params, props);
+    }
+
+    //~ Methods ------------------------------------------------------------------------------------
+
+    //-------------//
+    // checkParams //
+    //-------------//
+    private void checkParams ()
+        throws CmdLineException
+    {
+        if (params.transcribe) {
+            if ((params.step != null) && (params.step != OmrStep.last())) {
+                String msg = "'-transcribe' option not compatible with '-step " + params.step
+                        + "' option";
+                throw new CmdLineException(parser, msg);
+            }
+
+            params.step = OmrStep.last();
+        }
+    }
+
+    //-------------//
+    // getCliTasks //
+    //-------------//
+    /**
+     * Prepare the collection of CLI tasks (inputs, books, samples).
+     *
+     * @return the collection of tasks
+     */
+    public List<CliTask> getCliTasks ()
+    {
+        List<CliTask> tasks = new ArrayList<>();
+
+        // PlayList?
+        if (params.playListPath != null) {
+            tasks.add(new PlayListTask(params.playListPath));
+        }
+
+        // Task kind is fully determined by argument extension
+        params.arguments.stream().map(argument -> argument.toString().trim().replace('\\', '/'))
+                .filter(str -> (!str.isEmpty())).forEachOrdered(str ->
+                {
+                    final Path path = Paths.get(str);
+
+                    if (str.endsWith(OMR.BOOK_EXTENSION)) {
+                        tasks.add(new BookTask(path));
+                    } else if (str.endsWith("-" + SampleRepository.SAMPLES_FILE_NAME)) {
+                        tasks.add(new SamplesTask(path));
+                    } else {
+                        // Everything else is considered as an image input file
+                        tasks.add(new InputTask(path));
+                    }
+                });
+
+        return tasks;
+    }
+
+    //------------//
+    // getOptions //
+    //------------//
+    /**
+     * Report the properties set at the CLI level
+     *
+     * @return the CLI-defined constant values
+     */
+    public Properties getOptions ()
+    {
+        return params.options;
+    }
+
+    //-----------------//
+    // getOutputFolder //
+    //-----------------//
+    /**
+     * Report the output folder if present on the CLI
+     *
+     * @return the CLI output path, or null
+     */
+    public Path getOutputFolder ()
+    {
+        return params.outputFolder;
+    }
+
+    //-----------------//
+    // getPlayListPath //
+    //-----------------//
+    /**
+     * Report the path to playlist if present on CLI
+     *
+     * @return the PlayList path, or null
+     */
+    public Path getPlayListPath ()
+    {
+        return params.playListPath;
+    }
+
+    //-------------//
+    // isBatchMode //
+    //-------------//
+    /**
+     * Report whether we are running in batch (that is with no UI).
+     *
+     * @return true for batch mode
+     */
+    public boolean isBatchMode ()
+    {
+        return params.batchMode;
+    }
+
+    //------------//
+    // isHelpMode //
+    //------------//
+    /**
+     * Report whether we are running in help mode (to stop immediately).
+     *
+     * @return true for help mode
+     */
+    public boolean isHelpMode ()
+    {
+        return params.helpMode;
+    }
+
+    //--------//
+    // isSave //
+    //--------//
+    /**
+     * Report whether we save every step result.
+     *
+     * @return true for saving every step
+     */
+    public boolean isSave ()
+    {
+        return params.save;
+    }
+
+    //--------//
+    // isSwap //
+    //--------//
+    /**
+     * Report whether we swap every sheet after processing.
+     *
+     * @return true for swapping every sheet
+     */
+    public boolean isSwap ()
+    {
+        return params.swap;
+    }
+
+    //-----------------//
+    // parseParameters //
+    //-----------------//
+    /**
+     * Parse the CLI arguments and return the populated parameters structure.
+     *
+     * @param args the CLI arguments
+     * @return the parsed parameters, or null if failed
+     * @throws org.kohsuke.args4j.CmdLineException if error found in arguments
+     */
+    public Parameters parseParameters (final String... args)
+        throws CmdLineException
+    {
+        logger.info("CLI args: {}", Arrays.toString(args));
+
+        // Bug fix if an arg is made of spaces
+        trimmedArgs = new String[args.length];
+
+        for (int i = 0; i < args.length; i++) {
+            trimmedArgs[i] = args[i].trim();
+        }
+
+        parser.parseArgument(trimmedArgs);
+
+        if (logger.isDebugEnabled()) {
+            new Dumping().dump(params);
+        }
+
+        checkParams();
+
+        return params;
+    }
+
+    //------------------//
+    // printCommandLine //
+    //------------------//
+    /**
+     * Print out the command line with its actual parameters.
+     */
+    public void printCommandLine ()
+    {
+        StringBuilder sb = new StringBuilder("Command line parameters: ");
+
+        if (toolName != null) {
+            sb.append(toolName).append(" ");
+        }
+
+        sb.append(Arrays.toString(trimmedArgs));
+        logger.info(sb.toString());
+    }
+
+    //------------//
+    // printUsage //
+    //------------//
+    /**
+     * Print out the general syntax for the command line.
+     */
+    public void printUsage ()
+    {
+        StringBuilder buf = new StringBuilder();
+
+        // Print version
+        buf.append("\n").append(toolName).append(" Version:");
+        buf.append("\n   ").append(WellKnowns.TOOL_REF);
+
+        // Print syntax
+        buf.append("\n");
+        buf.append("\nSyntax:");
+        buf.append("\n    audiveris [OPTIONS] [--] [INPUT_FILES]\n");
+
+        buf.append("\n@file:");
+        buf.append("\n    Content of file to be extended in line");
+        buf.append("\n");
+
+        buf.append("\nOptions:\n");
+
+        StringWriter writer = new StringWriter();
+        parser.printUsage(writer, null);
+        buf.append(writer.toString());
+
+        buf.append("\nInput file extensions:");
+        buf.append("\n    .omr        : book file  (input/output)");
+        buf.append("\n    [any other] : image file (input)");
+        buf.append("\n");
+
+        // Print all steps
+        buf.append("\nSheet steps are in order:");
+
+        for (OmrStep step : OmrStep.values()) {
+            buf.append(String.format("%n    %-10s : %s", step.toString(), step.getDescription()));
+        }
+
+        buf.append("\n");
+        logger.info(buf.toString());
+    }
+
+    //~ Inner classes ------------------------------------------------------------------------------
+
+    //----------//
+    // BookTask //
+    //----------//
+    /**
+     * CLI task to process a book file.
+     */
+    private class BookTask
+            extends ProcessingTask
+    {
+
+        BookTask (Path path)
+        {
+            super(path);
+        }
+
+        @Override
+        protected Book loadBook (Path path)
+        {
+            return OMR.engine.loadBook(path);
+        }
+
+        @Override
+        public String toString ()
+        {
+            return "Book \"" + path + "\"";
+        }
+    }
+
+    //--------------------//
+    // ClassOptionHandler //
+    //--------------------//
+    /**
+     * Argument handler for a class name.
+     */
+    public static class ClassOptionHandler
+            extends OptionHandler<Properties>
+    {
+
+        /**
+         * Create a ClassOptionHandler object.
+         *
+         * @param parser Command line argument owner
+         * @param option Run-time copy of the Option or Argument annotation
+         * @param setter Setter interface
+         */
+        public ClassOptionHandler (CmdLineParser parser,
+                                   OptionDef option,
+                                   Setter<? super Properties> setter)
+        {
+            super(parser, option, setter);
+        }
+
+        @Override
+        public String getDefaultMetaVariable ()
+        {
+            return "<qualified-class-name>";
+        }
+
+        @Override
+        public int parseArguments (org.kohsuke.args4j.spi.Parameters params)
+            throws CmdLineException
+        {
+            String className = params.getParameter(0).trim();
+
+            if (!className.isEmpty()) {
+                try {
+                    Class runClass = Class.forName(className);
+                    FieldSetter fs = setter.asFieldSetter();
+                    fs.addValue(runClass);
+                } catch (ClassNotFoundException ex) {
+                    throw new CmdLineException(owner, ex);
+                }
+            }
+
+            return 1;
+        }
+    }
+
+    //---------//
+    // CliTask //
+    //---------//
+    /**
+     * Define a CLI task on a book (input or book).
+     */
+    public abstract static class CliTask
+            implements Callable<Void>
+    {
+
+        /** Source file path. */
+        public final Path path;
+
+        /** Radix. */
+        private final String radix;
+
+        /**
+         * Create a CliTask object.
+         *
+         * @param path the path to book file
+         */
+        public CliTask (Path path)
+        {
+            this.path = path;
+
+            String nameSansExt = FileUtil.getNameSansExtension(path);
+            String alias = BookManager.getInstance().getAlias(nameSansExt);
+            radix = (alias != null) ? alias : nameSansExt;
+        }
+
+        @Override
+        public Void call ()
+            throws Exception
+        {
+            // Check source does exist
+            if (!Files.exists(path)) {
+                String msg = "Could not find file \"" + path + "\"";
+                logger.warn(msg);
+                throw new RuntimeException(msg);
+            }
+
+            // Obtain the book instance
+            final Book book = loadBook(path);
+
+            if (book != null) {
+                processBook(book); // Process the book instance
+            }
+
+            return null;
+        }
+
+        /**
+         * @return the radix
+         */
+        public String getRadix ()
+        {
+            return radix;
+        }
+
+        /**
+         * Getting the book instance.
+         *
+         * @param path path to source
+         * @return the loaded book
+         */
+        protected abstract Book loadBook (Path path);
+
+        /**
+         * Processing the book instance.
+         *
+         * @param book the book to process
+         */
+        protected void processBook (Book book)
+        {
+            // Void by default
+        }
+    }
+
+    //-----------//
+    // InputTask //
+    //-----------//
+    /**
+     * CLI task to process an input (image) file.
+     */
+    private class InputTask
+            extends ProcessingTask
+    {
+
+        InputTask (Path path)
+        {
+            super(path);
+        }
+
+        @Override
+        protected Book loadBook (Path path)
+        {
+            return OMR.engine.loadInput(path);
+        }
+
+        @Override
+        protected void openBookDialog (SheetStub stub)
+        {
+            if ((OMR.gui != null) && BookActions.preOpenBookParameters()) {
+                BookActions.applyUserSettings(stub);
+            }
+        }
+
+        @Override
+        public String toString ()
+        {
+            return "Input \"" + path + "\"";
+        }
+    }
+
+    //-----------------------//
+    // IntArrayOptionHandler //
+    //-----------------------//
+    /**
+     * Option handler for an array of positive integers.
+     * <p>
+     * It also accepts a range of integers, such as: 3-10 to mean: 3 4 5 6 7 8 9 10.
+     * Restriction: the range cannot contain space if not quoted:
+     * 3-10 is OK, 3 - 10 is not, though "3 - 10" is OK.
+     */
+    public static class IntArrayOptionHandler
+            extends OptionHandler<Integer>
+    {
+
+        /**
+         * Create an IntArrayOptionHandler object.
+         *
+         * @param parser Command line argument owner
+         * @param option Run-time copy of the Option or Argument annotation
+         * @param setter Setter interface
+         */
+        public IntArrayOptionHandler (CmdLineParser parser,
+                                      OptionDef option,
+                                      Setter<Integer> setter)
+        {
+            super(parser, option, setter);
+        }
+
+        @Override
+        public String getDefaultMetaVariable ()
+        {
+            return "int[]";
+        }
+
+        @Override
+        public int parseArguments (org.kohsuke.args4j.spi.Parameters params)
+            throws CmdLineException
+        {
+            int counter = 0;
+
+            for (; counter < params.size(); counter++) {
+                final String param = params.getParameter(counter);
+
+                if (param.startsWith("-")) {
+                    break;
+                }
+
+                for (int i : NaturalSpec.decode(param, true)) {
+                    setter.addValue(i);
+                }
+            }
+
+            return counter;
+        }
+    }
+
+    //------------//
+    // Parameters //
+    //------------//
+    /**
+     * The structure that collects the various parameters parsed out of the command line.
+     */
+    public static class Parameters
+    {
+
+        /** Help mode. */
+        @Option(name = "-help", help = true, usage = "Display general help then stop")
+        boolean helpMode;
+
+        /** Batch mode. */
+        @Option(name = "-batch", usage = "Run with no graphic user interface")
+        boolean batchMode;
+
+        /** The set of sheet IDs to load. */
+        @Option(name = "-sheets", usage = "Select sheet numbers and ranges (1 4-5)", handler = IntArrayOptionHandler.class)
+        private ArrayList<Integer> sheets;
+
+        /** Should book be transcribed?. */
+        @Option(name = "-transcribe", usage = "Transcribe whole book")
+        boolean transcribe;
+
+        /** Specific step. */
+        @Option(name = "-step", usage = "Define a specific target step")
+        OmrStep step;
+
+        /** Force step re-processing. */
+        @Option(name = "-force", usage = "Force step/transcribe re-processing")
+        boolean force;
+
+        /** Output directory. */
+        @Option(name = "-output", usage = "Define base output folder", metaVar = "<output-folder>")
+        Path outputFolder;
+
+        /** PlayList path. */
+        @Option(name = "-playlist", usage = "Build a compound book from playlist", metaVar = "<file.xml>")
+        Path playListPath;
+
+        /** Should MusicXML data be produced?. */
+        @Option(name = "-export", usage = "Export MusicXML")
+        boolean export;
+
+        /** Should book be printed?. */
+        @Option(name = "-print", usage = "Print out book")
+        boolean print;
+
+        /** The map of application options. */
+        @Option(name = "-option", usage = "Define an application constant", handler = PropertyOptionHandler.class)
+        Properties options;
+
+        /** Should book file be upgraded?. */
+        @Option(name = "-upgrade", usage = "Upgrade whole book file")
+        boolean upgrade;
+
+        /** Should book be saved on every successful batch step?. */
+        @Option(name = "-save", usage = "In batch, save book on every successful step")
+        boolean save;
+
+        /** Should every sheet be swapped after processing?. */
+        @Option(name = "-swap", usage = "Swap out every sheet after its processing")
+        boolean swap;
+
+        /** Ability to run a class on each valid sheet. */
+        @Option(name = "-run", usage = "(advanced) Run provided class on valid sheets", handler = ClassOptionHandler.class)
+        Class runClass;
+
+        /** Should samples be produced?. */
+        @Option(name = "-sample", usage = "(advanced) Sample all book symbols")
+        boolean sample;
+
+        /** Should symbols annotations be produced?. */
+        @Option(name = "-annotate", usage = "(advanced) Annotate book symbols")
+        boolean annotate;
+
+        /** Optional "--" separator. */
+        @Argument
+        @Option(name = "--", handler = StopOptionHandler.class)
+        /** Final arguments. */
+        List<Path> arguments = new ArrayList<>();
+
+        private Parameters ()
+        {
+        }
+
+        //-------------//
+        // getSheetIds //
+        //-------------//
+        /**
+         * Report the set of sheet IDs if present on the CLI.
+         * Null means all sheets are taken.
+         *
+         * @return the CLI sheet IDs, perhaps null
+         */
+        public SortedSet<Integer> getSheetIds ()
+        {
+            if (sheets == null) {
+                return null;
+            }
+
+            return new TreeSet<>(sheets);
+        }
+    }
+
+    //--------------//
+    // PlayListTask //
+    //--------------//
+    /**
+     * Processing a playlist file.
+     */
+    private static class PlayListTask
+            extends CliTask
+    {
+
+        public PlayListTask (Path path)
+        {
+            super(path);
+        }
+
+        @Override
+        public Void call ()
+            throws Exception
+        {
+            // To check that playlist file does exist
+            super.call();
+
+            if (OMR.gui != null) {
+                // Just display S&M dialog populated by the playlist
+                BookActions.getInstance().splitAndMerge(path);
+            } else {
+                // Build the compound book according to the playlist
+                final PlayList playList = PlayList.load(path);
+
+                if (playList != null) {
+                    playList.injectBooks(); // Ensure books are loaded
+
+                    final String compoundName = FileUtil.getNameSansExtension(path)
+                            + OMR.BOOK_EXTENSION;
+                    final Path targetPath = path.getParent().resolve(compoundName);
+                    playList.buildCompound(targetPath);
+                }
+            }
+
+            return null;
+        }
+
+        @Override
+        protected Book loadBook (Path path)
+        {
+            return null;
+        }
+
+        @Override
+        public String toString ()
+        {
+            return "PlayList \"" + path + "\"";
+        }
+    }
+
+    //----------------//
+    // ProcessingTask //
+    //----------------//
+    /**
+     * Processing common to both input (images) and books.
+     */
+    private abstract class ProcessingTask
+            extends CliTask
+    {
+
+        ProcessingTask (Path path)
+        {
+            super(path);
+        }
+
+        /**
+         * Opening book parameters dialog.
+         *
+         * @param stub the stub with focus
+         */
+        protected void openBookDialog (SheetStub stub)
+        {
+            // Void by default
+        }
+
+        @Override
+        protected void processBook (Book book)
+        {
+            final Path folder = BookManager.getDefaultBookFolder(book);
+            boolean cancelled = false;
+            try {
+                if (!Files.exists(folder)) {
+                    Files.createDirectories(folder);
+                }
+
+                // In batch, log into specific log file within book folder
+                if (OMR.gui == null) {
+                    LogUtil.addAppender(book.getRadix(), folder);
+                }
+                LogUtil.start(book);
+
+                boolean swap = (OMR.gui == null) || isSwap() || BookActions.swapProcessedSheets();
+
+                // Make sure stubs are available
+                if (book.getStubs().isEmpty()) {
+                    book.createStubs();
+
+                    // Save book to disk immediately (global book info)
+                    final Path bookPath = BookManager.getDefaultSavePath(book);
+
+                    if (OMR.gui == null || (swap && BookActions.isTargetConfirmed(bookPath))) {
+                        book.store(bookPath, false);
+                    } else {
+                        swap = false;
+                    }
+                }
+
+                // Specific sheets to process?
+                final SortedSet<Integer> sheetIds = params.getSheetIds();
+                final List<SheetStub> validStubs = Book.getValidStubs(book.getStubs(sheetIds));
+                List<Score> scores = book.getScores();
+
+                if (OMR.gui != null) {
+                    Integer focus = (sheetIds != null) ? sheetIds.first() : null;
+                    StubsController.getInstance().displayStubs(book, focus);
+                    openBookDialog(
+                            (focus != null) ? book.getStub(focus) : book.getFirstValidStub());
+                } else {
+                    // Batch: Perform sheets upgrade?
+                    if (Book.batchUpgradeBooks() || params.upgrade) {
+                        book.upgradeStubs();
+                    }
+
+                    if (sheetIds != null) {
+                        // Use a temporary array of scores
+                        scores = new ArrayList<>();
+                    }
+                }
+
+                // Specific step to reach on valid selected sheets in the book?
+                if (params.step != null) {
+                    boolean ok = book.reachBookStep(params.step, params.force, validStubs, swap);
+
+                    if (!ok) {
+                        return;
+                    }
+                }
+
+                // Score(s)
+                if (params.transcribe) {
+                    book.transcribe(validStubs, scores, swap);
+                }
+
+                // Specific class to run?
+                if (params.runClass != null) {
+                    try {
+                        @SuppressWarnings("unchecked")
+                        Constructor cons = params.runClass.getConstructor(new Class[]
+                        { Book.class, SortedSet.class });
+                        RunClass instance = (RunClass) cons.newInstance(book, sheetIds);
+                        instance.process();
+                    } catch (IllegalAccessException | IllegalArgumentException
+                            | InstantiationException | NoSuchMethodException | SecurityException
+                            | InvocationTargetException ex) {
+                        logger.warn("Error running {} {}", params.runClass, ex.toString(), ex);
+                    }
+                }
+
+                // Book export?
+                if (params.export) {
+                    logger.debug("Export book");
+                    book.export(validStubs, scores);
+                }
+
+                // Book sample?
+                if (params.sample) {
+                    logger.debug("Sample book");
+                    book.sample(validStubs);
+                }
+
+                // Book annotate?
+                if (params.annotate) {
+                    logger.debug("Annotate book");
+                    book.annotate(validStubs);
+                }
+
+                // Book print?
+                if (params.print) {
+                    logger.debug("Print book");
+                    book.print(validStubs);
+                }
+            } catch (ProcessingCancellationException pce) {
+                logger.warn("Cancelled " + book);
+                cancelled = true;
+                throw pce;
+            } catch (IOException ex) {
+                logger.warn("Exception occurred " + ex, ex);
+                throw new RuntimeException(ex);
+            } finally {
+                // Close (when in batch mode only)
+                if (OMR.gui == null) {
+                    if (cancelled) {
+                        // Make a backup if needed, then save book "in its current status"
+                        book.store(BookManager.getDefaultSavePath(book), true);
+                    } else {
+                        book.store(BookManager.getDefaultSavePath(book), false);
+                    }
+
+                    book.close(null);
+                }
+
+                LogUtil.stopBook();
+
+                if (OMR.gui == null) {
+                    LogUtil.stopAndRemoveAppender(book.getRadix());
+                }
+            }
+        }
+    }
+
+    //-----------------------//
+    // PropertyOptionHandler //
+    //-----------------------//
+    /**
+     * Option handler for a property definition.
+     */
+    public static class PropertyOptionHandler
+            extends OptionHandler<Properties>
+    {
+
+        /**
+         * Create a PropertyOptionHandler.
+         *
+         * @param parser Command line argument owner
+         * @param option Run-time copy of the Option or Argument annotation
+         * @param setter Setter interface
+         */
+        public PropertyOptionHandler (CmdLineParser parser,
+                                      OptionDef option,
+                                      Setter<? super Properties> setter)
+        {
+            super(parser, option, setter);
+
+            if (setter.asFieldSetter() == null) {
+                throw new IllegalArgumentException(
+                        "PropertyOptionHandler can only work with fields");
+            }
+        }
+
+        @Override
+        public String getDefaultMetaVariable ()
+        {
+            return "key=value";
+        }
+
+        @Override
+        public int parseArguments (org.kohsuke.args4j.spi.Parameters params)
+            throws CmdLineException
+        {
+            String name = params.getParameter(-1);
+            String pair = params.getParameter(0);
+            FieldSetter fs = setter.asFieldSetter();
+            Properties props = (Properties) fs.getValue();
+
+            if (props == null) {
+                props = new Properties();
+                fs.addValue(props);
+            }
+
+            try {
+                props.load(new StringReader(pair));
+            } catch (IOException ex) {
+                throw new CmdLineException(owner, "Error in " + name + " " + pair, ex);
+            }
+
+            return 1;
+        }
+    }
+
+    //-------------//
+    // SamplesTask //
+    //-------------//
+    /**
+     * Processing a samples file.
+     */
+    private static class SamplesTask
+            extends CliTask
+    {
+
+        SamplesTask (Path path)
+        {
+            super(path);
+        }
+
+        @Override
+        protected Book loadBook (Path path)
+        {
+            SampleRepository global = SampleRepository.getGlobalInstance();
+            global.includeSamplesFile(path);
+
+            return null;
+        }
+
+        @Override
+        public String toString ()
+        {
+            return "Samples \"" + path + "\"";
+        }
+    }
+}