--- conflicted
+++ resolved
@@ -1,1093 +1,899 @@
-//------------------------------------------------------------------------------------------------//
-//                                                                                                //
-//                                             C L I                                              //
-//                                                                                                //
-//------------------------------------------------------------------------------------------------//
-// <editor-fold defaultstate="collapsed" desc="hdr">
-//
-//  Copyright © Audiveris 2018. All rights reserved.
-//
-//  This program is free software: you can redistribute it and/or modify it under the terms of the
-//  GNU Affero General Public License as published by the Free Software Foundation, either version
-//  3 of the License, or (at your option) any later version.
-//
-//  This program is distributed in the hope that it will be useful, but WITHOUT ANY WARRANTY;
-//  without even the implied warranty of MERCHANTABILITY or FITNESS FOR A PARTICULAR PURPOSE.
-//  See the GNU Affero General Public License for more details.
-//
-//  You should have received a copy of the GNU Affero General Public License along with this
-//  program.  If not, see <http://www.gnu.org/licenses/>.
-//------------------------------------------------------------------------------------------------//
-// </editor-fold>
-package org.audiveris.omr;
-
-import org.audiveris.omr.classifier.SampleRepository;
-import org.audiveris.omr.log.LogUtil;
-import org.audiveris.omr.sheet.Book;
-import org.audiveris.omr.sheet.BookManager;
-import org.audiveris.omr.sheet.SheetStub;
-import org.audiveris.omr.step.ProcessingCancellationException;
-import org.audiveris.omr.step.RunClass;
-import org.audiveris.omr.step.Step;
-import org.audiveris.omr.util.Dumping;
-import org.audiveris.omr.util.FileUtil;
-
-import org.kohsuke.args4j.Argument;
-import org.kohsuke.args4j.CmdLineException;
-import org.kohsuke.args4j.CmdLineParser;
-import org.kohsuke.args4j.Option;
-import org.kohsuke.args4j.OptionDef;
-import org.kohsuke.args4j.spi.FieldSetter;
-import org.kohsuke.args4j.spi.OptionHandler;
-import org.kohsuke.args4j.spi.Setter;
-import org.kohsuke.args4j.spi.StopOptionHandler;
-
-import org.slf4j.Logger;
-import org.slf4j.LoggerFactory;
-
-import java.io.IOException;
-import java.io.StringReader;
-import java.io.StringWriter;
-import java.lang.reflect.Constructor;
-import java.lang.reflect.InvocationTargetException;
-import java.nio.file.Files;
-import java.nio.file.Path;
-import java.nio.file.Paths;
-import java.util.ArrayList;
-import java.util.Arrays;
-import java.util.List;
-import java.util.Properties;
-import java.util.SortedSet;
-import java.util.TreeSet;
-import java.util.concurrent.Callable;
-
-/**
- * Class {@code CLI} parses and holds the parameters of the command line interface.
- * <p>
- * Any item starting with the '&#64;' character is interpreted as referring to a file, whose content
- * is expanded in line.
- * <p>
- * NOTA: each line of such referred file is taken as a whole and interpreted as a single item,
- * hence please make sure to put only one item per line.
- * Note also that a blank line is interpreted as an empty ("") item.
- *
- * @author Hervé Bitteur
- */
-public class CLI
-{
-
-    private static final Logger logger = LoggerFactory.getLogger(CLI.class);
-
-    /** Name of the program. */
-    private final String toolName;
-
-    /** Sequence of (trimmed) arguments for this run. */
-    private String[] trimmedArgs;
-
-    /** Parameters structure to be populated. */
-    private final Parameters params = new Parameters();
-
-    /** CLI parser. */
-    private final CmdLineParser parser = new CmdLineParser(params);
-
-    /**
-     * Creates a new CLI object.
-     *
-     * @param toolName the program name
-     */
-    public CLI (final String toolName)
-    {
-        this.toolName = toolName;
-    }
-
-    //-------------//
-    // getCliTasks //
-    //-------------//
-    /**
-     * Prepare the collection of CLI tasks (inputs, books, samples).
-     *
-     * @return the collection of tasks
-     */
-    public List<CliTask> getCliTasks ()
-    {
-        List<CliTask> tasks = new ArrayList<>();
-
-        // Task kind is fully determined by argument extension
-        for (Path argument : params.arguments) {
-            String str = argument.toString().trim().replace('\\', '/');
-
-            if (!str.isEmpty()) {
-                final Path path = Paths.get(str);
-
-                if (str.endsWith(OMR.BOOK_EXTENSION)) {
-                    tasks.add(new BookTask(path));
-                } else if (str.endsWith("-" + SampleRepository.SAMPLES_FILE_NAME)) {
-                    tasks.add(new SamplesTask(path));
-                } else {
-                    // Everything else is considered as an image input file
-                    tasks.add(new InputTask(path));
-                }
-            }
-        }
-
-        return tasks;
-    }
-
-    //------------//
-    // getOptions //
-    //------------//
-    /**
-     * Report the properties set at the CLI level
-     *
-     * @return the CLI-defined constant values
-     */
-    public Properties getOptions ()
-    {
-        if (params == null) {
-            return null;
-        }
-
-        return params.options;
-    }
-
-    //-----------------//
-    // getOutputFolder //
-    //-----------------//
-    /**
-     * Report the output folder if present on the CLI
-     *
-     * @return the CLI output path, or null
-     */
-    public Path getOutputFolder ()
-    {
-        return params.outputFolder;
-    }
-
-    //-------------//
-    // isBatchMode //
-    //-------------//
-    /**
-     * Report whether we are running in batch (that is with no UI).
-     *
-     * @return true for batch mode
-     */
-    public boolean isBatchMode ()
-    {
-        return params.batchMode;
-    }
-
-    //------------//
-    // isHelpMode //
-    //------------//
-    /**
-     * Report whether we are running in help mode (to stop immediately).
-     *
-     * @return true for help mode
-     */
-    public boolean isHelpMode ()
-    {
-        return params.helpMode;
-    }
-
-    //--------//
-    // isSave //
-    //--------//
-    /**
-     * Report whether we save every step result.
-     *
-     * @return true for saving every step
-     */
-    public boolean isSave ()
-    {
-        return params.save;
-    }
-
-    //-----------------//
-    // parseParameters //
-    //-----------------//
-    /**
-     * Parse the CLI arguments and return the populated parameters structure.
-     *
-     * @param args the CLI arguments
-     * @return the parsed parameters, or null if failed
-     * @throws org.kohsuke.args4j.CmdLineException if error found in arguments
-     */
-    public Parameters parseParameters (final String... args)
-            throws CmdLineException
-    {
-        logger.info("CLI args: {}", Arrays.toString(args));
-
-        // Bug fix if an arg is made of spaces
-        trimmedArgs = new String[args.length];
-
-        for (int i = 0; i < args.length; i++) {
-            trimmedArgs[i] = args[i].trim();
-        }
-
-        parser.parseArgument(trimmedArgs);
-
-        if (logger.isDebugEnabled()) {
-            new Dumping().dump(params);
-        }
-
-        checkParams();
-
-        return params;
-    }
-
-    //------------------//
-    // printCommandLine //
-    //------------------//
-    /**
-     * Print out the command line with its actual parameters.
-     */
-    public void printCommandLine ()
-    {
-        StringBuilder sb = new StringBuilder("Command line parameters: ");
-
-        if (toolName != null) {
-            sb.append(toolName).append(" ");
-        }
-
-        sb.append(Arrays.toString(trimmedArgs));
-        logger.info(sb.toString());
-    }
-
-    //------------//
-    // printUsage //
-    //------------//
-    /**
-     * Print out the general syntax for the command line.
-     */
-    public void printUsage ()
-    {
-        StringBuilder buf = new StringBuilder();
-
-        // Print version
-        buf.append("\n").append(toolName).append(" Version:");
-        buf.append("\n   ").append(WellKnowns.TOOL_REF);
-
-        // Print syntax
-        buf.append("\n");
-        buf.append("\nSyntax:");
-        buf.append("\n    audiveris [OPTIONS] [--] [INPUT_FILES]\n");
-
-        buf.append("\n@file:");
-        buf.append("\n    Content of file to be extended in line");
-        buf.append("\n");
-
-        buf.append("\nOptions:\n");
-
-        StringWriter writer = new StringWriter();
-        parser.printUsage(writer, null);
-        buf.append(writer.toString());
-
-        buf.append("\nInput file extensions:");
-        buf.append("\n    .omr        : book file  (input/output)");
-        buf.append("\n    [any other] : image file (input)");
-        buf.append("\n");
-
-        // Print all steps
-        buf.append("\nSheet steps are in order:");
-
-        for (Step step : Step.values()) {
-            buf.append(String.format("%n    %-10s : %s", step.toString(), step.getDescription()));
-        }
-
-        buf.append("\n");
-        logger.info(buf.toString());
-    }
-
-    //-------------//
-    // checkParams //
-    //-------------//
-    private void checkParams ()
-            throws CmdLineException
-    {
-        if (params.transcribe) {
-            if ((params.step != null) && (params.step != Step.last())) {
-                String msg = "'-transcribe' option not compatible with '-step " + params.step
-                                     + "' option";
-                throw new CmdLineException(parser, msg);
-            }
-
-            params.step = Step.last();
-        }
-    }
-
-    //----------//
-    // BookTask //
-    //----------//
-    /**
-     * CLI task to process a book file.
-     */
-    private class BookTask
-            extends ProcessingTask
-    {
-
-        BookTask (Path path)
-        {
-            super(path);
-        }
-
-        @Override
-        public String toString ()
-        {
-            return "Book \"" + path + "\"";
-        }
-
-        @Override
-        protected Book loadBook (Path path)
-        {
-            return OMR.engine.loadBook(path);
-        }
-    }
-
-    //-----------//
-    // InputTask //
-    //-----------//
-    /**
-     * CLI task to process an input (image) file.
-     */
-    private class InputTask
-            extends ProcessingTask
-    {
-
-        InputTask (Path path)
-        {
-            super(path);
-        }
-
-        @Override
-        public String toString ()
-        {
-            return "Input \"" + path + "\"";
-        }
-
-        @Override
-        protected Book loadBook (Path path)
-        {
-            return OMR.engine.loadInput(path);
-        }
-    }
-
-    //----------------//
-    // ProcessingTask //
-    //----------------//
-    /**
-     * Processing common to both input (images) and books.
-     */
-    private abstract class ProcessingTask
-            extends CliTask
-    {
-
-        ProcessingTask (Path path)
-        {
-            super(path);
-        }
-
-        @Override
-        protected void processBook (Book book)
-        {
-            final Path folder = BookManager.getDefaultBookFolder(book);
-            boolean cancelled = false;
-            try {
-                if (!Files.exists(folder)) {
-                    Files.createDirectories(folder);
-                }
-                // In batch, log into specific log file within book folder
-                if (OMR.gui == null) {
-                    LogUtil.addAppender(book.getRadix(), folder);
-                }
-                LogUtil.start(book);
-                // Specific sheets to process?
-                final SortedSet<Integer> sheetIds = params.getSheetIds();
-                // Make sure stubs are available
-                if (book.getStubs().isEmpty()) {
-                    book.createStubs(sheetIds);
-
-                    // Save book to disk (global book info)
-                    if (OMR.gui == null) {
-                        book.store(BookManager.getDefaultSavePath(book), false);
-                    }
-                }
-                if (OMR.gui != null) {
-                    Integer focus = (sheetIds != null) ? sheetIds.first() : null;
-                    book.createStubsTabs(focus); // Tabs are now accessible
-                }
-                // Specific step to reach on all sheets in the book?
-                if (params.step != null) {
-                    boolean ok = book.reachBookStep(params.step, params.force, sheetIds);
-
-                    if (!ok) {
-                        return;
-                    }
-                }
-                if (params.transcribe) {
-                    book.reduceScores();
-                }
-                // Specific class to run?
-                if (params.runClass != null) {
-                    try {
-                        Constructor cons = params.runClass.getConstructor(
-                                new Class[]{Book.class, SortedSet.class});
-                        RunClass instance = (RunClass) cons.newInstance(book, sheetIds);
-                        instance.process();
-                    } catch (IllegalAccessException |
-                             IllegalArgumentException |
-                             InstantiationException |
-                             NoSuchMethodException |
-                             SecurityException |
-                             InvocationTargetException ex) {
-                        logger.warn("Error running {} {}", params.runClass, ex.toString(), ex);
-                    }
-                }
-                // Book export?
-                if (params.export) {
-                    logger.debug("Export book");
-                    book.export();
-                }
-                // Book sample?
-                if (params.sample) {
-                    logger.debug("Sample book");
-                    book.sample();
-                }
-                // Book annotate?
-                if (params.annotate) {
-                    logger.debug("Annotate book");
-                    book.annotate();
-                }
-                // Book print?
-                if (params.print) {
-                    logger.debug("Print book");
-                    book.print();
-                }
-            } catch (ProcessingCancellationException pce) {
-                logger.warn("Cancelled " + book);
-                cancelled = true;
-                throw pce;
-            } catch (IOException ex) {
-                logger.warn("Exception occurred " + ex, ex);
-                throw new RuntimeException(ex);
-            } finally {
-                // Close (when in batch mode only)
-                if (OMR.gui == null) {
-                    if (cancelled) {
-                        // Make a backup if needed, then save book "in its current status"
-                        book.store(BookManager.getDefaultSavePath(book), true);
-                    } else {
-                        book.store(BookManager.getDefaultSavePath(book), false);
-                    }
-
-                    book.close();
-                }
-
-                LogUtil.stopBook();
-
-                if (OMR.gui == null) {
-                    LogUtil.removeAppender(book.getRadix());
-                }
-            }
-        }
-    }
-
-    //---------//
-    // CliTask //
-    //---------//
-    /**
-     * Define a CLI task on a book (input or book).
-     */
-    public abstract static class CliTask
-            implements Callable<Void>
-    {
-
-        /** Source file path. */
-        public final Path path;
-
-        /** Radix. */
-        private final String radix;
-
-        /**
-         * Create a CliTask object.
-         *
-         * @param path the path to book file
-         */
-        public CliTask (Path path)
-        {
-            this.path = path;
-
-            String nameSansExt = FileUtil.getNameSansExtension(path);
-            String alias = BookManager.getInstance().getAlias(nameSansExt);
-            radix = (alias != null) ? alias : nameSansExt;
-        }
-
-        @Override
-        public Void call ()
-                throws Exception
-        {
-            // Check source does exist
-            if (!Files.exists(path)) {
-                String msg = "Could not find file \"" + path + "\"";
-                logger.warn(msg);
-                throw new RuntimeException(msg);
-            }
-
-            // Obtain the book instance
-            final Book book = loadBook(path);
-
-            if (book != null) {
-                processBook(book); // Process the book instance
-            }
-
-            return null;
-        }
-
-        /**
-         * @return the radix
-         */
-        public String getRadix ()
-        {
-            return radix;
-        }
-
-        /**
-         * Getting the book instance.
-         *
-         * @param path path to source
-         * @return the loaded book
-         */
-        protected abstract Book loadBook (Path path);
-
-        /**
-         * Processing the book instance.
-         *
-         * @param book the book to process
-         */
-        protected void processBook (Book book)
-        {
-            // Void by default
-        }
-    }
-
-    //--------------------//
-    // ClassOptionHandler //
-    //--------------------//
-    /**
-     * Argument handler for a class name.
-     */
-    public static class ClassOptionHandler
-            extends OptionHandler<Properties>
-    {
-
-        /**
-         * Create a ClassOptionHandler object.
-         *
-         * @param parser Command line argument owner
-         * @param option Run-time copy of the Option or Argument annotation
-         * @param setter Setter interface
-         */
-        public ClassOptionHandler (CmdLineParser parser,
-                                   OptionDef option,
-                                   Setter<? super Properties> setter)
-        {
-            super(parser, option, setter);
-        }
-
-        @Override
-        public String getDefaultMetaVariable ()
-        {
-            return "<qualified-class-name>";
-        }
-
-        @Override
-        public int parseArguments (org.kohsuke.args4j.spi.Parameters params)
-                throws CmdLineException
-        {
-            String className = params.getParameter(0).trim();
-
-            if (!className.isEmpty()) {
-                try {
-                    Class runClass = Class.forName(className);
-                    FieldSetter fs = setter.asFieldSetter();
-                    fs.addValue(runClass);
-                } catch (ClassNotFoundException ex) {
-                    throw new CmdLineException(owner, ex);
-                }
-            }
-
-            return 1;
-        }
-    }
-
-    //-----------------------//
-    // IntArrayOptionHandler //
-    //-----------------------//
-    /**
-     * Option handler for an array of positive integers.
-     * <p>
-     * It also accepts a range of integers, such as: 3-10 to mean: 3 4 5 6 7 8 9 10.
-     * Restriction: the range cannot contain space if not quoted:
-     * 3-10 is OK, 3 - 10 is not, though "3 - 10" is OK.
-     */
-    public static class IntArrayOptionHandler
-            extends OptionHandler<Integer>
-    {
-
-        /**
-         * Create an IntArrayOptionHandler object.
-         *
-         * @param parser Command line argument owner
-         * @param option Run-time copy of the Option or Argument annotation
-         * @param setter Setter interface
-         */
-        public IntArrayOptionHandler (CmdLineParser parser,
-                                      OptionDef option,
-                                      Setter<Integer> setter)
-        {
-            super(parser, option, setter);
-        }
-
-        @Override
-        public String getDefaultMetaVariable ()
-        {
-            return "int[]";
-        }
-
-        @Override
-        public int parseArguments (org.kohsuke.args4j.spi.Parameters params)
-                throws CmdLineException
-        {
-            int counter = 0;
-
-            for (; counter < params.size(); counter++) {
-                String param = params.getParameter(counter);
-
-                if (param.startsWith("-")) {
-                    break;
-                }
-
-                int minusPos = param.indexOf('-');
-
-                if (minusPos != -1) {
-                    // " a - b " or a-b
-                    String str1 = param.substring(0, minusPos).trim();
-                    String str2 = param.substring(minusPos + 1).trim();
-                    int i1 = Integer.parseInt(str1);
-                    int i2 = Integer.parseInt(str2);
-
-                    for (int i = i1; i <= i2; i++) {
-                        setter.addValue(i);
-                    }
-                } else {
-                    for (String p : param.split(" ")) {
-                        if (!p.isEmpty()) {
-                            setter.addValue(Integer.parseInt(p));
-                        }
-                    }
-                }
-            }
-
-            return counter;
-        }
-    }
-
-    //------------//
-    // Parameters //
-    //------------//
-    /**
-     * The structure that collects the various parameters parsed out of the command line.
-     */
-    public static class Parameters
-    {
-        // Fields are kept in alphabetical order
-
-        /** Should symbols annotations be produced?. */
-        @Option(name = "-annotate", usage = "(advanced) Annotate book symbols")
-        boolean annotate;
-
-        /** Batch mode. */
-        @Option(name = "-batch", usage = "Run with no graphic user interface")
-        boolean batchMode;
-
-        /** Should MusicXML data be produced?. */
-        @Option(name = "-export", usage = "Export MusicXML")
-        boolean export;
-
-        /** Force step re-processing. */
-        @Option(name = "-force", usage = "Force step/transcribe re-processing")
-        boolean force;
-
-        /** Help mode. */
-        @Option(name = "-help", help = true, usage = "Display general help then stop")
-        boolean helpMode;
-
-        /** The map of application options. */
-        @Option(name = "-option", usage = "Define an application constant",
-                handler = PropertyOptionHandler.class)
-        Properties options;
-
-        /** Output directory. */
-        @Option(name = "-output", usage = "Define base output folder", metaVar = "<output-folder>")
-        Path outputFolder;
-
-        /** Should book be printed?. */
-        @Option(name = "-print", usage = "Print out book")
-        boolean print;
-
-        /** Ability to run a class on each valid sheet. */
-<<<<<<< HEAD
-        @Option(name = "-run", usage = "(advanced) Run provided class on valid sheets", handler = ClassOptionHandler.class)
-=======
-        @Option(name = "-run", usage = "(advanced) Run provided class on valid sheets",
-                handler = ClassOptionHandler.class)
->>>>>>> 8e2b0fd5
-        Class runClass;
-
-        /** Should samples be produced?. */
-        @Option(name = "-sample", usage = "(advanced) Sample all book symbols")
-        boolean sample;
-
-        /** Should book be saved on every successful batch step?. */
-        @Option(name = "-save", usage = "Save book on every successful batch step")
-        boolean save;
-
-        /** The set of sheet IDs to load. */
-        @Option(name = "-sheets", usage = "Select specific sheets numbers and ranges (like 2-5)",
-                handler = IntArrayOptionHandler.class)
-        private ArrayList<Integer> sheets;
-
-        /** Specific step. */
-        @Option(name = "-step", usage = "Define a specific target step")
-        Step step;
-
-        /** Should book be transcribed?. */
-        @Option(name = "-transcribe", usage = "Transcribe whole book")
-        boolean transcribe;
-
-        /** Should a sheet mix be exported after transcription? */
-        @Option(name = "-export-sheet-mix", usage = "Export sheet mix after transcription")
-        boolean export_sheet_mix;
-
-        /** Optional "--" separator. */
-        @Argument
-        @Option(name = "--", handler = StopOptionHandler.class)
-        /** Final arguments. */
-        List<Path> arguments = new ArrayList<>();
-
-        private Parameters ()
-        {
-        }
-
-        //-------------//
-        // getSheetIds //
-        //-------------//
-        /**
-         * Report the set of sheet IDs if present on the CLI.
-         * Null means all sheets are taken.
-         *
-         * @return the CLI sheet IDs, perhaps null
-         */
-        public SortedSet<Integer> getSheetIds ()
-        {
-            if (sheets == null) {
-                return null;
-            }
-
-            return new TreeSet<>(sheets);
-        }
-    }
-
-    //-----------------------//
-    // PropertyOptionHandler //
-    //-----------------------//
-    /**
-     * Option handler for a property definition.
-     */
-    public static class PropertyOptionHandler
-            extends OptionHandler<Properties>
-    {
-
-        /**
-         * Create a PropertyOptionHandler.
-         *
-         * @param parser Command line argument owner
-         * @param option Run-time copy of the Option or Argument annotation
-         * @param setter Setter interface
-         */
-        public PropertyOptionHandler (CmdLineParser parser,
-                                      OptionDef option,
-                                      Setter<? super Properties> setter)
-        {
-            super(parser, option, setter);
-
-            if (setter.asFieldSetter() == null) {
-                throw new IllegalArgumentException(
-                        "PropertyOptionHandler can only work with fields");
-            }
-        }
-
-        @Override
-        public String getDefaultMetaVariable ()
-        {
-            return "key=value";
-        }
-
-        @Override
-        public int parseArguments (org.kohsuke.args4j.spi.Parameters params)
-                throws CmdLineException
-        {
-            String name = params.getParameter(-1);
-            String pair = params.getParameter(0);
-            FieldSetter fs = setter.asFieldSetter();
-            Properties props = (Properties) fs.getValue();
-
-            if (props == null) {
-                props = new Properties();
-                fs.addValue(props);
-            }
-
-            try {
-                props.load(new StringReader(pair));
-            } catch (IOException ex) {
-                throw new CmdLineException(owner, "Error in " + name + " " + pair, ex);
-            }
-
-            return 1;
-        }
-    }
-
-<<<<<<< HEAD
-    //----------//
-    // BookTask //
-    //----------//
-    /**
-     * CLI task to process a book file.
-     */
-    private class BookTask
-            extends ProcessingTask
-    {
-        //~ Constructors ---------------------------------------------------------------------------
-
-        public BookTask (Path path)
-        {
-            super(path);
-        }
-
-        //~ Methods --------------------------------------------------------------------------------
-        @Override
-        public String toString ()
-        {
-            return "Book \"" + path + "\"";
-        }
-
-        @Override
-        protected Book loadBook (Path path)
-        {
-            return OMR.engine.loadBook(path);
-        }
-    }
-
-    //-----------//
-    // InputTask //
-    //-----------//
-    /**
-     * CLI task to process an input (image) file.
-     */
-    private class InputTask
-            extends ProcessingTask
-    {
-        //~ Constructors ---------------------------------------------------------------------------
-
-        public InputTask (Path path)
-        {
-            super(path);
-        }
-
-        //~ Methods --------------------------------------------------------------------------------
-        @Override
-        public String toString ()
-        {
-            return "Input \"" + path + "\"";
-        }
-
-        @Override
-        protected Book loadBook (Path path)
-        {
-            return OMR.engine.loadInput(path);
-        }
-    }
-
-    //----------------//
-    // ProcessingTask //
-    //----------------//
-    /**
-     * Processing common to both input (images) and books.
-     */
-    private abstract class ProcessingTask
-            extends CliTask
-    {
-        //~ Constructors ---------------------------------------------------------------------------
-
-        public ProcessingTask (Path path)
-        {
-            super(path);
-        }
-
-        //~ Methods --------------------------------------------------------------------------------
-        @Override
-        protected void processBook (Book book)
-        {
-            final Path folder = BookManager.getDefaultBookFolder(book);
-            boolean cancelled = false;
-
-            try {
-                if (!Files.exists(folder)) {
-                    Files.createDirectories(folder);
-                }
-
-                // In batch, log into specific log file within book folder
-                if (OMR.gui == null) {
-                    LogUtil.addAppender(book.getRadix(), folder);
-                }
-
-                LogUtil.start(book);
-
-                // Specific sheets to process?
-                final SortedSet<Integer> sheetIds = params.getSheetIds();
-
-                // Make sure stubs are available
-                if (book.getStubs().isEmpty()) {
-                    book.createStubs(sheetIds);
-
-                    // Save book to disk (global book info)
-                    if (OMR.gui == null) {
-                        book.store(BookManager.getDefaultSavePath(book), false);
-                    }
-                }
-
-                if (OMR.gui != null) {
-                    Integer focus = (sheetIds != null) ? sheetIds.first() : null;
-                    book.createStubsTabs(focus); // Tabs are now accessible
-                }
-
-                // Specific step to reach on all sheets in the book?
-                if (params.step != null) {
-                    boolean ok = book.reachBookStep(params.step, params.force, sheetIds);
-
-                    if (!ok) {
-                        return;
-                    }
-                }
-
-                if (params.transcribe) {
-                    book.reduceScores();
-                }
-
-                if (params.export_sheet_mix) {
-                    // TODO: Make this cleaner
-                    for (SheetStub stub : book.getStubs()) {
-                        final Path defaultBookPath = BookManager.getDefaultPrintPath(book);
-                        final Path bookSansExt = FileUtil.avoidExtensions(defaultBookPath, OMR.PRINT_EXTENSION);
-                        final String sheetSuffix = book.isMultiSheet() ? (OMR.SHEET_SUFFIX + stub.getNumber()) : "";
-                        final Path defaultSheetPath = Paths.get(bookSansExt + sheetSuffix + ".png");
-                        stub.getSheet().printMix(defaultSheetPath);
-                    }
-                }
-
-                // Specific class to run?
-                if (params.runClass != null) {
-                    try {
-                        Constructor cons = params.runClass.getConstructor(
-                                new Class[]{Book.class, SortedSet.class});
-                        RunClass instance = (RunClass) cons.newInstance(book, sheetIds);
-                        instance.process();
-                    } catch (Throwable ex) {
-                        logger.warn("Error running {} {}", params.runClass, ex.toString(), ex);
-                    }
-                }
-
-                // Book export?
-                if (params.export) {
-                    logger.debug("Export book");
-                    book.export();
-                }
-
-                // Book sample?
-                if (params.sample) {
-                    logger.debug("Sample book");
-                    book.sample();
-                }
-
-                // Book annotate?
-                if (params.annotate) {
-                    logger.debug("Annotate book");
-                    book.annotate();
-                }
-
-                // Book print?
-                if (params.print) {
-                    logger.debug("Print book");
-                    book.print();
-                }
-            } catch (ProcessingCancellationException pce) {
-                logger.warn("Cancelled " + book);
-                cancelled = true;
-                throw pce;
-            } catch (Throwable ex) {
-                logger.warn("Exception occurred " + ex, ex);
-                throw new RuntimeException(ex);
-            } finally {
-                // Close (when in batch mode only)
-                if (OMR.gui == null) {
-                    if (cancelled) {
-                        // Make a backup if needed, then save book "in its current status"
-                        book.store(BookManager.getDefaultSavePath(book), true);
-                    } else {
-                        book.store(BookManager.getDefaultSavePath(book), false);
-                    }
-
-                    book.close();
-                }
-
-                LogUtil.stopBook();
-
-                if (OMR.gui == null) {
-                    LogUtil.removeAppender(book.getRadix());
-                }
-            }
-        }
-    }
-
-=======
->>>>>>> 8e2b0fd5
-    //-------------//
-    // SamplesTask //
-    //-------------//
-    /**
-     * Processing a samples file.
-     */
-    private static class SamplesTask
-            extends CliTask
-    {
-
-        SamplesTask (Path path)
-        {
-            super(path);
-        }
-
-        @Override
-        public String toString ()
-        {
-            return "Samples \"" + path + "\"";
-        }
-
-        @Override
-        protected Book loadBook (Path path)
-        {
-            SampleRepository global = SampleRepository.getGlobalInstance();
-            global.includeSamplesFile(path);
-
-            return null;
-        }
-    }
-}
+//------------------------------------------------------------------------------------------------//
+//                                                                                                //
+//                                             C L I                                              //
+//                                                                                                //
+//------------------------------------------------------------------------------------------------//
+// <editor-fold defaultstate="collapsed" desc="hdr">
+//
+//  Copyright © Audiveris 2018. All rights reserved.
+//
+//  This program is free software: you can redistribute it and/or modify it under the terms of the
+//  GNU Affero General Public License as published by the Free Software Foundation, either version
+//  3 of the License, or (at your option) any later version.
+//
+//  This program is distributed in the hope that it will be useful, but WITHOUT ANY WARRANTY;
+//  without even the implied warranty of MERCHANTABILITY or FITNESS FOR A PARTICULAR PURPOSE.
+//  See the GNU Affero General Public License for more details.
+//
+//  You should have received a copy of the GNU Affero General Public License along with this
+//  program.  If not, see <http://www.gnu.org/licenses/>.
+//------------------------------------------------------------------------------------------------//
+// </editor-fold>
+package org.audiveris.omr;
+
+import org.audiveris.omr.classifier.SampleRepository;
+import org.audiveris.omr.log.LogUtil;
+import org.audiveris.omr.sheet.Book;
+import org.audiveris.omr.sheet.BookManager;
+import org.audiveris.omr.sheet.SheetStub;
+import org.audiveris.omr.step.ProcessingCancellationException;
+import org.audiveris.omr.step.RunClass;
+import org.audiveris.omr.step.Step;
+import org.audiveris.omr.util.Dumping;
+import org.audiveris.omr.util.FileUtil;
+
+import org.kohsuke.args4j.Argument;
+import org.kohsuke.args4j.CmdLineException;
+import org.kohsuke.args4j.CmdLineParser;
+import org.kohsuke.args4j.Option;
+import org.kohsuke.args4j.OptionDef;
+import org.kohsuke.args4j.spi.FieldSetter;
+import org.kohsuke.args4j.spi.OptionHandler;
+import org.kohsuke.args4j.spi.Setter;
+import org.kohsuke.args4j.spi.StopOptionHandler;
+
+import org.slf4j.Logger;
+import org.slf4j.LoggerFactory;
+
+import java.io.IOException;
+import java.io.StringReader;
+import java.io.StringWriter;
+import java.lang.reflect.Constructor;
+import java.lang.reflect.InvocationTargetException;
+import java.nio.file.Files;
+import java.nio.file.Path;
+import java.nio.file.Paths;
+import java.util.ArrayList;
+import java.util.Arrays;
+import java.util.List;
+import java.util.Properties;
+import java.util.SortedSet;
+import java.util.TreeSet;
+import java.util.concurrent.Callable;
+
+/**
+ * Class {@code CLI} parses and holds the parameters of the command line interface.
+ * <p>
+ * Any item starting with the '&#64;' character is interpreted as referring to a file, whose content
+ * is expanded in line.
+ * <p>
+ * NOTA: each line of such referred file is taken as a whole and interpreted as a single item,
+ * hence please make sure to put only one item per line.
+ * Note also that a blank line is interpreted as an empty ("") item.
+ *
+ * @author Hervé Bitteur
+ */
+public class CLI
+{
+
+    private static final Logger logger = LoggerFactory.getLogger(CLI.class);
+
+    /** Name of the program. */
+    private final String toolName;
+
+    /** Sequence of (trimmed) arguments for this run. */
+    private String[] trimmedArgs;
+
+    /** Parameters structure to be populated. */
+    private final Parameters params = new Parameters();
+
+    /** CLI parser. */
+    private final CmdLineParser parser = new CmdLineParser(params);
+
+    /**
+     * Creates a new CLI object.
+     *
+     * @param toolName the program name
+     */
+    public CLI (final String toolName)
+    {
+        this.toolName = toolName;
+    }
+
+    //-------------//
+    // getCliTasks //
+    //-------------//
+    /**
+     * Prepare the collection of CLI tasks (inputs, books, samples).
+     *
+     * @return the collection of tasks
+     */
+    public List<CliTask> getCliTasks ()
+    {
+        List<CliTask> tasks = new ArrayList<>();
+
+        // Task kind is fully determined by argument extension
+        for (Path argument : params.arguments) {
+            String str = argument.toString().trim().replace('\\', '/');
+
+            if (!str.isEmpty()) {
+                final Path path = Paths.get(str);
+
+                if (str.endsWith(OMR.BOOK_EXTENSION)) {
+                    tasks.add(new BookTask(path));
+                } else if (str.endsWith("-" + SampleRepository.SAMPLES_FILE_NAME)) {
+                    tasks.add(new SamplesTask(path));
+                } else {
+                    // Everything else is considered as an image input file
+                    tasks.add(new InputTask(path));
+                }
+            }
+        }
+
+        return tasks;
+    }
+
+    //------------//
+    // getOptions //
+    //------------//
+    /**
+     * Report the properties set at the CLI level
+     *
+     * @return the CLI-defined constant values
+     */
+    public Properties getOptions ()
+    {
+        if (params == null) {
+            return null;
+        }
+
+        return params.options;
+    }
+
+    //-----------------//
+    // getOutputFolder //
+    //-----------------//
+    /**
+     * Report the output folder if present on the CLI
+     *
+     * @return the CLI output path, or null
+     */
+    public Path getOutputFolder ()
+    {
+        return params.outputFolder;
+    }
+
+    //-------------//
+    // isBatchMode //
+    //-------------//
+    /**
+     * Report whether we are running in batch (that is with no UI).
+     *
+     * @return true for batch mode
+     */
+    public boolean isBatchMode ()
+    {
+        return params.batchMode;
+    }
+
+    //------------//
+    // isHelpMode //
+    //------------//
+    /**
+     * Report whether we are running in help mode (to stop immediately).
+     *
+     * @return true for help mode
+     */
+    public boolean isHelpMode ()
+    {
+        return params.helpMode;
+    }
+
+    //--------//
+    // isSave //
+    //--------//
+    /**
+     * Report whether we save every step result.
+     *
+     * @return true for saving every step
+     */
+    public boolean isSave ()
+    {
+        return params.save;
+    }
+
+    //-----------------//
+    // parseParameters //
+    //-----------------//
+    /**
+     * Parse the CLI arguments and return the populated parameters structure.
+     *
+     * @param args the CLI arguments
+     * @return the parsed parameters, or null if failed
+     * @throws org.kohsuke.args4j.CmdLineException if error found in arguments
+     */
+    public Parameters parseParameters (final String... args)
+            throws CmdLineException
+    {
+        logger.info("CLI args: {}", Arrays.toString(args));
+
+        // Bug fix if an arg is made of spaces
+        trimmedArgs = new String[args.length];
+
+        for (int i = 0; i < args.length; i++) {
+            trimmedArgs[i] = args[i].trim();
+        }
+
+        parser.parseArgument(trimmedArgs);
+
+        if (logger.isDebugEnabled()) {
+            new Dumping().dump(params);
+        }
+
+        checkParams();
+
+        return params;
+    }
+
+    //------------------//
+    // printCommandLine //
+    //------------------//
+    /**
+     * Print out the command line with its actual parameters.
+     */
+    public void printCommandLine ()
+    {
+        StringBuilder sb = new StringBuilder("Command line parameters: ");
+
+        if (toolName != null) {
+            sb.append(toolName).append(" ");
+        }
+
+        sb.append(Arrays.toString(trimmedArgs));
+        logger.info(sb.toString());
+    }
+
+    //------------//
+    // printUsage //
+    //------------//
+    /**
+     * Print out the general syntax for the command line.
+     */
+    public void printUsage ()
+    {
+        StringBuilder buf = new StringBuilder();
+
+        // Print version
+        buf.append("\n").append(toolName).append(" Version:");
+        buf.append("\n   ").append(WellKnowns.TOOL_REF);
+
+        // Print syntax
+        buf.append("\n");
+        buf.append("\nSyntax:");
+        buf.append("\n    audiveris [OPTIONS] [--] [INPUT_FILES]\n");
+
+        buf.append("\n@file:");
+        buf.append("\n    Content of file to be extended in line");
+        buf.append("\n");
+
+        buf.append("\nOptions:\n");
+
+        StringWriter writer = new StringWriter();
+        parser.printUsage(writer, null);
+        buf.append(writer.toString());
+
+        buf.append("\nInput file extensions:");
+        buf.append("\n    .omr        : book file  (input/output)");
+        buf.append("\n    [any other] : image file (input)");
+        buf.append("\n");
+
+        // Print all steps
+        buf.append("\nSheet steps are in order:");
+
+        for (Step step : Step.values()) {
+            buf.append(String.format("%n    %-10s : %s", step.toString(), step.getDescription()));
+        }
+
+        buf.append("\n");
+        logger.info(buf.toString());
+    }
+
+    //-------------//
+    // checkParams //
+    //-------------//
+    private void checkParams ()
+            throws CmdLineException
+    {
+        if (params.transcribe) {
+            if ((params.step != null) && (params.step != Step.last())) {
+                String msg = "'-transcribe' option not compatible with '-step " + params.step
+                                     + "' option";
+                throw new CmdLineException(parser, msg);
+            }
+
+            params.step = Step.last();
+        }
+    }
+
+    //----------//
+    // BookTask //
+    //----------//
+    /**
+     * CLI task to process a book file.
+     */
+    private class BookTask
+            extends ProcessingTask
+    {
+
+        BookTask (Path path)
+        {
+            super(path);
+        }
+
+        @Override
+        public String toString ()
+        {
+            return "Book \"" + path + "\"";
+        }
+
+        @Override
+        protected Book loadBook (Path path)
+        {
+            return OMR.engine.loadBook(path);
+        }
+    }
+
+    //-----------//
+    // InputTask //
+    //-----------//
+    /**
+     * CLI task to process an input (image) file.
+     */
+    private class InputTask
+            extends ProcessingTask
+    {
+
+        InputTask (Path path)
+        {
+            super(path);
+        }
+
+        @Override
+        public String toString ()
+        {
+            return "Input \"" + path + "\"";
+        }
+
+        @Override
+        protected Book loadBook (Path path)
+        {
+            return OMR.engine.loadInput(path);
+        }
+    }
+
+    //----------------//
+    // ProcessingTask //
+    //----------------//
+    /**
+     * Processing common to both input (images) and books.
+     */
+    private abstract class ProcessingTask
+            extends CliTask
+    {
+
+        ProcessingTask (Path path)
+        {
+            super(path);
+        }
+
+        @Override
+        protected void processBook (Book book)
+        {
+            final Path folder = BookManager.getDefaultBookFolder(book);
+            boolean cancelled = false;
+            try {
+                if (!Files.exists(folder)) {
+                    Files.createDirectories(folder);
+                }
+                // In batch, log into specific log file within book folder
+                if (OMR.gui == null) {
+                    LogUtil.addAppender(book.getRadix(), folder);
+                }
+                LogUtil.start(book);
+                // Specific sheets to process?
+                final SortedSet<Integer> sheetIds = params.getSheetIds();
+                // Make sure stubs are available
+                if (book.getStubs().isEmpty()) {
+                    book.createStubs(sheetIds);
+
+                    // Save book to disk (global book info)
+                    if (OMR.gui == null) {
+                        book.store(BookManager.getDefaultSavePath(book), false);
+                    }
+                }
+                if (OMR.gui != null) {
+                    Integer focus = (sheetIds != null) ? sheetIds.first() : null;
+                    book.createStubsTabs(focus); // Tabs are now accessible
+                }
+                // Specific step to reach on all sheets in the book?
+                if (params.step != null) {
+                    boolean ok = book.reachBookStep(params.step, params.force, sheetIds);
+
+                    if (!ok) {
+                        return;
+                    }
+                }
+                if (params.transcribe) {
+                    book.reduceScores();
+                }
+
+                if (params.printMix) {
+                    // TODO: Make this cleaner
+                    for (SheetStub stub : book.getStubs()) {
+                        final Path defaultBookPath = BookManager.getDefaultPrintPath(book);
+                        final Path bookSansExt = FileUtil.avoidExtensions(defaultBookPath,
+                                                                          OMR.PRINT_EXTENSION);
+                        final String sheetSuffix = book.isMultiSheet() ? (OMR.SHEET_SUFFIX + stub
+                                .getNumber()) : "";
+                        final Path defaultSheetPath = Paths.get(bookSansExt + sheetSuffix + ".png");
+                        stub.getSheet().printMix(defaultSheetPath);
+                    }
+                }
+
+                // Specific class to run?
+                if (params.runClass != null) {
+                    try {
+                        Constructor cons = params.runClass.getConstructor(
+                                new Class[]{Book.class, SortedSet.class});
+                        RunClass instance = (RunClass) cons.newInstance(book, sheetIds);
+                        instance.process();
+                    } catch (IllegalAccessException |
+                             IllegalArgumentException |
+                             InstantiationException |
+                             NoSuchMethodException |
+                             SecurityException |
+                             InvocationTargetException ex) {
+                        logger.warn("Error running {} {}", params.runClass, ex.toString(), ex);
+                    }
+                }
+                // Book export?
+                if (params.export) {
+                    logger.debug("Export book");
+                    book.export();
+                }
+                // Book sample?
+                if (params.sample) {
+                    logger.debug("Sample book");
+                    book.sample();
+                }
+                // Book annotate?
+                if (params.annotate) {
+                    logger.debug("Annotate book");
+                    book.annotate();
+                }
+                // Book print?
+                if (params.print) {
+                    logger.debug("Print book");
+                    book.print();
+                }
+            } catch (ProcessingCancellationException pce) {
+                logger.warn("Cancelled " + book);
+                cancelled = true;
+                throw pce;
+            } catch (IOException ex) {
+                logger.warn("Exception occurred " + ex, ex);
+                throw new RuntimeException(ex);
+            } finally {
+                // Close (when in batch mode only)
+                if (OMR.gui == null) {
+                    if (cancelled) {
+                        // Make a backup if needed, then save book "in its current status"
+                        book.store(BookManager.getDefaultSavePath(book), true);
+                    } else {
+                        book.store(BookManager.getDefaultSavePath(book), false);
+                    }
+
+                    book.close();
+                }
+
+                LogUtil.stopBook();
+
+                if (OMR.gui == null) {
+                    LogUtil.removeAppender(book.getRadix());
+                }
+            }
+        }
+    }
+
+    //---------//
+    // CliTask //
+    //---------//
+    /**
+     * Define a CLI task on a book (input or book).
+     */
+    public abstract static class CliTask
+            implements Callable<Void>
+    {
+
+        /** Source file path. */
+        public final Path path;
+
+        /** Radix. */
+        private final String radix;
+
+        /**
+         * Create a CliTask object.
+         *
+         * @param path the path to book file
+         */
+        public CliTask (Path path)
+        {
+            this.path = path;
+
+            String nameSansExt = FileUtil.getNameSansExtension(path);
+            String alias = BookManager.getInstance().getAlias(nameSansExt);
+            radix = (alias != null) ? alias : nameSansExt;
+        }
+
+        @Override
+        public Void call ()
+                throws Exception
+        {
+            // Check source does exist
+            if (!Files.exists(path)) {
+                String msg = "Could not find file \"" + path + "\"";
+                logger.warn(msg);
+                throw new RuntimeException(msg);
+            }
+
+            // Obtain the book instance
+            final Book book = loadBook(path);
+
+            if (book != null) {
+                processBook(book); // Process the book instance
+            }
+
+            return null;
+        }
+
+        /**
+         * @return the radix
+         */
+        public String getRadix ()
+        {
+            return radix;
+        }
+
+        /**
+         * Getting the book instance.
+         *
+         * @param path path to source
+         * @return the loaded book
+         */
+        protected abstract Book loadBook (Path path);
+
+        /**
+         * Processing the book instance.
+         *
+         * @param book the book to process
+         */
+        protected void processBook (Book book)
+        {
+            // Void by default
+        }
+    }
+
+    //--------------------//
+    // ClassOptionHandler //
+    //--------------------//
+    /**
+     * Argument handler for a class name.
+     */
+    public static class ClassOptionHandler
+            extends OptionHandler<Properties>
+    {
+
+        /**
+         * Create a ClassOptionHandler object.
+         *
+         * @param parser Command line argument owner
+         * @param option Run-time copy of the Option or Argument annotation
+         * @param setter Setter interface
+         */
+        public ClassOptionHandler (CmdLineParser parser,
+                                   OptionDef option,
+                                   Setter<? super Properties> setter)
+        {
+            super(parser, option, setter);
+        }
+
+        @Override
+        public String getDefaultMetaVariable ()
+        {
+            return "<qualified-class-name>";
+        }
+
+        @Override
+        public int parseArguments (org.kohsuke.args4j.spi.Parameters params)
+                throws CmdLineException
+        {
+            String className = params.getParameter(0).trim();
+
+            if (!className.isEmpty()) {
+                try {
+                    Class runClass = Class.forName(className);
+                    FieldSetter fs = setter.asFieldSetter();
+                    fs.addValue(runClass);
+                } catch (ClassNotFoundException ex) {
+                    throw new CmdLineException(owner, ex);
+                }
+            }
+
+            return 1;
+        }
+    }
+
+    //-----------------------//
+    // IntArrayOptionHandler //
+    //-----------------------//
+    /**
+     * Option handler for an array of positive integers.
+     * <p>
+     * It also accepts a range of integers, such as: 3-10 to mean: 3 4 5 6 7 8 9 10.
+     * Restriction: the range cannot contain space if not quoted:
+     * 3-10 is OK, 3 - 10 is not, though "3 - 10" is OK.
+     */
+    public static class IntArrayOptionHandler
+            extends OptionHandler<Integer>
+    {
+
+        /**
+         * Create an IntArrayOptionHandler object.
+         *
+         * @param parser Command line argument owner
+         * @param option Run-time copy of the Option or Argument annotation
+         * @param setter Setter interface
+         */
+        public IntArrayOptionHandler (CmdLineParser parser,
+                                      OptionDef option,
+                                      Setter<Integer> setter)
+        {
+            super(parser, option, setter);
+        }
+
+        @Override
+        public String getDefaultMetaVariable ()
+        {
+            return "int[]";
+        }
+
+        @Override
+        public int parseArguments (org.kohsuke.args4j.spi.Parameters params)
+                throws CmdLineException
+        {
+            int counter = 0;
+
+            for (; counter < params.size(); counter++) {
+                String param = params.getParameter(counter);
+
+                if (param.startsWith("-")) {
+                    break;
+                }
+
+                int minusPos = param.indexOf('-');
+
+                if (minusPos != -1) {
+                    // " a - b " or a-b
+                    String str1 = param.substring(0, minusPos).trim();
+                    String str2 = param.substring(minusPos + 1).trim();
+                    int i1 = Integer.parseInt(str1);
+                    int i2 = Integer.parseInt(str2);
+
+                    for (int i = i1; i <= i2; i++) {
+                        setter.addValue(i);
+                    }
+                } else {
+                    for (String p : param.split(" ")) {
+                        if (!p.isEmpty()) {
+                            setter.addValue(Integer.parseInt(p));
+                        }
+                    }
+                }
+            }
+
+            return counter;
+        }
+    }
+
+    //------------//
+    // Parameters //
+    //------------//
+    /**
+     * The structure that collects the various parameters parsed out of the command line.
+     */
+    public static class Parameters
+    {
+        // Fields are kept in alphabetical order
+
+        /** Should symbols annotations be produced?. */
+        @Option(name = "-annotate", usage = "(advanced) Annotate book symbols")
+        boolean annotate;
+
+        /** Batch mode. */
+        @Option(name = "-batch", usage = "Run with no graphic user interface")
+        boolean batchMode;
+
+        /** Should MusicXML data be produced?. */
+        @Option(name = "-export", usage = "Export MusicXML")
+        boolean export;
+
+        /** Force step re-processing. */
+        @Option(name = "-force", usage = "Force step/transcribe re-processing")
+        boolean force;
+
+        /** Help mode. */
+        @Option(name = "-help", help = true, usage = "Display general help then stop")
+        boolean helpMode;
+
+        /** The map of application options. */
+        @Option(name = "-option", usage = "Define an application constant",
+                handler = PropertyOptionHandler.class)
+        Properties options;
+
+        /** Output directory. */
+        @Option(name = "-output", usage = "Define base output folder", metaVar = "<output-folder>")
+        Path outputFolder;
+
+        /** Should book be printed?. */
+        @Option(name = "-print", usage = "Print out book")
+        boolean print;
+
+        /** Should book mix be printed after transcription?. */
+        @Option(name = "-print-mix", usage = "Print book mix after transcription")
+        boolean printMix;
+
+        /** Ability to run a class on each valid sheet. */
+        @Option(name = "-run", usage = "(advanced) Run provided class on valid sheets",
+                handler = ClassOptionHandler.class)
+        Class runClass;
+
+        /** Should samples be produced?. */
+        @Option(name = "-sample", usage = "(advanced) Sample all book symbols")
+        boolean sample;
+
+        /** Should book be saved on every successful batch step?. */
+        @Option(name = "-save", usage = "Save book on every successful batch step")
+        boolean save;
+
+        /** The set of sheet IDs to load. */
+        @Option(name = "-sheets", usage = "Select specific sheets numbers and ranges (like 2-5)",
+                handler = IntArrayOptionHandler.class)
+        private ArrayList<Integer> sheets;
+
+        /** Specific step. */
+        @Option(name = "-step", usage = "Define a specific target step")
+        Step step;
+
+        /** Should book be transcribed?. */
+        @Option(name = "-transcribe", usage = "Transcribe whole book")
+        boolean transcribe;
+
+        /** Optional "--" separator. */
+        @Argument
+        @Option(name = "--", handler = StopOptionHandler.class)
+        /** Final arguments. */
+        List<Path> arguments = new ArrayList<>();
+
+        private Parameters ()
+        {
+        }
+
+        //-------------//
+        // getSheetIds //
+        //-------------//
+        /**
+         * Report the set of sheet IDs if present on the CLI.
+         * Null means all sheets are taken.
+         *
+         * @return the CLI sheet IDs, perhaps null
+         */
+        public SortedSet<Integer> getSheetIds ()
+        {
+            if (sheets == null) {
+                return null;
+            }
+
+            return new TreeSet<>(sheets);
+        }
+    }
+
+    //-----------------------//
+    // PropertyOptionHandler //
+    //-----------------------//
+    /**
+     * Option handler for a property definition.
+     */
+    public static class PropertyOptionHandler
+            extends OptionHandler<Properties>
+    {
+
+        /**
+         * Create a PropertyOptionHandler.
+         *
+         * @param parser Command line argument owner
+         * @param option Run-time copy of the Option or Argument annotation
+         * @param setter Setter interface
+         */
+        public PropertyOptionHandler (CmdLineParser parser,
+                                      OptionDef option,
+                                      Setter<? super Properties> setter)
+        {
+            super(parser, option, setter);
+
+            if (setter.asFieldSetter() == null) {
+                throw new IllegalArgumentException(
+                        "PropertyOptionHandler can only work with fields");
+            }
+        }
+
+        @Override
+        public String getDefaultMetaVariable ()
+        {
+            return "key=value";
+        }
+
+        @Override
+        public int parseArguments (org.kohsuke.args4j.spi.Parameters params)
+                throws CmdLineException
+        {
+            String name = params.getParameter(-1);
+            String pair = params.getParameter(0);
+            FieldSetter fs = setter.asFieldSetter();
+            Properties props = (Properties) fs.getValue();
+
+            if (props == null) {
+                props = new Properties();
+                fs.addValue(props);
+            }
+
+            try {
+                props.load(new StringReader(pair));
+            } catch (IOException ex) {
+                throw new CmdLineException(owner, "Error in " + name + " " + pair, ex);
+            }
+
+            return 1;
+        }
+    }
+
+    //-------------//
+    // SamplesTask //
+    //-------------//
+    /**
+     * Processing a samples file.
+     */
+    private static class SamplesTask
+            extends CliTask
+    {
+
+        SamplesTask (Path path)
+        {
+            super(path);
+        }
+
+        @Override
+        public String toString ()
+        {
+            return "Samples \"" + path + "\"";
+        }
+
+        @Override
+        protected Book loadBook (Path path)
+        {
+            SampleRepository global = SampleRepository.getGlobalInstance();
+            global.includeSamplesFile(path);
+
+            return null;
+        }
+    }
+}