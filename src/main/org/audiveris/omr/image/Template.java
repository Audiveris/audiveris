//------------------------------------------------------------------------------------------------//
//                                                                                                //
//                                          T e m p l a t e                                       //
//                                                                                                //
//------------------------------------------------------------------------------------------------//
// <editor-fold defaultstate="collapsed" desc="hdr">
//
//  Copyright © Audiveris 2019. All rights reserved.
//
//  This program is free software: you can redistribute it and/or modify it under the terms of the
//  GNU Affero General Public License as published by the Free Software Foundation, either version
//  3 of the License, or (at your option) any later version.
//
//  This program is distributed in the hope that it will be useful, but WITHOUT ANY WARRANTY;
//  without even the implied warranty of MERCHANTABILITY or FITNESS FOR A PARTICULAR PURPOSE.
//  See the GNU Affero General Public License for more details.
//
//  You should have received a copy of the GNU Affero General Public License along with this
//  program.  If not, see <http://www.gnu.org/licenses/>.
//------------------------------------------------------------------------------------------------//
// </editor-fold>
package org.audiveris.omr.image;

import ij.process.ByteProcessor;

import org.audiveris.omr.constant.Constant;
import org.audiveris.omr.constant.ConstantSet;
import org.audiveris.omr.glyph.Shape;
import org.audiveris.omr.math.PointUtil;
import org.audiveris.omr.math.TableUtil;
import org.audiveris.omr.sheet.Scale;
import org.audiveris.omr.sheet.Scale.InterlineScale;
import org.audiveris.omr.util.ByteUtil;

import org.slf4j.Logger;
import org.slf4j.LoggerFactory;

import java.awt.Point;
import java.awt.Rectangle;
import java.awt.geom.Point2D;
import java.awt.geom.Rectangle2D;
import java.util.ArrayList;
import java.util.Collections;
import java.util.EnumMap;
import java.util.List;
import java.util.Map;
import java.util.Map.Entry;

/**
 * Class {@code Template} implements a template to be used for matching evaluation on a
 * distance transform image.
 * <p>
 * There are several topics to consider in a template specification:
 * <dl>
 * <dt><b>Base shape</b></dt>
 * <dd>Supported shapes are NOTEHEAD_BLACK, NOTEHEAD_VOID and WHOLE_NOTE and possibly their small
 * (cue) counterparts</dd>
 * <dt><b>Size</b></dt>
 * <dd>Either standard size or small size (for cues and grace notes).</dd>
 * <dt><b>Lines and Stems</b></dt>
 * <dd>These regions will be neutralized in the distance table, hence the templates don't have to
 * cope with them.</dd>
 * </dl>
 * <p>
 * <img alt="Template diagram" src="doc-files/Template.png">
 *
 * @author Hervé Bitteur
 */
public class Template
        implements Anchored
{
    //~ Static fields/initializers -----------------------------------------------------------------

    private static final Constants constants = new Constants();

    private static final Logger logger = LoggerFactory.getLogger(Template.class);

    /** Ratio applied to small symbols (cue / grace). */
    public static final double smallRatio = constants.smallRatio.getValue();

    //~ Instance fields ----------------------------------------------------------------------------
    /** Template shape. */
    private final Shape shape;

    /** Scaling factor. */
    private final int pointSize;

    /** Collection of key points defined for this template. */
    private final List<PixelDistance> keyPoints;

    /** Template width. (perhaps larger than symbol width) */
    private final int width;

    /** Template height. (perhaps larger than symbol height) */
    private final int height;

    /** Symbol slim bounds relative to template. (perhaps a bit smaller than symbol bounds) */
    private final Rectangle slimBounds;

    /**
     * Offsets to defined anchors.
     * An offset is defined as the translation from template upper left corner
     * to the precise anchor location in the symbol.
     */
    private final Map<Anchor, Point2D> offsets = new EnumMap<>(Anchor.class);

    //~ Constructors -------------------------------------------------------------------------------
    /**
     * Creates a new Template object with a provided set of points.
     *
     * @param shape      the template specified shape
     * @param pointSize  scaling factor
     * @param width      template width
     * @param height     template height
     * @param keyPoints  the set of defining points
     * @param slimBounds symbol slim bounds WRT template bounds
     */
    public Template (Shape shape,
                     int pointSize,
                     int width,
                     int height,
                     List<PixelDistance> keyPoints,
                     Rectangle slimBounds)
    {
        this.shape = shape;
        this.pointSize = pointSize;
        this.keyPoints = new ArrayList<>(keyPoints);
        this.width = width;
        this.height = height;
        this.slimBounds = slimBounds;
    }

    //~ Methods ------------------------------------------------------------------------------------
    //------//
    // dump //
    //------//
    /**
     * Print this template on standard output.
     */
    public void dump ()
    {
        int[][] vals = new int[width][height];

        for (int[] col : vals) {
            for (int y = 0; y < col.length; y++) {
                col[y] = -1;
            }
        }

        for (PixelDistance pix : keyPoints) {
            vals[pix.x][pix.y] = (int) Math.round(pix.d);
        }

        final String yFormat = TableUtil.printAbscissae(width, height, 3);

        for (int y = 0; y < height; y++) {
            System.out.printf(yFormat, y);

            for (int x = 0; x < width; x++) {
                int val = vals[x][y];

                if (val != -1) {
                    System.out.printf("%3d", val);
                } else {
                    System.out.print("  .");
                }
            }

            System.out.println();
        }

        for (Entry<Anchor, Point2D> entry : offsets.entrySet()) {
            System.out.println(entry.getKey() + " => " + entry.getValue());
        }
    }

    //----------//
    // evaluate //
    //----------//
    /**
     * Evaluate this template at location (x,y) in provided distances table.
     *
     * @param x         pivot location abscissa
     * @param y         pivot location ordinate
     * @param anchor    pivot offset if any, WRT template upper left
     * @param distances the distance table to use
     * @return the weighted average distance computed on all template key positions
     */
    public double evaluate (int x,
                            int y,
                            Anchor anchor,
                            DistanceTable distances)
    {
        final Point ul = upperLeft(x, y, anchor);

        // Loop through template key positions and read related distance.
        // Compute the mean value on all distances read
        final int imgWidth = distances.getWidth();
        final int imgHeight = distances.getHeight();
        final double foreWeight = constants.foreWeight.getValue();
        final double backWeight = constants.backWeight.getValue();
        final double holeWeight = constants.holeWeight.getValue();
        double weights = 0; // Sum of weights
        double total = 0; // Sum of weighted distances

        for (PixelDistance pix : keyPoints) {
            int nx = ul.x + pix.x;
            int ny = ul.y + pix.y;

            // Ignore tested point if located out of image
            if ((nx >= 0) && (nx < imgWidth) && (ny >= 0) && (ny < imgHeight)) {
                int actualDist = distances.getValue(nx, ny);

                // Ignore neutralized locations in distance table
                if (actualDist != ChamferDistance.VALUE_UNKNOWN) {
                    // pix.d < 0 for expected hole, expected negative distance to nearest foreground
                    // pix.d == 0 for expected foreground, 0 distance
                    // pix.d > 0 for expected background, expected distance to nearest foreground
                    double weight = (pix.d == 0) ? foreWeight : ((pix.d > 0) ? backWeight
                            : holeWeight);
                    double expected = (pix.d == 0) ? 0 : 1;
                    double actual = (actualDist == 0) ? 0 : 1;
                    double dist = Math.abs(actual - expected);

                    total += (weight * dist);
                    weights += weight;
                }
            }
        }

        if (weights == 0) {
            return Double.MAX_VALUE; // Safer
        }

        return total / weights;
    }

    //--------------//
    // evaluateHole //
    //--------------//
    /**
     * Evaluate only the <b>hole</b> part of template, by measuring ratio of actual white
     * over expected white in template hole.
     *
     * @param x         pivot location abscissa
     * @param y         pivot location ordinate
     * @param anchor    pivot offset if any, WRT template upper left
     * @param distances the distance table to use
     * @return ratio of actual white pixels over expected hole pixels
     */
    public double evaluateHole (int x,
                                int y,
                                Anchor anchor,
                                DistanceTable distances)
    {
        final Point ul = upperLeft(x, y, anchor);

        // Loop through template key positions and read related distance.
        // Compute the mean value on all distances read
        final int imgWidth = distances.getWidth();
        final int imgHeight = distances.getHeight();
        int expectedHoles = 0; // Expected number of white pixels in hole
        int actualHoles = 0; // Actual number of white pixels in hole

        for (PixelDistance pix : keyPoints) {
            int nx = ul.x + pix.x;
            int ny = ul.y + pix.y;

            // Ignore tested point if located out of image
            if ((nx >= 0) && (nx < imgWidth) && (ny >= 0) && (ny < imgHeight)) {
                int actualDist = distances.getValue(nx, ny);

                // Ignore neutralized locations in distance table
                if (actualDist != ChamferDistance.VALUE_UNKNOWN) {
                    // pix.d < 0 for expected hole, expected negative distance to nearest foreground
                    if (pix.d < 0) {
                        expectedHoles++;

                        if (actualDist != 0) {
                            actualHoles++;
                        }
                    }
                }
            }
        }

        if (expectedHoles == 0) {
            return 0;
        } else {
            return (double) actualHoles / expectedHoles;
        }
    }

    //-----------//
    // getBounds //
    //-----------//
    /**
     * Report the template bounds knowing the symbol box.
     *
     * @param sBox the slim symbol box
     * @return the template box
     */
    public Rectangle getBounds (Rectangle sBox)
    {
        return new Rectangle(sBox.x - slimBounds.x, sBox.y - slimBounds.y, width, height);
    }

    //-------------//
    // getBoundsAt //
    //-------------//
    public Rectangle getBoundsAt (int x,
                                  int y,
                                  Anchor anchor)
    {
        final Point offset = getOffset(anchor);

        return new Rectangle(x - offset.x, y - offset.y, width, height);
    }

    //-------------//
    // getBoundsAt //
    //-------------//
    @Override
    public Rectangle2D getBoundsAt (double x,
                                    double y,
                                    Anchor anchor)
    {
        final Point2D offset = getOffset(anchor);

        return new Rectangle2D.Double(x - offset.getX(), y - offset.getY(), width, height);
    }

    //---------------------//
    // getForegroundPixels //
    //---------------------//
    /**
     * Collect the image foreground pixels located under the template foreground areas.
     *
     * @param tplBox absolute positioning of template box in global image
     * @param image  global image to be read
     * @return the collection of foreground pixels, relative to template box.
     */
    public List<Point> getForegroundPixels (Rectangle tplBox,
                                            ByteProcessor image)
    {
        final int imgWidth = image.getWidth();
        final int imgHeight = image.getHeight();
        final List<Point> fores = new ArrayList<>();

        for (PixelDistance pix : keyPoints) {
            if (pix.d != 0) {
                continue;
            }

            int nx = tplBox.x + pix.x;
            int ny = tplBox.y + pix.y;

            if ((nx >= 0) && (nx < imgWidth) && (ny >= 0) && (ny < imgHeight)) {
                // Check if we have some image foreground there
                int val = image.get(nx, ny);

                if (val == 0) {
                    fores.add(new Point(pix.x, pix.y));
                }
            }
        }

        return fores;
    }

    //---------------------//
    // getForegroundPixels //
    //---------------------//
    /**
     * Collect the image foreground pixels located under the template foreground areas,
     * with some additional margin.
     *
     * @param tplBox  absolute positioning of template box in global image
     * @param image   global image to be read
     * @param dilated true for applying dilation before processing
     * @return the collection of foreground pixels, relative to template box.
     */
    public List<Point> getForegroundPixels (Rectangle tplBox,
                                            ByteProcessor image,
                                            boolean dilated)
    {
        final List<Point> fores = getForegroundPixels(tplBox, image);

        if (!dilated) {
            return fores;
        }

        int dilation = InterlineScale.toPixels(pointSize / 4, constants.dilation);

        // Populate an enlarged buffer with these foreground pixels
        final Rectangle bufBox = new Rectangle(tplBox);
        bufBox.grow(dilation, dilation);

        final ByteProcessor buf = new ByteProcessor(bufBox.width, bufBox.height);
        ByteUtil.raz(buf); //buf.invert();

        for (Point p : fores) {
            buf.set(p.x + dilation, p.y + dilation, 0);
        }

        // Dilate the foreground areas
        for (int i = 0; i < dilation; i++) {
            buf.dilate();
        }

        // Retrieve the new collection of foreground pixels
        fores.clear();

        for (int y = 0; y < bufBox.height; y++) {
            for (int x = 0; x < bufBox.width; x++) {
                if (buf.get(x, y) == 0) {
                    fores.add(new Point(x - dilation, y - dilation));
                }
            }
        }

        return fores;
    }

    //-----------//
    // getHeight //
    //-----------//
    @Override
    public int getHeight ()
    {
        return height;
    }

    //--------------//
    // getKeyPoints //
    //--------------//
    /**
     * Report the collection of defined keyPoints.
     *
     * @return the keyPoints
     */
    public List<PixelDistance> getKeyPoints ()
    {
        return Collections.unmodifiableList(keyPoints);
    }

    //-----------//
    // getOffset //
    //-----------//
    @Override
    public Point getOffset (Anchor anchor)
    {
        final Point2D offset = offsets.get(anchor);

        // We have to round abscissa in symmetrical manner around slim rectangle
        switch (anchor) {
        case MIDDLE_LEFT:
        case LEFT_STEM:
        case BOTTOM_LEFT_STEM:
            return new Point((int) Math.round(offset.getX() - 0.5 - 0.001),
                             (int) Math.round(offset.getY() - 0.5));
        case MIDDLE_RIGHT:
        case RIGHT_STEM:
        case TOP_RIGHT_STEM:
            return new Point((int) Math.round(offset.getX() - 0.5 + 0.001),
                             (int) Math.round(offset.getY() - 0.5));
        default:
        case CENTER:
            return new Point((int) Math.round(offset.getX() - 0.5),
                             (int) Math.round(offset.getY() - 0.5));
        }
    }

    //-------------//
    // getOffset2D //
    //-------------//
    /**
     * Report the precise template offset as a Point2D for the provided anchor.
     *
     * @param anchor provided anchor
     * @return precise offset, relative to template upper left corner.
     */
    public Point2D getOffset2D (Anchor anchor)
    {
        return offsets.get(anchor);
    }

    //------------//
    // getOffsets //
    //------------//
    public Map<Anchor, Point2D> getOffsets ()
    {
        return Collections.unmodifiableMap(offsets);
    }

    //--------------//
    // getPointSize //
    //--------------//
    /**
     * Report the pointSize for this template.
     *
     * @return pointSize value
     */
    public int getPointSize ()
    {
        return pointSize;
    }

    //----------//
    // getShape //
    //----------//
    /**
     * Report the specified shape of the template.
     *
     * @return the template shape
     */
    public Shape getShape ()
    {
        return shape;
    }

    //---------------//
    // getSlimBounds //
    //---------------//
    public Rectangle getSlimBounds ()
    {
        return new Rectangle(slimBounds);
    }

    //-----------------//
    // getSlimBoundsAt //
    //-----------------//
    /**
     * Report the symbol slim bounds when positioning anchor at location (x,y).
     *
     * @param x      abscissa for anchor
     * @param y      ordinate for anchor
     * @param anchor chosen anchor
     * @return the corresponding slim symbol bounds
     */
    public Rectangle getSlimBoundsAt (int x,
                                      int y,
                                      Anchor anchor)
    {
        final Rectangle tplBox = getBoundsAt(x, y, anchor);
        final Rectangle slimBox = getSlimBounds();
        slimBox.translate(tplBox.x, tplBox.y);

        return slimBox;
    }

    //----------//
    // getWidth //
    //----------//
    @Override
    public int getWidth ()
    {
        return width;
    }

    //-----------//
    // putOffset //
    //-----------//
    @Override
    public final void putOffset (Anchor anchor,
                                 double dx,
                                 double dy)
    {
        offsets.put(anchor, new Point2D.Double(dx, dy));
    }

    //----------//
    // toString //
    //----------//
    @Override
    public String toString ()
    {
        StringBuilder sb = new StringBuilder(getClass().getSimpleName()).append('{');

        sb.append(shape);

        sb.append(" w:").append(width).append(",h:").append(height);
        sb.append(" keyPoints:").append(keyPoints.size());

        if ((slimBounds.width != width) || (slimBounds.height != height)) {
            sb.append("\n slim:").append(slimBounds);
        }

        for (Entry<Anchor, Point2D> entry : offsets.entrySet()) {
            final Point2D offset = entry.getValue();
            sb.append("\n ").append(entry.getKey()).append(PointUtil.toString(offset));
        }

        return sb.append("}").toString();
    }

    //-----------//
    // upperLeft //
    //-----------//
    /**
     * Report template upper-left location, knowing anchor location.
     *
     * @param x      pivot abscissa in image
     * @param y      pivot ordinate in image
     * @param anchor chosen anchor
     * @return template upper-left corner in image
     */
    private Point upperLeft (int x,
                             int y,
                             Anchor anchor)
    {
        // Offset to apply to location?
        if (anchor != null) {
            final Point offset = getOffset(anchor);
            return new Point(x - offset.x, y - offset.y);
        }

        return new Point(x, y);
    }

    //----------//
    // impactOf //
    //----------//
    /**
     * Convert a matching distance to an impact value.
     *
     * @param distance matching distance
     * @return resulting impact
     */
    public static double impactOf (double distance)
    {
        return 1 - (distance / maxDistanceHigh());
    }

    //-----------------//
    // maxDistanceHigh //
    //-----------------//
    /**
     * Report the high maximum distance, used to compute grades.
     *
     * @return high maximum
     */
    public static double maxDistanceHigh ()
    {
        return constants.maxDistanceHigh.getValue();
    }

    /**
     * Report the low maximum distance, used to keep candidates.
     *
     * @return low maximum
     */
    //----------------//
    // maxDistanceLow //
    //----------------//
    public static double maxDistanceLow ()
    {
        return constants.maxDistanceLow.getValue();
    }

    /**
     * Report the really bad distance, used to stop any matching test.
     *
     * @return really bad distance
     */
    //-------------------//
    // reallyBadDistance //
    //-------------------//
    public static double reallyBadDistance ()
    {
        return constants.reallyBadDistance.getValue();
    }

    //~ Inner Classes ------------------------------------------------------------------------------
    //-----------//
    // Constants //
    //-----------//
    private static class Constants
            extends ConstantSet
    {

        private final Constant.Ratio smallRatio = new Constant.Ratio(
                0.67,
                "Global ratio applied to small (cue/grace) templates");

        private final Constant.Ratio foreWeight = new Constant.Ratio(
                5.0, // Was 1.0, now modified for cross heads
                "Weight assigned to template foreground pixels");

        private final Constant.Ratio backWeight = new Constant.Ratio(
                1.0,
                "Weight assigned to template exterior background pixels");

        private final Constant.Ratio holeWeight = new Constant.Ratio(
<<<<<<< HEAD
                5.0, // Was 1.0, now modified for cross heads
=======
                4.0, // Was 1.0, now modified for cross heads
>>>>>>> 32231784
                "Weight assigned to template interior background pixels");

        private final Scale.Fraction dilation = new Scale.Fraction(
                0.15,
                "Dilation applied on a note head to be erased");

        private final Constant.Double maxDistanceHigh = new Constant.Double(
                "distance",
                0.5,
                "Maximum matching distance");

        private final Constant.Double maxDistanceLow = new Constant.Double(
                "distance",
                0.40,
                "Good matching distance");

        private final Constant.Double reallyBadDistance = new Constant.Double(
                "distance",
                1.0,
                "Really bad matching distance");
    }
}
<|MERGE_RESOLUTION|>--- conflicted
+++ resolved
@@ -1,721 +1,717 @@
-//------------------------------------------------------------------------------------------------//
-//                                                                                                //
-//                                          T e m p l a t e                                       //
-//                                                                                                //
-//------------------------------------------------------------------------------------------------//
-// <editor-fold defaultstate="collapsed" desc="hdr">
-//
-//  Copyright © Audiveris 2019. All rights reserved.
-//
-//  This program is free software: you can redistribute it and/or modify it under the terms of the
-//  GNU Affero General Public License as published by the Free Software Foundation, either version
-//  3 of the License, or (at your option) any later version.
-//
-//  This program is distributed in the hope that it will be useful, but WITHOUT ANY WARRANTY;
-//  without even the implied warranty of MERCHANTABILITY or FITNESS FOR A PARTICULAR PURPOSE.
-//  See the GNU Affero General Public License for more details.
-//
-//  You should have received a copy of the GNU Affero General Public License along with this
-//  program.  If not, see <http://www.gnu.org/licenses/>.
-//------------------------------------------------------------------------------------------------//
-// </editor-fold>
-package org.audiveris.omr.image;
-
-import ij.process.ByteProcessor;
-
-import org.audiveris.omr.constant.Constant;
-import org.audiveris.omr.constant.ConstantSet;
-import org.audiveris.omr.glyph.Shape;
-import org.audiveris.omr.math.PointUtil;
-import org.audiveris.omr.math.TableUtil;
-import org.audiveris.omr.sheet.Scale;
-import org.audiveris.omr.sheet.Scale.InterlineScale;
-import org.audiveris.omr.util.ByteUtil;
-
-import org.slf4j.Logger;
-import org.slf4j.LoggerFactory;
-
-import java.awt.Point;
-import java.awt.Rectangle;
-import java.awt.geom.Point2D;
-import java.awt.geom.Rectangle2D;
-import java.util.ArrayList;
-import java.util.Collections;
-import java.util.EnumMap;
-import java.util.List;
-import java.util.Map;
-import java.util.Map.Entry;
-
-/**
- * Class {@code Template} implements a template to be used for matching evaluation on a
- * distance transform image.
- * <p>
- * There are several topics to consider in a template specification:
- * <dl>
- * <dt><b>Base shape</b></dt>
- * <dd>Supported shapes are NOTEHEAD_BLACK, NOTEHEAD_VOID and WHOLE_NOTE and possibly their small
- * (cue) counterparts</dd>
- * <dt><b>Size</b></dt>
- * <dd>Either standard size or small size (for cues and grace notes).</dd>
- * <dt><b>Lines and Stems</b></dt>
- * <dd>These regions will be neutralized in the distance table, hence the templates don't have to
- * cope with them.</dd>
- * </dl>
- * <p>
- * <img alt="Template diagram" src="doc-files/Template.png">
- *
- * @author Hervé Bitteur
- */
-public class Template
-        implements Anchored
-{
-    //~ Static fields/initializers -----------------------------------------------------------------
-
-    private static final Constants constants = new Constants();
-
-    private static final Logger logger = LoggerFactory.getLogger(Template.class);
-
-    /** Ratio applied to small symbols (cue / grace). */
-    public static final double smallRatio = constants.smallRatio.getValue();
-
-    //~ Instance fields ----------------------------------------------------------------------------
-    /** Template shape. */
-    private final Shape shape;
-
-    /** Scaling factor. */
-    private final int pointSize;
-
-    /** Collection of key points defined for this template. */
-    private final List<PixelDistance> keyPoints;
-
-    /** Template width. (perhaps larger than symbol width) */
-    private final int width;
-
-    /** Template height. (perhaps larger than symbol height) */
-    private final int height;
-
-    /** Symbol slim bounds relative to template. (perhaps a bit smaller than symbol bounds) */
-    private final Rectangle slimBounds;
-
-    /**
-     * Offsets to defined anchors.
-     * An offset is defined as the translation from template upper left corner
-     * to the precise anchor location in the symbol.
-     */
-    private final Map<Anchor, Point2D> offsets = new EnumMap<>(Anchor.class);
-
-    //~ Constructors -------------------------------------------------------------------------------
-    /**
-     * Creates a new Template object with a provided set of points.
-     *
-     * @param shape      the template specified shape
-     * @param pointSize  scaling factor
-     * @param width      template width
-     * @param height     template height
-     * @param keyPoints  the set of defining points
-     * @param slimBounds symbol slim bounds WRT template bounds
-     */
-    public Template (Shape shape,
-                     int pointSize,
-                     int width,
-                     int height,
-                     List<PixelDistance> keyPoints,
-                     Rectangle slimBounds)
-    {
-        this.shape = shape;
-        this.pointSize = pointSize;
-        this.keyPoints = new ArrayList<>(keyPoints);
-        this.width = width;
-        this.height = height;
-        this.slimBounds = slimBounds;
-    }
-
-    //~ Methods ------------------------------------------------------------------------------------
-    //------//
-    // dump //
-    //------//
-    /**
-     * Print this template on standard output.
-     */
-    public void dump ()
-    {
-        int[][] vals = new int[width][height];
-
-        for (int[] col : vals) {
-            for (int y = 0; y < col.length; y++) {
-                col[y] = -1;
-            }
-        }
-
-        for (PixelDistance pix : keyPoints) {
-            vals[pix.x][pix.y] = (int) Math.round(pix.d);
-        }
-
-        final String yFormat = TableUtil.printAbscissae(width, height, 3);
-
-        for (int y = 0; y < height; y++) {
-            System.out.printf(yFormat, y);
-
-            for (int x = 0; x < width; x++) {
-                int val = vals[x][y];
-
-                if (val != -1) {
-                    System.out.printf("%3d", val);
-                } else {
-                    System.out.print("  .");
-                }
-            }
-
-            System.out.println();
-        }
-
-        for (Entry<Anchor, Point2D> entry : offsets.entrySet()) {
-            System.out.println(entry.getKey() + " => " + entry.getValue());
-        }
-    }
-
-    //----------//
-    // evaluate //
-    //----------//
-    /**
-     * Evaluate this template at location (x,y) in provided distances table.
-     *
-     * @param x         pivot location abscissa
-     * @param y         pivot location ordinate
-     * @param anchor    pivot offset if any, WRT template upper left
-     * @param distances the distance table to use
-     * @return the weighted average distance computed on all template key positions
-     */
-    public double evaluate (int x,
-                            int y,
-                            Anchor anchor,
-                            DistanceTable distances)
-    {
-        final Point ul = upperLeft(x, y, anchor);
-
-        // Loop through template key positions and read related distance.
-        // Compute the mean value on all distances read
-        final int imgWidth = distances.getWidth();
-        final int imgHeight = distances.getHeight();
-        final double foreWeight = constants.foreWeight.getValue();
-        final double backWeight = constants.backWeight.getValue();
-        final double holeWeight = constants.holeWeight.getValue();
-        double weights = 0; // Sum of weights
-        double total = 0; // Sum of weighted distances
-
-        for (PixelDistance pix : keyPoints) {
-            int nx = ul.x + pix.x;
-            int ny = ul.y + pix.y;
-
-            // Ignore tested point if located out of image
-            if ((nx >= 0) && (nx < imgWidth) && (ny >= 0) && (ny < imgHeight)) {
-                int actualDist = distances.getValue(nx, ny);
-
-                // Ignore neutralized locations in distance table
-                if (actualDist != ChamferDistance.VALUE_UNKNOWN) {
-                    // pix.d < 0 for expected hole, expected negative distance to nearest foreground
-                    // pix.d == 0 for expected foreground, 0 distance
-                    // pix.d > 0 for expected background, expected distance to nearest foreground
-                    double weight = (pix.d == 0) ? foreWeight : ((pix.d > 0) ? backWeight
-                            : holeWeight);
-                    double expected = (pix.d == 0) ? 0 : 1;
-                    double actual = (actualDist == 0) ? 0 : 1;
-                    double dist = Math.abs(actual - expected);
-
-                    total += (weight * dist);
-                    weights += weight;
-                }
-            }
-        }
-
-        if (weights == 0) {
-            return Double.MAX_VALUE; // Safer
-        }
-
-        return total / weights;
-    }
-
-    //--------------//
-    // evaluateHole //
-    //--------------//
-    /**
-     * Evaluate only the <b>hole</b> part of template, by measuring ratio of actual white
-     * over expected white in template hole.
-     *
-     * @param x         pivot location abscissa
-     * @param y         pivot location ordinate
-     * @param anchor    pivot offset if any, WRT template upper left
-     * @param distances the distance table to use
-     * @return ratio of actual white pixels over expected hole pixels
-     */
-    public double evaluateHole (int x,
-                                int y,
-                                Anchor anchor,
-                                DistanceTable distances)
-    {
-        final Point ul = upperLeft(x, y, anchor);
-
-        // Loop through template key positions and read related distance.
-        // Compute the mean value on all distances read
-        final int imgWidth = distances.getWidth();
-        final int imgHeight = distances.getHeight();
-        int expectedHoles = 0; // Expected number of white pixels in hole
-        int actualHoles = 0; // Actual number of white pixels in hole
-
-        for (PixelDistance pix : keyPoints) {
-            int nx = ul.x + pix.x;
-            int ny = ul.y + pix.y;
-
-            // Ignore tested point if located out of image
-            if ((nx >= 0) && (nx < imgWidth) && (ny >= 0) && (ny < imgHeight)) {
-                int actualDist = distances.getValue(nx, ny);
-
-                // Ignore neutralized locations in distance table
-                if (actualDist != ChamferDistance.VALUE_UNKNOWN) {
-                    // pix.d < 0 for expected hole, expected negative distance to nearest foreground
-                    if (pix.d < 0) {
-                        expectedHoles++;
-
-                        if (actualDist != 0) {
-                            actualHoles++;
-                        }
-                    }
-                }
-            }
-        }
-
-        if (expectedHoles == 0) {
-            return 0;
-        } else {
-            return (double) actualHoles / expectedHoles;
-        }
-    }
-
-    //-----------//
-    // getBounds //
-    //-----------//
-    /**
-     * Report the template bounds knowing the symbol box.
-     *
-     * @param sBox the slim symbol box
-     * @return the template box
-     */
-    public Rectangle getBounds (Rectangle sBox)
-    {
-        return new Rectangle(sBox.x - slimBounds.x, sBox.y - slimBounds.y, width, height);
-    }
-
-    //-------------//
-    // getBoundsAt //
-    //-------------//
-    public Rectangle getBoundsAt (int x,
-                                  int y,
-                                  Anchor anchor)
-    {
-        final Point offset = getOffset(anchor);
-
-        return new Rectangle(x - offset.x, y - offset.y, width, height);
-    }
-
-    //-------------//
-    // getBoundsAt //
-    //-------------//
-    @Override
-    public Rectangle2D getBoundsAt (double x,
-                                    double y,
-                                    Anchor anchor)
-    {
-        final Point2D offset = getOffset(anchor);
-
-        return new Rectangle2D.Double(x - offset.getX(), y - offset.getY(), width, height);
-    }
-
-    //---------------------//
-    // getForegroundPixels //
-    //---------------------//
-    /**
-     * Collect the image foreground pixels located under the template foreground areas.
-     *
-     * @param tplBox absolute positioning of template box in global image
-     * @param image  global image to be read
-     * @return the collection of foreground pixels, relative to template box.
-     */
-    public List<Point> getForegroundPixels (Rectangle tplBox,
-                                            ByteProcessor image)
-    {
-        final int imgWidth = image.getWidth();
-        final int imgHeight = image.getHeight();
-        final List<Point> fores = new ArrayList<>();
-
-        for (PixelDistance pix : keyPoints) {
-            if (pix.d != 0) {
-                continue;
-            }
-
-            int nx = tplBox.x + pix.x;
-            int ny = tplBox.y + pix.y;
-
-            if ((nx >= 0) && (nx < imgWidth) && (ny >= 0) && (ny < imgHeight)) {
-                // Check if we have some image foreground there
-                int val = image.get(nx, ny);
-
-                if (val == 0) {
-                    fores.add(new Point(pix.x, pix.y));
-                }
-            }
-        }
-
-        return fores;
-    }
-
-    //---------------------//
-    // getForegroundPixels //
-    //---------------------//
-    /**
-     * Collect the image foreground pixels located under the template foreground areas,
-     * with some additional margin.
-     *
-     * @param tplBox  absolute positioning of template box in global image
-     * @param image   global image to be read
-     * @param dilated true for applying dilation before processing
-     * @return the collection of foreground pixels, relative to template box.
-     */
-    public List<Point> getForegroundPixels (Rectangle tplBox,
-                                            ByteProcessor image,
-                                            boolean dilated)
-    {
-        final List<Point> fores = getForegroundPixels(tplBox, image);
-
-        if (!dilated) {
-            return fores;
-        }
-
-        int dilation = InterlineScale.toPixels(pointSize / 4, constants.dilation);
-
-        // Populate an enlarged buffer with these foreground pixels
-        final Rectangle bufBox = new Rectangle(tplBox);
-        bufBox.grow(dilation, dilation);
-
-        final ByteProcessor buf = new ByteProcessor(bufBox.width, bufBox.height);
-        ByteUtil.raz(buf); //buf.invert();
-
-        for (Point p : fores) {
-            buf.set(p.x + dilation, p.y + dilation, 0);
-        }
-
-        // Dilate the foreground areas
-        for (int i = 0; i < dilation; i++) {
-            buf.dilate();
-        }
-
-        // Retrieve the new collection of foreground pixels
-        fores.clear();
-
-        for (int y = 0; y < bufBox.height; y++) {
-            for (int x = 0; x < bufBox.width; x++) {
-                if (buf.get(x, y) == 0) {
-                    fores.add(new Point(x - dilation, y - dilation));
-                }
-            }
-        }
-
-        return fores;
-    }
-
-    //-----------//
-    // getHeight //
-    //-----------//
-    @Override
-    public int getHeight ()
-    {
-        return height;
-    }
-
-    //--------------//
-    // getKeyPoints //
-    //--------------//
-    /**
-     * Report the collection of defined keyPoints.
-     *
-     * @return the keyPoints
-     */
-    public List<PixelDistance> getKeyPoints ()
-    {
-        return Collections.unmodifiableList(keyPoints);
-    }
-
-    //-----------//
-    // getOffset //
-    //-----------//
-    @Override
-    public Point getOffset (Anchor anchor)
-    {
-        final Point2D offset = offsets.get(anchor);
-
-        // We have to round abscissa in symmetrical manner around slim rectangle
-        switch (anchor) {
-        case MIDDLE_LEFT:
-        case LEFT_STEM:
-        case BOTTOM_LEFT_STEM:
-            return new Point((int) Math.round(offset.getX() - 0.5 - 0.001),
-                             (int) Math.round(offset.getY() - 0.5));
-        case MIDDLE_RIGHT:
-        case RIGHT_STEM:
-        case TOP_RIGHT_STEM:
-            return new Point((int) Math.round(offset.getX() - 0.5 + 0.001),
-                             (int) Math.round(offset.getY() - 0.5));
-        default:
-        case CENTER:
-            return new Point((int) Math.round(offset.getX() - 0.5),
-                             (int) Math.round(offset.getY() - 0.5));
-        }
-    }
-
-    //-------------//
-    // getOffset2D //
-    //-------------//
-    /**
-     * Report the precise template offset as a Point2D for the provided anchor.
-     *
-     * @param anchor provided anchor
-     * @return precise offset, relative to template upper left corner.
-     */
-    public Point2D getOffset2D (Anchor anchor)
-    {
-        return offsets.get(anchor);
-    }
-
-    //------------//
-    // getOffsets //
-    //------------//
-    public Map<Anchor, Point2D> getOffsets ()
-    {
-        return Collections.unmodifiableMap(offsets);
-    }
-
-    //--------------//
-    // getPointSize //
-    //--------------//
-    /**
-     * Report the pointSize for this template.
-     *
-     * @return pointSize value
-     */
-    public int getPointSize ()
-    {
-        return pointSize;
-    }
-
-    //----------//
-    // getShape //
-    //----------//
-    /**
-     * Report the specified shape of the template.
-     *
-     * @return the template shape
-     */
-    public Shape getShape ()
-    {
-        return shape;
-    }
-
-    //---------------//
-    // getSlimBounds //
-    //---------------//
-    public Rectangle getSlimBounds ()
-    {
-        return new Rectangle(slimBounds);
-    }
-
-    //-----------------//
-    // getSlimBoundsAt //
-    //-----------------//
-    /**
-     * Report the symbol slim bounds when positioning anchor at location (x,y).
-     *
-     * @param x      abscissa for anchor
-     * @param y      ordinate for anchor
-     * @param anchor chosen anchor
-     * @return the corresponding slim symbol bounds
-     */
-    public Rectangle getSlimBoundsAt (int x,
-                                      int y,
-                                      Anchor anchor)
-    {
-        final Rectangle tplBox = getBoundsAt(x, y, anchor);
-        final Rectangle slimBox = getSlimBounds();
-        slimBox.translate(tplBox.x, tplBox.y);
-
-        return slimBox;
-    }
-
-    //----------//
-    // getWidth //
-    //----------//
-    @Override
-    public int getWidth ()
-    {
-        return width;
-    }
-
-    //-----------//
-    // putOffset //
-    //-----------//
-    @Override
-    public final void putOffset (Anchor anchor,
-                                 double dx,
-                                 double dy)
-    {
-        offsets.put(anchor, new Point2D.Double(dx, dy));
-    }
-
-    //----------//
-    // toString //
-    //----------//
-    @Override
-    public String toString ()
-    {
-        StringBuilder sb = new StringBuilder(getClass().getSimpleName()).append('{');
-
-        sb.append(shape);
-
-        sb.append(" w:").append(width).append(",h:").append(height);
-        sb.append(" keyPoints:").append(keyPoints.size());
-
-        if ((slimBounds.width != width) || (slimBounds.height != height)) {
-            sb.append("\n slim:").append(slimBounds);
-        }
-
-        for (Entry<Anchor, Point2D> entry : offsets.entrySet()) {
-            final Point2D offset = entry.getValue();
-            sb.append("\n ").append(entry.getKey()).append(PointUtil.toString(offset));
-        }
-
-        return sb.append("}").toString();
-    }
-
-    //-----------//
-    // upperLeft //
-    //-----------//
-    /**
-     * Report template upper-left location, knowing anchor location.
-     *
-     * @param x      pivot abscissa in image
-     * @param y      pivot ordinate in image
-     * @param anchor chosen anchor
-     * @return template upper-left corner in image
-     */
-    private Point upperLeft (int x,
-                             int y,
-                             Anchor anchor)
-    {
-        // Offset to apply to location?
-        if (anchor != null) {
-            final Point offset = getOffset(anchor);
-            return new Point(x - offset.x, y - offset.y);
-        }
-
-        return new Point(x, y);
-    }
-
-    //----------//
-    // impactOf //
-    //----------//
-    /**
-     * Convert a matching distance to an impact value.
-     *
-     * @param distance matching distance
-     * @return resulting impact
-     */
-    public static double impactOf (double distance)
-    {
-        return 1 - (distance / maxDistanceHigh());
-    }
-
-    //-----------------//
-    // maxDistanceHigh //
-    //-----------------//
-    /**
-     * Report the high maximum distance, used to compute grades.
-     *
-     * @return high maximum
-     */
-    public static double maxDistanceHigh ()
-    {
-        return constants.maxDistanceHigh.getValue();
-    }
-
-    /**
-     * Report the low maximum distance, used to keep candidates.
-     *
-     * @return low maximum
-     */
-    //----------------//
-    // maxDistanceLow //
-    //----------------//
-    public static double maxDistanceLow ()
-    {
-        return constants.maxDistanceLow.getValue();
-    }
-
-    /**
-     * Report the really bad distance, used to stop any matching test.
-     *
-     * @return really bad distance
-     */
-    //-------------------//
-    // reallyBadDistance //
-    //-------------------//
-    public static double reallyBadDistance ()
-    {
-        return constants.reallyBadDistance.getValue();
-    }
-
-    //~ Inner Classes ------------------------------------------------------------------------------
-    //-----------//
-    // Constants //
-    //-----------//
-    private static class Constants
-            extends ConstantSet
-    {
-
-        private final Constant.Ratio smallRatio = new Constant.Ratio(
-                0.67,
-                "Global ratio applied to small (cue/grace) templates");
-
-        private final Constant.Ratio foreWeight = new Constant.Ratio(
-                5.0, // Was 1.0, now modified for cross heads
-                "Weight assigned to template foreground pixels");
-
-        private final Constant.Ratio backWeight = new Constant.Ratio(
-                1.0,
-                "Weight assigned to template exterior background pixels");
-
-        private final Constant.Ratio holeWeight = new Constant.Ratio(
-<<<<<<< HEAD
-                5.0, // Was 1.0, now modified for cross heads
-=======
-                4.0, // Was 1.0, now modified for cross heads
->>>>>>> 32231784
-                "Weight assigned to template interior background pixels");
-
-        private final Scale.Fraction dilation = new Scale.Fraction(
-                0.15,
-                "Dilation applied on a note head to be erased");
-
-        private final Constant.Double maxDistanceHigh = new Constant.Double(
-                "distance",
-                0.5,
-                "Maximum matching distance");
-
-        private final Constant.Double maxDistanceLow = new Constant.Double(
-                "distance",
-                0.40,
-                "Good matching distance");
-
-        private final Constant.Double reallyBadDistance = new Constant.Double(
-                "distance",
-                1.0,
-                "Really bad matching distance");
-    }
-}
+//------------------------------------------------------------------------------------------------//
+//                                                                                                //
+//                                          T e m p l a t e                                       //
+//                                                                                                //
+//------------------------------------------------------------------------------------------------//
+// <editor-fold defaultstate="collapsed" desc="hdr">
+//
+//  Copyright © Audiveris 2019. All rights reserved.
+//
+//  This program is free software: you can redistribute it and/or modify it under the terms of the
+//  GNU Affero General Public License as published by the Free Software Foundation, either version
+//  3 of the License, or (at your option) any later version.
+//
+//  This program is distributed in the hope that it will be useful, but WITHOUT ANY WARRANTY;
+//  without even the implied warranty of MERCHANTABILITY or FITNESS FOR A PARTICULAR PURPOSE.
+//  See the GNU Affero General Public License for more details.
+//
+//  You should have received a copy of the GNU Affero General Public License along with this
+//  program.  If not, see <http://www.gnu.org/licenses/>.
+//------------------------------------------------------------------------------------------------//
+// </editor-fold>
+package org.audiveris.omr.image;
+
+import ij.process.ByteProcessor;
+
+import org.audiveris.omr.constant.Constant;
+import org.audiveris.omr.constant.ConstantSet;
+import org.audiveris.omr.glyph.Shape;
+import org.audiveris.omr.math.PointUtil;
+import org.audiveris.omr.math.TableUtil;
+import org.audiveris.omr.sheet.Scale;
+import org.audiveris.omr.sheet.Scale.InterlineScale;
+import org.audiveris.omr.util.ByteUtil;
+
+import org.slf4j.Logger;
+import org.slf4j.LoggerFactory;
+
+import java.awt.Point;
+import java.awt.Rectangle;
+import java.awt.geom.Point2D;
+import java.awt.geom.Rectangle2D;
+import java.util.ArrayList;
+import java.util.Collections;
+import java.util.EnumMap;
+import java.util.List;
+import java.util.Map;
+import java.util.Map.Entry;
+
+/**
+ * Class {@code Template} implements a template to be used for matching evaluation on a
+ * distance transform image.
+ * <p>
+ * There are several topics to consider in a template specification:
+ * <dl>
+ * <dt><b>Base shape</b></dt>
+ * <dd>Supported shapes are NOTEHEAD_BLACK, NOTEHEAD_VOID and WHOLE_NOTE and possibly their small
+ * (cue) counterparts</dd>
+ * <dt><b>Size</b></dt>
+ * <dd>Either standard size or small size (for cues and grace notes).</dd>
+ * <dt><b>Lines and Stems</b></dt>
+ * <dd>These regions will be neutralized in the distance table, hence the templates don't have to
+ * cope with them.</dd>
+ * </dl>
+ * <p>
+ * <img alt="Template diagram" src="doc-files/Template.png">
+ *
+ * @author Hervé Bitteur
+ */
+public class Template
+        implements Anchored
+{
+    //~ Static fields/initializers -----------------------------------------------------------------
+
+    private static final Constants constants = new Constants();
+
+    private static final Logger logger = LoggerFactory.getLogger(Template.class);
+
+    /** Ratio applied to small symbols (cue / grace). */
+    public static final double smallRatio = constants.smallRatio.getValue();
+
+    //~ Instance fields ----------------------------------------------------------------------------
+    /** Template shape. */
+    private final Shape shape;
+
+    /** Scaling factor. */
+    private final int pointSize;
+
+    /** Collection of key points defined for this template. */
+    private final List<PixelDistance> keyPoints;
+
+    /** Template width. (perhaps larger than symbol width) */
+    private final int width;
+
+    /** Template height. (perhaps larger than symbol height) */
+    private final int height;
+
+    /** Symbol slim bounds relative to template. (perhaps a bit smaller than symbol bounds) */
+    private final Rectangle slimBounds;
+
+    /**
+     * Offsets to defined anchors.
+     * An offset is defined as the translation from template upper left corner
+     * to the precise anchor location in the symbol.
+     */
+    private final Map<Anchor, Point2D> offsets = new EnumMap<>(Anchor.class);
+
+    //~ Constructors -------------------------------------------------------------------------------
+    /**
+     * Creates a new Template object with a provided set of points.
+     *
+     * @param shape      the template specified shape
+     * @param pointSize  scaling factor
+     * @param width      template width
+     * @param height     template height
+     * @param keyPoints  the set of defining points
+     * @param slimBounds symbol slim bounds WRT template bounds
+     */
+    public Template (Shape shape,
+                     int pointSize,
+                     int width,
+                     int height,
+                     List<PixelDistance> keyPoints,
+                     Rectangle slimBounds)
+    {
+        this.shape = shape;
+        this.pointSize = pointSize;
+        this.keyPoints = new ArrayList<>(keyPoints);
+        this.width = width;
+        this.height = height;
+        this.slimBounds = slimBounds;
+    }
+
+    //~ Methods ------------------------------------------------------------------------------------
+    //------//
+    // dump //
+    //------//
+    /**
+     * Print this template on standard output.
+     */
+    public void dump ()
+    {
+        int[][] vals = new int[width][height];
+
+        for (int[] col : vals) {
+            for (int y = 0; y < col.length; y++) {
+                col[y] = -1;
+            }
+        }
+
+        for (PixelDistance pix : keyPoints) {
+            vals[pix.x][pix.y] = (int) Math.round(pix.d);
+        }
+
+        final String yFormat = TableUtil.printAbscissae(width, height, 3);
+
+        for (int y = 0; y < height; y++) {
+            System.out.printf(yFormat, y);
+
+            for (int x = 0; x < width; x++) {
+                int val = vals[x][y];
+
+                if (val != -1) {
+                    System.out.printf("%3d", val);
+                } else {
+                    System.out.print("  .");
+                }
+            }
+
+            System.out.println();
+        }
+
+        for (Entry<Anchor, Point2D> entry : offsets.entrySet()) {
+            System.out.println(entry.getKey() + " => " + entry.getValue());
+        }
+    }
+
+    //----------//
+    // evaluate //
+    //----------//
+    /**
+     * Evaluate this template at location (x,y) in provided distances table.
+     *
+     * @param x         pivot location abscissa
+     * @param y         pivot location ordinate
+     * @param anchor    pivot offset if any, WRT template upper left
+     * @param distances the distance table to use
+     * @return the weighted average distance computed on all template key positions
+     */
+    public double evaluate (int x,
+                            int y,
+                            Anchor anchor,
+                            DistanceTable distances)
+    {
+        final Point ul = upperLeft(x, y, anchor);
+
+        // Loop through template key positions and read related distance.
+        // Compute the mean value on all distances read
+        final int imgWidth = distances.getWidth();
+        final int imgHeight = distances.getHeight();
+        final double foreWeight = constants.foreWeight.getValue();
+        final double backWeight = constants.backWeight.getValue();
+        final double holeWeight = constants.holeWeight.getValue();
+        double weights = 0; // Sum of weights
+        double total = 0; // Sum of weighted distances
+
+        for (PixelDistance pix : keyPoints) {
+            int nx = ul.x + pix.x;
+            int ny = ul.y + pix.y;
+
+            // Ignore tested point if located out of image
+            if ((nx >= 0) && (nx < imgWidth) && (ny >= 0) && (ny < imgHeight)) {
+                int actualDist = distances.getValue(nx, ny);
+
+                // Ignore neutralized locations in distance table
+                if (actualDist != ChamferDistance.VALUE_UNKNOWN) {
+                    // pix.d < 0 for expected hole, expected negative distance to nearest foreground
+                    // pix.d == 0 for expected foreground, 0 distance
+                    // pix.d > 0 for expected background, expected distance to nearest foreground
+                    double weight = (pix.d == 0) ? foreWeight : ((pix.d > 0) ? backWeight
+                            : holeWeight);
+                    double expected = (pix.d == 0) ? 0 : 1;
+                    double actual = (actualDist == 0) ? 0 : 1;
+                    double dist = Math.abs(actual - expected);
+
+                    total += (weight * dist);
+                    weights += weight;
+                }
+            }
+        }
+
+        if (weights == 0) {
+            return Double.MAX_VALUE; // Safer
+        }
+
+        return total / weights;
+    }
+
+    //--------------//
+    // evaluateHole //
+    //--------------//
+    /**
+     * Evaluate only the <b>hole</b> part of template, by measuring ratio of actual white
+     * over expected white in template hole.
+     *
+     * @param x         pivot location abscissa
+     * @param y         pivot location ordinate
+     * @param anchor    pivot offset if any, WRT template upper left
+     * @param distances the distance table to use
+     * @return ratio of actual white pixels over expected hole pixels
+     */
+    public double evaluateHole (int x,
+                                int y,
+                                Anchor anchor,
+                                DistanceTable distances)
+    {
+        final Point ul = upperLeft(x, y, anchor);
+
+        // Loop through template key positions and read related distance.
+        // Compute the mean value on all distances read
+        final int imgWidth = distances.getWidth();
+        final int imgHeight = distances.getHeight();
+        int expectedHoles = 0; // Expected number of white pixels in hole
+        int actualHoles = 0; // Actual number of white pixels in hole
+
+        for (PixelDistance pix : keyPoints) {
+            int nx = ul.x + pix.x;
+            int ny = ul.y + pix.y;
+
+            // Ignore tested point if located out of image
+            if ((nx >= 0) && (nx < imgWidth) && (ny >= 0) && (ny < imgHeight)) {
+                int actualDist = distances.getValue(nx, ny);
+
+                // Ignore neutralized locations in distance table
+                if (actualDist != ChamferDistance.VALUE_UNKNOWN) {
+                    // pix.d < 0 for expected hole, expected negative distance to nearest foreground
+                    if (pix.d < 0) {
+                        expectedHoles++;
+
+                        if (actualDist != 0) {
+                            actualHoles++;
+                        }
+                    }
+                }
+            }
+        }
+
+        if (expectedHoles == 0) {
+            return 0;
+        } else {
+            return (double) actualHoles / expectedHoles;
+        }
+    }
+
+    //-----------//
+    // getBounds //
+    //-----------//
+    /**
+     * Report the template bounds knowing the symbol box.
+     *
+     * @param sBox the slim symbol box
+     * @return the template box
+     */
+    public Rectangle getBounds (Rectangle sBox)
+    {
+        return new Rectangle(sBox.x - slimBounds.x, sBox.y - slimBounds.y, width, height);
+    }
+
+    //-------------//
+    // getBoundsAt //
+    //-------------//
+    public Rectangle getBoundsAt (int x,
+                                  int y,
+                                  Anchor anchor)
+    {
+        final Point offset = getOffset(anchor);
+
+        return new Rectangle(x - offset.x, y - offset.y, width, height);
+    }
+
+    //-------------//
+    // getBoundsAt //
+    //-------------//
+    @Override
+    public Rectangle2D getBoundsAt (double x,
+                                    double y,
+                                    Anchor anchor)
+    {
+        final Point2D offset = getOffset(anchor);
+
+        return new Rectangle2D.Double(x - offset.getX(), y - offset.getY(), width, height);
+    }
+
+    //---------------------//
+    // getForegroundPixels //
+    //---------------------//
+    /**
+     * Collect the image foreground pixels located under the template foreground areas.
+     *
+     * @param tplBox absolute positioning of template box in global image
+     * @param image  global image to be read
+     * @return the collection of foreground pixels, relative to template box.
+     */
+    public List<Point> getForegroundPixels (Rectangle tplBox,
+                                            ByteProcessor image)
+    {
+        final int imgWidth = image.getWidth();
+        final int imgHeight = image.getHeight();
+        final List<Point> fores = new ArrayList<>();
+
+        for (PixelDistance pix : keyPoints) {
+            if (pix.d != 0) {
+                continue;
+            }
+
+            int nx = tplBox.x + pix.x;
+            int ny = tplBox.y + pix.y;
+
+            if ((nx >= 0) && (nx < imgWidth) && (ny >= 0) && (ny < imgHeight)) {
+                // Check if we have some image foreground there
+                int val = image.get(nx, ny);
+
+                if (val == 0) {
+                    fores.add(new Point(pix.x, pix.y));
+                }
+            }
+        }
+
+        return fores;
+    }
+
+    //---------------------//
+    // getForegroundPixels //
+    //---------------------//
+    /**
+     * Collect the image foreground pixels located under the template foreground areas,
+     * with some additional margin.
+     *
+     * @param tplBox  absolute positioning of template box in global image
+     * @param image   global image to be read
+     * @param dilated true for applying dilation before processing
+     * @return the collection of foreground pixels, relative to template box.
+     */
+    public List<Point> getForegroundPixels (Rectangle tplBox,
+                                            ByteProcessor image,
+                                            boolean dilated)
+    {
+        final List<Point> fores = getForegroundPixels(tplBox, image);
+
+        if (!dilated) {
+            return fores;
+        }
+
+        int dilation = InterlineScale.toPixels(pointSize / 4, constants.dilation);
+
+        // Populate an enlarged buffer with these foreground pixels
+        final Rectangle bufBox = new Rectangle(tplBox);
+        bufBox.grow(dilation, dilation);
+
+        final ByteProcessor buf = new ByteProcessor(bufBox.width, bufBox.height);
+        ByteUtil.raz(buf); //buf.invert();
+
+        for (Point p : fores) {
+            buf.set(p.x + dilation, p.y + dilation, 0);
+        }
+
+        // Dilate the foreground areas
+        for (int i = 0; i < dilation; i++) {
+            buf.dilate();
+        }
+
+        // Retrieve the new collection of foreground pixels
+        fores.clear();
+
+        for (int y = 0; y < bufBox.height; y++) {
+            for (int x = 0; x < bufBox.width; x++) {
+                if (buf.get(x, y) == 0) {
+                    fores.add(new Point(x - dilation, y - dilation));
+                }
+            }
+        }
+
+        return fores;
+    }
+
+    //-----------//
+    // getHeight //
+    //-----------//
+    @Override
+    public int getHeight ()
+    {
+        return height;
+    }
+
+    //--------------//
+    // getKeyPoints //
+    //--------------//
+    /**
+     * Report the collection of defined keyPoints.
+     *
+     * @return the keyPoints
+     */
+    public List<PixelDistance> getKeyPoints ()
+    {
+        return Collections.unmodifiableList(keyPoints);
+    }
+
+    //-----------//
+    // getOffset //
+    //-----------//
+    @Override
+    public Point getOffset (Anchor anchor)
+    {
+        final Point2D offset = offsets.get(anchor);
+
+        // We have to round abscissa in symmetrical manner around slim rectangle
+        switch (anchor) {
+        case MIDDLE_LEFT:
+        case LEFT_STEM:
+        case BOTTOM_LEFT_STEM:
+            return new Point((int) Math.round(offset.getX() - 0.5 - 0.001),
+                             (int) Math.round(offset.getY() - 0.5));
+        case MIDDLE_RIGHT:
+        case RIGHT_STEM:
+        case TOP_RIGHT_STEM:
+            return new Point((int) Math.round(offset.getX() - 0.5 + 0.001),
+                             (int) Math.round(offset.getY() - 0.5));
+        default:
+        case CENTER:
+            return new Point((int) Math.round(offset.getX() - 0.5),
+                             (int) Math.round(offset.getY() - 0.5));
+        }
+    }
+
+    //-------------//
+    // getOffset2D //
+    //-------------//
+    /**
+     * Report the precise template offset as a Point2D for the provided anchor.
+     *
+     * @param anchor provided anchor
+     * @return precise offset, relative to template upper left corner.
+     */
+    public Point2D getOffset2D (Anchor anchor)
+    {
+        return offsets.get(anchor);
+    }
+
+    //------------//
+    // getOffsets //
+    //------------//
+    public Map<Anchor, Point2D> getOffsets ()
+    {
+        return Collections.unmodifiableMap(offsets);
+    }
+
+    //--------------//
+    // getPointSize //
+    //--------------//
+    /**
+     * Report the pointSize for this template.
+     *
+     * @return pointSize value
+     */
+    public int getPointSize ()
+    {
+        return pointSize;
+    }
+
+    //----------//
+    // getShape //
+    //----------//
+    /**
+     * Report the specified shape of the template.
+     *
+     * @return the template shape
+     */
+    public Shape getShape ()
+    {
+        return shape;
+    }
+
+    //---------------//
+    // getSlimBounds //
+    //---------------//
+    public Rectangle getSlimBounds ()
+    {
+        return new Rectangle(slimBounds);
+    }
+
+    //-----------------//
+    // getSlimBoundsAt //
+    //-----------------//
+    /**
+     * Report the symbol slim bounds when positioning anchor at location (x,y).
+     *
+     * @param x      abscissa for anchor
+     * @param y      ordinate for anchor
+     * @param anchor chosen anchor
+     * @return the corresponding slim symbol bounds
+     */
+    public Rectangle getSlimBoundsAt (int x,
+                                      int y,
+                                      Anchor anchor)
+    {
+        final Rectangle tplBox = getBoundsAt(x, y, anchor);
+        final Rectangle slimBox = getSlimBounds();
+        slimBox.translate(tplBox.x, tplBox.y);
+
+        return slimBox;
+    }
+
+    //----------//
+    // getWidth //
+    //----------//
+    @Override
+    public int getWidth ()
+    {
+        return width;
+    }
+
+    //-----------//
+    // putOffset //
+    //-----------//
+    @Override
+    public final void putOffset (Anchor anchor,
+                                 double dx,
+                                 double dy)
+    {
+        offsets.put(anchor, new Point2D.Double(dx, dy));
+    }
+
+    //----------//
+    // toString //
+    //----------//
+    @Override
+    public String toString ()
+    {
+        StringBuilder sb = new StringBuilder(getClass().getSimpleName()).append('{');
+
+        sb.append(shape);
+
+        sb.append(" w:").append(width).append(",h:").append(height);
+        sb.append(" keyPoints:").append(keyPoints.size());
+
+        if ((slimBounds.width != width) || (slimBounds.height != height)) {
+            sb.append("\n slim:").append(slimBounds);
+        }
+
+        for (Entry<Anchor, Point2D> entry : offsets.entrySet()) {
+            final Point2D offset = entry.getValue();
+            sb.append("\n ").append(entry.getKey()).append(PointUtil.toString(offset));
+        }
+
+        return sb.append("}").toString();
+    }
+
+    //-----------//
+    // upperLeft //
+    //-----------//
+    /**
+     * Report template upper-left location, knowing anchor location.
+     *
+     * @param x      pivot abscissa in image
+     * @param y      pivot ordinate in image
+     * @param anchor chosen anchor
+     * @return template upper-left corner in image
+     */
+    private Point upperLeft (int x,
+                             int y,
+                             Anchor anchor)
+    {
+        // Offset to apply to location?
+        if (anchor != null) {
+            final Point offset = getOffset(anchor);
+            return new Point(x - offset.x, y - offset.y);
+        }
+
+        return new Point(x, y);
+    }
+
+    //----------//
+    // impactOf //
+    //----------//
+    /**
+     * Convert a matching distance to an impact value.
+     *
+     * @param distance matching distance
+     * @return resulting impact
+     */
+    public static double impactOf (double distance)
+    {
+        return 1 - (distance / maxDistanceHigh());
+    }
+
+    //-----------------//
+    // maxDistanceHigh //
+    //-----------------//
+    /**
+     * Report the high maximum distance, used to compute grades.
+     *
+     * @return high maximum
+     */
+    public static double maxDistanceHigh ()
+    {
+        return constants.maxDistanceHigh.getValue();
+    }
+
+    /**
+     * Report the low maximum distance, used to keep candidates.
+     *
+     * @return low maximum
+     */
+    //----------------//
+    // maxDistanceLow //
+    //----------------//
+    public static double maxDistanceLow ()
+    {
+        return constants.maxDistanceLow.getValue();
+    }
+
+    /**
+     * Report the really bad distance, used to stop any matching test.
+     *
+     * @return really bad distance
+     */
+    //-------------------//
+    // reallyBadDistance //
+    //-------------------//
+    public static double reallyBadDistance ()
+    {
+        return constants.reallyBadDistance.getValue();
+    }
+
+    //~ Inner Classes ------------------------------------------------------------------------------
+    //-----------//
+    // Constants //
+    //-----------//
+    private static class Constants
+            extends ConstantSet
+    {
+
+        private final Constant.Ratio smallRatio = new Constant.Ratio(
+                0.67,
+                "Global ratio applied to small (cue/grace) templates");
+
+        private final Constant.Ratio foreWeight = new Constant.Ratio(
+                5.0, // Was 1.0, now modified for cross heads
+                "Weight assigned to template foreground pixels");
+
+        private final Constant.Ratio backWeight = new Constant.Ratio(
+                1.0,
+                "Weight assigned to template exterior background pixels");
+
+        private final Constant.Ratio holeWeight = new Constant.Ratio(
+                4.0, // Was 1.0, now modified for cross heads
+                "Weight assigned to template interior background pixels");
+
+        private final Scale.Fraction dilation = new Scale.Fraction(
+                0.15,
+                "Dilation applied on a note head to be erased");
+
+        private final Constant.Double maxDistanceHigh = new Constant.Double(
+                "distance",
+                0.5,
+                "Maximum matching distance");
+
+        private final Constant.Double maxDistanceLow = new Constant.Double(
+                "distance",
+                0.40,
+                "Good matching distance");
+
+        private final Constant.Double reallyBadDistance = new Constant.Double(
+                "distance",
+                1.0,
+                "Really bad matching distance");
+    }
+}