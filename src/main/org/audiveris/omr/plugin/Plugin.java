//------------------------------------------------------------------------------------------------//
//                                                                                                //
//                                          P l u g i n                                           //
//                                                                                                //
//------------------------------------------------------------------------------------------------//
// <editor-fold defaultstate="collapsed" desc="hdr">
//
//  Copyright © Audiveris 2023. All rights reserved.
//
//  This program is free software: you can redistribute it and/or modify it under the terms of the
//  GNU Affero General Public License as published by the Free Software Foundation, either version
//  3 of the License, or (at your option) any later version.
//
//  This program is distributed in the hope that it will be useful, but WITHOUT ANY WARRANTY;
//  without even the implied warranty of MERCHANTABILITY or FITNESS FOR A PARTICULAR PURPOSE.
//  See the GNU Affero General Public License for more details.
//
//  You should have received a copy of the GNU Affero General Public License along with this
//  program.  If not, see <http://www.gnu.org/licenses/>.
//------------------------------------------------------------------------------------------------//
// </editor-fold>
package org.audiveris.omr.plugin;

import org.audiveris.omr.WellKnowns;
import org.audiveris.omr.sheet.Book;
import org.audiveris.omr.sheet.BookManager;
import org.audiveris.omr.util.VoidTask;

import org.jdesktop.application.Task;

import org.slf4j.Logger;
import org.slf4j.LoggerFactory;

import java.io.BufferedReader;
import java.io.IOException;
import java.io.InputStream;
import java.io.InputStreamReader;
import java.nio.file.Files;
import java.nio.file.Path;
import java.nio.file.attribute.FileTime;
import java.util.ArrayList;
import java.util.Arrays;
import java.util.Collection;
import java.util.List;

import javax.xml.bind.annotation.XmlAccessType;
import javax.xml.bind.annotation.XmlAccessorType;
import javax.xml.bind.annotation.XmlAttribute;
import javax.xml.bind.annotation.XmlElement;
import javax.xml.bind.annotation.XmlRootElement;

/**
 * Class <code>Plugin</code> describes a plugin instance, encapsulating the relationship
 * with an external program to consume MusicXML export.
 * <p>
 * A plugin element is an XML fragment, made of:
 * <dl>
 * <dt>id</dt>
 * <dd>(mandatory attribute) Unique name for the plugin</dd>
 * <dt>tip</dt>
 * <dd>(optional attribute) A description text to appear as a user tip</dd>
 * <dt>arg</dt>
 * <dd>(mandatory element) There must be one arg element for each object in the command line.
 * A specific arg value ({}) indicates where to insert at run-time the path to MusicXML file.
 * </dd>
 * </dl>
 *
 * @author Hervé Bitteur
 */
@XmlAccessorType(XmlAccessType.NONE)
@XmlRootElement(name = "plugin")
public class Plugin
{
    //~ Static fields/initializers -----------------------------------------------------------------

    private static final Logger logger = LoggerFactory.getLogger(Plugin.class);

    //~ Instance fields ----------------------------------------------------------------------------

    /** Id. */
    @XmlAttribute(name = "id")
    private final String id;

    /** Description used for tool tip. */
    @XmlAttribute(name = "tip")
    private final String tip;

    /** Sequence of arguments. */
    @XmlElement(name = "arg")
    private final List<String> args;

    //~ Constructors -------------------------------------------------------------------------------

    /**
     * No-arg constructor needed for JAXB.
     */
    private Plugin ()
    {
        id = null;
        tip = null;
        args = null;
    }

    /**
     * Creates a new <code>Plugin</code> object.
     *
     * @param id   Unique name
     * @param tip  Description text
     * @param args list of arguments
     */
    public Plugin (String id,
                   String tip,
                   List<String> args)
    {
        this.id = id;
        this.tip = tip;
        this.args = args;
    }

    //~ Methods ------------------------------------------------------------------------------------

    //----------//
    // buildCli //
    //----------//
    /**
     * Build the CLI command.
     *
     * @param paths the export path(s) to process
     * @return the resulting CLI command
     */
    private List<String> buildCli (Collection<Path> paths)
    {
        final List<String> cli = new ArrayList<>();

        for (String arg : args) {
            // Special token to indicate where paths must be inserted
            if (arg.trim().equals("{}")) {
                for (Path path : paths) {
                    cli.add(path.toString());
                }
            } else {
                cli.add(arg);
            }
        }

        return cli;
    }

    //-------//
    // check //
    //-------//
    /**
     * Check if the plugin description is correct.
     *
     * @return true if OK
     */
    public boolean check ()
    {
        if ((id == null) || id.isEmpty()) {
            logger.warn("No id for {}", this);

            return false;
        }

        for (String arg : args) {
            if (arg.trim().equals("{}")) {
                return true;
            }
        }

<<<<<<< HEAD
        logger.warn("Missing special '\\{}' arg in plugin {}", getId());
=======
        logger.warn("Missing special '{}' arg in plugin {}", "{}", getId());
>>>>>>> 7cd8da07

        return false;
    }

    //-------------//
    // deleteFiles //
    //-------------//
    /**
     * Delete all the provided files.
     *
     * @param paths paths to delete
     * @throws IOException
     */
    private void deleteFiles (Collection<Path> paths)
        throws IOException
    {
        for (Path path : paths) {
            Files.deleteIfExists(path);
        }
    }

    //------------//
    // exportIsOk //
    //------------//
    /**
     * Check if all the provided paths do exist and are dated after provided bookTime
     * if any.
     *
     * @param bookTime time stamp of book file, perhaps null
     * @param paths    all required paths
     * @return true if OK
     * @throws IOException can be thrown when checking file date
     */
    private boolean exportIsOk (FileTime bookTime,
                                Collection<Path> paths)
        throws IOException
    {
        for (Path path : paths) {
            if (!exportIsOk(bookTime, path)) {
                return false;
            }
        }

        return true;
    }

    //------------//
    // exportIsOk //
    //------------//
    /**
     * Check if the provided path does exist and is dated after provided bookTime if any.
     *
     * @param bookTime time stamp of book file, perhaps null
     * @param path     required path
     * @return true if OK
     * @throws IOException can be thrown when checking file date
     */
    private boolean exportIsOk (FileTime bookTime,
                                Path path)
        throws IOException
    {
        if (!Files.exists(path)) {
            return false;
        }

        return (bookTime == null) || (Files.getLastModifiedTime(path).compareTo(bookTime) > 0);
    }

    //----------------//
    // getDescription //
    //----------------//
    /**
     * Report a descriptive sentence for this plugin.
     *
     * @return a sentence meant for tool tip, perhaps null
     */
    public String getDescription ()
    {
        return tip;
    }

    //---------//
    // getname //
    //---------//
    /**
     * Report a name meant for user interface.
     *
     * @return a name for this plugin
     */
    public String getId ()
    {
        return id;
    }

    //---------//
    // getTask //
    //---------//
    /**
     * Report the asynchronous plugin task on provided score.
     *
     * @param book the book to process through this plugin
     * @return the asynchronous plugin task requested
     */
    public Task<Void, Void> getTask (Book book)
    {
        return new PluginTask(book);
    }

    //---------------------//
    // retrieveExportFiles //
    //---------------------//
    /**
     * Try to get (retrieve or build) up-to-date export file(s).
     *
     * @param book the related book
     * @return paths to export file(s), null if no export file is usable
     */
    private Collection<Path> retrieveExportFiles (Book book)
    {
        try {
            // Target export file(s)
            final Collection<Path> paths = BookManager.useOpus() ? Arrays.asList(
                    book.getOpusExportPath()) : book.getScoreExportPaths(book.getScores()).values();

            // Reuse existing export?
            if (!book.isModified()) {
                final Path bookPath = book.getBookPath();

                if ((bookPath != null) && Files.exists(bookPath)) {
                    final FileTime bookTime = Files.getLastModifiedTime(bookPath); // .omr file time

                    if (exportIsOk(bookTime, paths)) {
                        return paths;
                    }
                }
            }

            // We must (re-) export
            deleteFiles(paths);
            book.export(book.getValidSelectedStubs(), book.getScores());

            if (exportIsOk(null, paths)) {
                return paths; // We can use new export
            }
        } catch (IOException ex) {
            logger.warn("Error getting export file(s) {}", ex.toString(), ex);
        }

        return null;
    }

    //-----------//
    // runPlugin //
    //-----------//
    /**
     * Run this plugin on the provided book.
     *
     * @param book provided book
     * @return nothing
     */
    public Void runPlugin (Book book)
    {
        final Collection<Path> exportPaths = retrieveExportFiles(book);

        if (exportPaths == null) {
            logger.warn("No suitable export file(s)");

            return null;
        }

        // Build process
        final List<String> cli = buildCli(exportPaths);
        logger.info("Process: {}", cli);

        final ProcessBuilder pb = new ProcessBuilder(cli);
        pb.redirectErrorStream(true); // Merge process error stream with its output stream

        try {
            final Process process = pb.start(); // Start process
            final InputStream is = process.getInputStream();

            // Consume process output (process output is an input stream for us)
            try (InputStreamReader isr = new InputStreamReader(is, WellKnowns.FILE_ENCODING);
                    BufferedReader br = new BufferedReader(isr)) {
                String line;

                while ((line = br.readLine()) != null) {
                    System.out.println(line);
                }

                // Wait to get exit value
                final int exitValue = process.waitFor();
                logger.info("{} exit value: {}", getId(), exitValue);
            }
        } catch (IOException | InterruptedException ex) {
            logger.warn("Error launching {} {}" + this, ex.toString(), ex);
        }

        return null;
    }

    //----------//
    // toString //
    //----------//
    @Override
    public String toString ()
    {
        StringBuilder sb = new StringBuilder(getClass().getSimpleName());
        sb.append("{");

        sb.append("id:\"").append(id).append("\"");

        if (tip != null) {
            sb.append(" tip:\"").append(tip).append("\"");
        }

        sb.append(" args:").append(args);
        sb.append("}");

        return sb.toString();
    }

    //~ Inner Classes ------------------------------------------------------------------------------

    //------------//
    // PluginTask //
    //------------//
    /**
     * Handles the processing described by the plugin definition.
     * The life-cycle of this instance is limited to the duration of the task.
     */
    private class PluginTask
            extends VoidTask
    {

        private final Book book;

        PluginTask (Book book)
        {
            this.book = book;
        }

        @Override
        @SuppressWarnings("unchecked")
        protected Void doInBackground ()
            throws InterruptedException
        {
            return Plugin.this.runPlugin(book);
        }
    }
}
<|MERGE_RESOLUTION|>--- conflicted
+++ resolved
@@ -1,426 +1,422 @@
-//------------------------------------------------------------------------------------------------//
-//                                                                                                //
-//                                          P l u g i n                                           //
-//                                                                                                //
-//------------------------------------------------------------------------------------------------//
-// <editor-fold defaultstate="collapsed" desc="hdr">
-//
-//  Copyright © Audiveris 2023. All rights reserved.
-//
-//  This program is free software: you can redistribute it and/or modify it under the terms of the
-//  GNU Affero General Public License as published by the Free Software Foundation, either version
-//  3 of the License, or (at your option) any later version.
-//
-//  This program is distributed in the hope that it will be useful, but WITHOUT ANY WARRANTY;
-//  without even the implied warranty of MERCHANTABILITY or FITNESS FOR A PARTICULAR PURPOSE.
-//  See the GNU Affero General Public License for more details.
-//
-//  You should have received a copy of the GNU Affero General Public License along with this
-//  program.  If not, see <http://www.gnu.org/licenses/>.
-//------------------------------------------------------------------------------------------------//
-// </editor-fold>
-package org.audiveris.omr.plugin;
-
-import org.audiveris.omr.WellKnowns;
-import org.audiveris.omr.sheet.Book;
-import org.audiveris.omr.sheet.BookManager;
-import org.audiveris.omr.util.VoidTask;
-
-import org.jdesktop.application.Task;
-
-import org.slf4j.Logger;
-import org.slf4j.LoggerFactory;
-
-import java.io.BufferedReader;
-import java.io.IOException;
-import java.io.InputStream;
-import java.io.InputStreamReader;
-import java.nio.file.Files;
-import java.nio.file.Path;
-import java.nio.file.attribute.FileTime;
-import java.util.ArrayList;
-import java.util.Arrays;
-import java.util.Collection;
-import java.util.List;
-
-import javax.xml.bind.annotation.XmlAccessType;
-import javax.xml.bind.annotation.XmlAccessorType;
-import javax.xml.bind.annotation.XmlAttribute;
-import javax.xml.bind.annotation.XmlElement;
-import javax.xml.bind.annotation.XmlRootElement;
-
-/**
- * Class <code>Plugin</code> describes a plugin instance, encapsulating the relationship
- * with an external program to consume MusicXML export.
- * <p>
- * A plugin element is an XML fragment, made of:
- * <dl>
- * <dt>id</dt>
- * <dd>(mandatory attribute) Unique name for the plugin</dd>
- * <dt>tip</dt>
- * <dd>(optional attribute) A description text to appear as a user tip</dd>
- * <dt>arg</dt>
- * <dd>(mandatory element) There must be one arg element for each object in the command line.
- * A specific arg value ({}) indicates where to insert at run-time the path to MusicXML file.
- * </dd>
- * </dl>
- *
- * @author Hervé Bitteur
- */
-@XmlAccessorType(XmlAccessType.NONE)
-@XmlRootElement(name = "plugin")
-public class Plugin
-{
-    //~ Static fields/initializers -----------------------------------------------------------------
-
-    private static final Logger logger = LoggerFactory.getLogger(Plugin.class);
-
-    //~ Instance fields ----------------------------------------------------------------------------
-
-    /** Id. */
-    @XmlAttribute(name = "id")
-    private final String id;
-
-    /** Description used for tool tip. */
-    @XmlAttribute(name = "tip")
-    private final String tip;
-
-    /** Sequence of arguments. */
-    @XmlElement(name = "arg")
-    private final List<String> args;
-
-    //~ Constructors -------------------------------------------------------------------------------
-
-    /**
-     * No-arg constructor needed for JAXB.
-     */
-    private Plugin ()
-    {
-        id = null;
-        tip = null;
-        args = null;
-    }
-
-    /**
-     * Creates a new <code>Plugin</code> object.
-     *
-     * @param id   Unique name
-     * @param tip  Description text
-     * @param args list of arguments
-     */
-    public Plugin (String id,
-                   String tip,
-                   List<String> args)
-    {
-        this.id = id;
-        this.tip = tip;
-        this.args = args;
-    }
-
-    //~ Methods ------------------------------------------------------------------------------------
-
-    //----------//
-    // buildCli //
-    //----------//
-    /**
-     * Build the CLI command.
-     *
-     * @param paths the export path(s) to process
-     * @return the resulting CLI command
-     */
-    private List<String> buildCli (Collection<Path> paths)
-    {
-        final List<String> cli = new ArrayList<>();
-
-        for (String arg : args) {
-            // Special token to indicate where paths must be inserted
-            if (arg.trim().equals("{}")) {
-                for (Path path : paths) {
-                    cli.add(path.toString());
-                }
-            } else {
-                cli.add(arg);
-            }
-        }
-
-        return cli;
-    }
-
-    //-------//
-    // check //
-    //-------//
-    /**
-     * Check if the plugin description is correct.
-     *
-     * @return true if OK
-     */
-    public boolean check ()
-    {
-        if ((id == null) || id.isEmpty()) {
-            logger.warn("No id for {}", this);
-
-            return false;
-        }
-
-        for (String arg : args) {
-            if (arg.trim().equals("{}")) {
-                return true;
-            }
-        }
-
-<<<<<<< HEAD
-        logger.warn("Missing special '\\{}' arg in plugin {}", getId());
-=======
-        logger.warn("Missing special '{}' arg in plugin {}", "{}", getId());
->>>>>>> 7cd8da07
-
-        return false;
-    }
-
-    //-------------//
-    // deleteFiles //
-    //-------------//
-    /**
-     * Delete all the provided files.
-     *
-     * @param paths paths to delete
-     * @throws IOException
-     */
-    private void deleteFiles (Collection<Path> paths)
-        throws IOException
-    {
-        for (Path path : paths) {
-            Files.deleteIfExists(path);
-        }
-    }
-
-    //------------//
-    // exportIsOk //
-    //------------//
-    /**
-     * Check if all the provided paths do exist and are dated after provided bookTime
-     * if any.
-     *
-     * @param bookTime time stamp of book file, perhaps null
-     * @param paths    all required paths
-     * @return true if OK
-     * @throws IOException can be thrown when checking file date
-     */
-    private boolean exportIsOk (FileTime bookTime,
-                                Collection<Path> paths)
-        throws IOException
-    {
-        for (Path path : paths) {
-            if (!exportIsOk(bookTime, path)) {
-                return false;
-            }
-        }
-
-        return true;
-    }
-
-    //------------//
-    // exportIsOk //
-    //------------//
-    /**
-     * Check if the provided path does exist and is dated after provided bookTime if any.
-     *
-     * @param bookTime time stamp of book file, perhaps null
-     * @param path     required path
-     * @return true if OK
-     * @throws IOException can be thrown when checking file date
-     */
-    private boolean exportIsOk (FileTime bookTime,
-                                Path path)
-        throws IOException
-    {
-        if (!Files.exists(path)) {
-            return false;
-        }
-
-        return (bookTime == null) || (Files.getLastModifiedTime(path).compareTo(bookTime) > 0);
-    }
-
-    //----------------//
-    // getDescription //
-    //----------------//
-    /**
-     * Report a descriptive sentence for this plugin.
-     *
-     * @return a sentence meant for tool tip, perhaps null
-     */
-    public String getDescription ()
-    {
-        return tip;
-    }
-
-    //---------//
-    // getname //
-    //---------//
-    /**
-     * Report a name meant for user interface.
-     *
-     * @return a name for this plugin
-     */
-    public String getId ()
-    {
-        return id;
-    }
-
-    //---------//
-    // getTask //
-    //---------//
-    /**
-     * Report the asynchronous plugin task on provided score.
-     *
-     * @param book the book to process through this plugin
-     * @return the asynchronous plugin task requested
-     */
-    public Task<Void, Void> getTask (Book book)
-    {
-        return new PluginTask(book);
-    }
-
-    //---------------------//
-    // retrieveExportFiles //
-    //---------------------//
-    /**
-     * Try to get (retrieve or build) up-to-date export file(s).
-     *
-     * @param book the related book
-     * @return paths to export file(s), null if no export file is usable
-     */
-    private Collection<Path> retrieveExportFiles (Book book)
-    {
-        try {
-            // Target export file(s)
-            final Collection<Path> paths = BookManager.useOpus() ? Arrays.asList(
-                    book.getOpusExportPath()) : book.getScoreExportPaths(book.getScores()).values();
-
-            // Reuse existing export?
-            if (!book.isModified()) {
-                final Path bookPath = book.getBookPath();
-
-                if ((bookPath != null) && Files.exists(bookPath)) {
-                    final FileTime bookTime = Files.getLastModifiedTime(bookPath); // .omr file time
-
-                    if (exportIsOk(bookTime, paths)) {
-                        return paths;
-                    }
-                }
-            }
-
-            // We must (re-) export
-            deleteFiles(paths);
-            book.export(book.getValidSelectedStubs(), book.getScores());
-
-            if (exportIsOk(null, paths)) {
-                return paths; // We can use new export
-            }
-        } catch (IOException ex) {
-            logger.warn("Error getting export file(s) {}", ex.toString(), ex);
-        }
-
-        return null;
-    }
-
-    //-----------//
-    // runPlugin //
-    //-----------//
-    /**
-     * Run this plugin on the provided book.
-     *
-     * @param book provided book
-     * @return nothing
-     */
-    public Void runPlugin (Book book)
-    {
-        final Collection<Path> exportPaths = retrieveExportFiles(book);
-
-        if (exportPaths == null) {
-            logger.warn("No suitable export file(s)");
-
-            return null;
-        }
-
-        // Build process
-        final List<String> cli = buildCli(exportPaths);
-        logger.info("Process: {}", cli);
-
-        final ProcessBuilder pb = new ProcessBuilder(cli);
-        pb.redirectErrorStream(true); // Merge process error stream with its output stream
-
-        try {
-            final Process process = pb.start(); // Start process
-            final InputStream is = process.getInputStream();
-
-            // Consume process output (process output is an input stream for us)
-            try (InputStreamReader isr = new InputStreamReader(is, WellKnowns.FILE_ENCODING);
-                    BufferedReader br = new BufferedReader(isr)) {
-                String line;
-
-                while ((line = br.readLine()) != null) {
-                    System.out.println(line);
-                }
-
-                // Wait to get exit value
-                final int exitValue = process.waitFor();
-                logger.info("{} exit value: {}", getId(), exitValue);
-            }
-        } catch (IOException | InterruptedException ex) {
-            logger.warn("Error launching {} {}" + this, ex.toString(), ex);
-        }
-
-        return null;
-    }
-
-    //----------//
-    // toString //
-    //----------//
-    @Override
-    public String toString ()
-    {
-        StringBuilder sb = new StringBuilder(getClass().getSimpleName());
-        sb.append("{");
-
-        sb.append("id:\"").append(id).append("\"");
-
-        if (tip != null) {
-            sb.append(" tip:\"").append(tip).append("\"");
-        }
-
-        sb.append(" args:").append(args);
-        sb.append("}");
-
-        return sb.toString();
-    }
-
-    //~ Inner Classes ------------------------------------------------------------------------------
-
-    //------------//
-    // PluginTask //
-    //------------//
-    /**
-     * Handles the processing described by the plugin definition.
-     * The life-cycle of this instance is limited to the duration of the task.
-     */
-    private class PluginTask
-            extends VoidTask
-    {
-
-        private final Book book;
-
-        PluginTask (Book book)
-        {
-            this.book = book;
-        }
-
-        @Override
-        @SuppressWarnings("unchecked")
-        protected Void doInBackground ()
-            throws InterruptedException
-        {
-            return Plugin.this.runPlugin(book);
-        }
-    }
-}
+//------------------------------------------------------------------------------------------------//
+//                                                                                                //
+//                                          P l u g i n                                           //
+//                                                                                                //
+//------------------------------------------------------------------------------------------------//
+// <editor-fold defaultstate="collapsed" desc="hdr">
+//
+//  Copyright © Audiveris 2023. All rights reserved.
+//
+//  This program is free software: you can redistribute it and/or modify it under the terms of the
+//  GNU Affero General Public License as published by the Free Software Foundation, either version
+//  3 of the License, or (at your option) any later version.
+//
+//  This program is distributed in the hope that it will be useful, but WITHOUT ANY WARRANTY;
+//  without even the implied warranty of MERCHANTABILITY or FITNESS FOR A PARTICULAR PURPOSE.
+//  See the GNU Affero General Public License for more details.
+//
+//  You should have received a copy of the GNU Affero General Public License along with this
+//  program.  If not, see <http://www.gnu.org/licenses/>.
+//------------------------------------------------------------------------------------------------//
+// </editor-fold>
+package org.audiveris.omr.plugin;
+
+import org.audiveris.omr.WellKnowns;
+import org.audiveris.omr.sheet.Book;
+import org.audiveris.omr.sheet.BookManager;
+import org.audiveris.omr.util.VoidTask;
+
+import org.jdesktop.application.Task;
+
+import org.slf4j.Logger;
+import org.slf4j.LoggerFactory;
+
+import java.io.BufferedReader;
+import java.io.IOException;
+import java.io.InputStream;
+import java.io.InputStreamReader;
+import java.nio.file.Files;
+import java.nio.file.Path;
+import java.nio.file.attribute.FileTime;
+import java.util.ArrayList;
+import java.util.Arrays;
+import java.util.Collection;
+import java.util.List;
+
+import javax.xml.bind.annotation.XmlAccessType;
+import javax.xml.bind.annotation.XmlAccessorType;
+import javax.xml.bind.annotation.XmlAttribute;
+import javax.xml.bind.annotation.XmlElement;
+import javax.xml.bind.annotation.XmlRootElement;
+
+/**
+ * Class <code>Plugin</code> describes a plugin instance, encapsulating the relationship
+ * with an external program to consume MusicXML export.
+ * <p>
+ * A plugin element is an XML fragment, made of:
+ * <dl>
+ * <dt>id</dt>
+ * <dd>(mandatory attribute) Unique name for the plugin</dd>
+ * <dt>tip</dt>
+ * <dd>(optional attribute) A description text to appear as a user tip</dd>
+ * <dt>arg</dt>
+ * <dd>(mandatory element) There must be one arg element for each object in the command line.
+ * A specific arg value ({}) indicates where to insert at run-time the path to MusicXML file.
+ * </dd>
+ * </dl>
+ *
+ * @author Hervé Bitteur
+ */
+@XmlAccessorType(XmlAccessType.NONE)
+@XmlRootElement(name = "plugin")
+public class Plugin
+{
+    //~ Static fields/initializers -----------------------------------------------------------------
+
+    private static final Logger logger = LoggerFactory.getLogger(Plugin.class);
+
+    //~ Instance fields ----------------------------------------------------------------------------
+
+    /** Id. */
+    @XmlAttribute(name = "id")
+    private final String id;
+
+    /** Description used for tool tip. */
+    @XmlAttribute(name = "tip")
+    private final String tip;
+
+    /** Sequence of arguments. */
+    @XmlElement(name = "arg")
+    private final List<String> args;
+
+    //~ Constructors -------------------------------------------------------------------------------
+
+    /**
+     * No-arg constructor needed for JAXB.
+     */
+    private Plugin ()
+    {
+        id = null;
+        tip = null;
+        args = null;
+    }
+
+    /**
+     * Creates a new <code>Plugin</code> object.
+     *
+     * @param id   Unique name
+     * @param tip  Description text
+     * @param args list of arguments
+     */
+    public Plugin (String id,
+                   String tip,
+                   List<String> args)
+    {
+        this.id = id;
+        this.tip = tip;
+        this.args = args;
+    }
+
+    //~ Methods ------------------------------------------------------------------------------------
+
+    //----------//
+    // buildCli //
+    //----------//
+    /**
+     * Build the CLI command.
+     *
+     * @param paths the export path(s) to process
+     * @return the resulting CLI command
+     */
+    private List<String> buildCli (Collection<Path> paths)
+    {
+        final List<String> cli = new ArrayList<>();
+
+        for (String arg : args) {
+            // Special token to indicate where paths must be inserted
+            if (arg.trim().equals("{}")) {
+                for (Path path : paths) {
+                    cli.add(path.toString());
+                }
+            } else {
+                cli.add(arg);
+            }
+        }
+
+        return cli;
+    }
+
+    //-------//
+    // check //
+    //-------//
+    /**
+     * Check if the plugin description is correct.
+     *
+     * @return true if OK
+     */
+    public boolean check ()
+    {
+        if ((id == null) || id.isEmpty()) {
+            logger.warn("No id for {}", this);
+
+            return false;
+        }
+
+        for (String arg : args) {
+            if (arg.trim().equals("{}")) {
+                return true;
+            }
+        }
+
+        logger.warn("Missing special '{}' arg in plugin {}", "{}", getId());
+
+        return false;
+    }
+
+    //-------------//
+    // deleteFiles //
+    //-------------//
+    /**
+     * Delete all the provided files.
+     *
+     * @param paths paths to delete
+     * @throws IOException
+     */
+    private void deleteFiles (Collection<Path> paths)
+        throws IOException
+    {
+        for (Path path : paths) {
+            Files.deleteIfExists(path);
+        }
+    }
+
+    //------------//
+    // exportIsOk //
+    //------------//
+    /**
+     * Check if all the provided paths do exist and are dated after provided bookTime
+     * if any.
+     *
+     * @param bookTime time stamp of book file, perhaps null
+     * @param paths    all required paths
+     * @return true if OK
+     * @throws IOException can be thrown when checking file date
+     */
+    private boolean exportIsOk (FileTime bookTime,
+                                Collection<Path> paths)
+        throws IOException
+    {
+        for (Path path : paths) {
+            if (!exportIsOk(bookTime, path)) {
+                return false;
+            }
+        }
+
+        return true;
+    }
+
+    //------------//
+    // exportIsOk //
+    //------------//
+    /**
+     * Check if the provided path does exist and is dated after provided bookTime if any.
+     *
+     * @param bookTime time stamp of book file, perhaps null
+     * @param path     required path
+     * @return true if OK
+     * @throws IOException can be thrown when checking file date
+     */
+    private boolean exportIsOk (FileTime bookTime,
+                                Path path)
+        throws IOException
+    {
+        if (!Files.exists(path)) {
+            return false;
+        }
+
+        return (bookTime == null) || (Files.getLastModifiedTime(path).compareTo(bookTime) > 0);
+    }
+
+    //----------------//
+    // getDescription //
+    //----------------//
+    /**
+     * Report a descriptive sentence for this plugin.
+     *
+     * @return a sentence meant for tool tip, perhaps null
+     */
+    public String getDescription ()
+    {
+        return tip;
+    }
+
+    //---------//
+    // getname //
+    //---------//
+    /**
+     * Report a name meant for user interface.
+     *
+     * @return a name for this plugin
+     */
+    public String getId ()
+    {
+        return id;
+    }
+
+    //---------//
+    // getTask //
+    //---------//
+    /**
+     * Report the asynchronous plugin task on provided score.
+     *
+     * @param book the book to process through this plugin
+     * @return the asynchronous plugin task requested
+     */
+    public Task<Void, Void> getTask (Book book)
+    {
+        return new PluginTask(book);
+    }
+
+    //---------------------//
+    // retrieveExportFiles //
+    //---------------------//
+    /**
+     * Try to get (retrieve or build) up-to-date export file(s).
+     *
+     * @param book the related book
+     * @return paths to export file(s), null if no export file is usable
+     */
+    private Collection<Path> retrieveExportFiles (Book book)
+    {
+        try {
+            // Target export file(s)
+            final Collection<Path> paths = BookManager.useOpus() ? Arrays.asList(
+                    book.getOpusExportPath()) : book.getScoreExportPaths(book.getScores()).values();
+
+            // Reuse existing export?
+            if (!book.isModified()) {
+                final Path bookPath = book.getBookPath();
+
+                if ((bookPath != null) && Files.exists(bookPath)) {
+                    final FileTime bookTime = Files.getLastModifiedTime(bookPath); // .omr file time
+
+                    if (exportIsOk(bookTime, paths)) {
+                        return paths;
+                    }
+                }
+            }
+
+            // We must (re-) export
+            deleteFiles(paths);
+            book.export(book.getValidSelectedStubs(), book.getScores());
+
+            if (exportIsOk(null, paths)) {
+                return paths; // We can use new export
+            }
+        } catch (IOException ex) {
+            logger.warn("Error getting export file(s) {}", ex.toString(), ex);
+        }
+
+        return null;
+    }
+
+    //-----------//
+    // runPlugin //
+    //-----------//
+    /**
+     * Run this plugin on the provided book.
+     *
+     * @param book provided book
+     * @return nothing
+     */
+    public Void runPlugin (Book book)
+    {
+        final Collection<Path> exportPaths = retrieveExportFiles(book);
+
+        if (exportPaths == null) {
+            logger.warn("No suitable export file(s)");
+
+            return null;
+        }
+
+        // Build process
+        final List<String> cli = buildCli(exportPaths);
+        logger.info("Process: {}", cli);
+
+        final ProcessBuilder pb = new ProcessBuilder(cli);
+        pb.redirectErrorStream(true); // Merge process error stream with its output stream
+
+        try {
+            final Process process = pb.start(); // Start process
+            final InputStream is = process.getInputStream();
+
+            // Consume process output (process output is an input stream for us)
+            try (InputStreamReader isr = new InputStreamReader(is, WellKnowns.FILE_ENCODING);
+                    BufferedReader br = new BufferedReader(isr)) {
+                String line;
+
+                while ((line = br.readLine()) != null) {
+                    System.out.println(line);
+                }
+
+                // Wait to get exit value
+                final int exitValue = process.waitFor();
+                logger.info("{} exit value: {}", getId(), exitValue);
+            }
+        } catch (IOException | InterruptedException ex) {
+            logger.warn("Error launching {} {}" + this, ex.toString(), ex);
+        }
+
+        return null;
+    }
+
+    //----------//
+    // toString //
+    //----------//
+    @Override
+    public String toString ()
+    {
+        StringBuilder sb = new StringBuilder(getClass().getSimpleName());
+        sb.append("{");
+
+        sb.append("id:\"").append(id).append("\"");
+
+        if (tip != null) {
+            sb.append(" tip:\"").append(tip).append("\"");
+        }
+
+        sb.append(" args:").append(args);
+        sb.append("}");
+
+        return sb.toString();
+    }
+
+    //~ Inner Classes ------------------------------------------------------------------------------
+
+    //------------//
+    // PluginTask //
+    //------------//
+    /**
+     * Handles the processing described by the plugin definition.
+     * The life-cycle of this instance is limited to the duration of the task.
+     */
+    private class PluginTask
+            extends VoidTask
+    {
+
+        private final Book book;
+
+        PluginTask (Book book)
+        {
+            this.book = book;
+        }
+
+        @Override
+        @SuppressWarnings("unchecked")
+        protected Void doInBackground ()
+            throws InterruptedException
+        {
+            return Plugin.this.runPlugin(book);
+        }
+    }
+}