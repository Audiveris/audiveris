//------------------------------------------------------------------------------------------------//
//                                                                                                //
//                                      G u i A c t i o n s                                       //
//                                                                                                //
//------------------------------------------------------------------------------------------------//
// <editor-fold defaultstate="collapsed" desc="hdr">
//
//  Copyright © Audiveris 2021. All rights reserved.
//
//  This program is free software: you can redistribute it and/or modify it under the terms of the
//  GNU Affero General Public License as published by the Free Software Foundation, either version
//  3 of the License, or (at your option) any later version.
//
//  This program is distributed in the hope that it will be useful, but WITHOUT ANY WARRANTY;
//  without even the implied warranty of MERCHANTABILITY or FITNESS FOR A PARTICULAR PURPOSE.
//  See the GNU Affero General Public License for more details.
//
//  You should have received a copy of the GNU Affero General Public License along with this
//  program.  If not, see <http://www.gnu.org/licenses/>.
//------------------------------------------------------------------------------------------------//
// </editor-fold>
package org.audiveris.omr.ui;

import org.audiveris.omr.OMR;
import org.audiveris.omr.classifier.SampleRepository;
import org.audiveris.omr.classifier.ui.SampleBrowser;
import org.audiveris.omr.classifier.ui.Trainer;
import org.audiveris.omr.constant.Constant;
import org.audiveris.omr.constant.ConstantSet;
import org.audiveris.omr.glyph.ui.ShapeColorChooser;
import org.audiveris.omr.sheet.BookManager;
import org.audiveris.omr.sheet.Versions;
import org.audiveris.omr.ui.action.AdvancedTopics;
import org.audiveris.omr.ui.symbol.SymbolRipper;
import org.audiveris.omr.ui.util.CursorController;
import org.audiveris.omr.ui.util.OmrFileFilter;
import org.audiveris.omr.ui.util.UIUtil;
import org.audiveris.omr.ui.util.WaitingTask;
import org.audiveris.omr.ui.util.WebBrowser;
import org.audiveris.omr.util.Memory;
import org.audiveris.omr.util.VoidTask;

import org.jdesktop.application.AbstractBean;
import org.jdesktop.application.Action;
import org.jdesktop.application.Application;
import org.jdesktop.application.ResourceMap;
import org.jdesktop.application.Task;

import org.slf4j.Logger;
import org.slf4j.LoggerFactory;

import java.awt.event.ActionEvent;
import java.net.URI;
import java.net.URISyntaxException;
import java.nio.file.Path;

/**
 * Class {@code GuiActions} gathers general actions triggered from the main GUI.
 *
 * @author Hervé Bitteur
 */
public class GuiActions
        extends AbstractBean
{
    //~ Static fields/initializers -----------------------------------------------------------------

    private static final Constants constants = new Constants();

    private static final Logger logger = LoggerFactory.getLogger(GuiActions.class);

    private static final ResourceMap resources = Application.getInstance().getContext()
            .getResourceMap(
                    GuiActions.class);

    /** Options UI. */
    private static Options options;

    /** Create this action just once. */
    private static volatile AboutAction aboutAction;

    //~ Methods ------------------------------------------------------------------------------------
    //---------------------//
    // browseGlobalSamples //
    //---------------------//
    /**
     * Launch browser on the global repository.
     *
     * @param e the event which triggered this action
     * @return the background task
     */
    @Action
    public Task browseGlobalSamples (ActionEvent e)
    {
        return new SampleBrowser.Waiter(resources.getString("launchingGlobalSampleBrowser"))
        {
            @Override
            protected SampleBrowser doInBackground ()
                    throws Exception
            {
                return SampleBrowser.getInstance();
            }
        };
    }

    //--------------------//
    // browseLocalSamples //
    //--------------------//
    /**
     * Launch browser on a local sample repository.
     *
     * @param e the event which triggered this action
     * @return the background task
     */
    @Action
    public Task browseLocalSamples (ActionEvent e)
    {
        // Select local samples repository
        final String ext = SampleRepository.SAMPLES_FILE_NAME;
        final Path repoPath = UIUtil.pathChooser(
                false,
                OMR.gui.getFrame(),
                BookManager.getBaseFolder(),
                new OmrFileFilter(ext, new String[]{ext}));

        if (repoPath == null) {
            return null;
        }

        return new SampleBrowser.Waiter(resources.getString("launchingLocalSampleBrowser"))
        {
            @Override
            protected SampleBrowser doInBackground ()
                    throws Exception
            {
                return new SampleBrowser(SampleRepository.getInstance(repoPath, true));
            }
        };
    }

    //-------------//
    // checkUpdate //
    //-------------//
    /**
     * Check current program version against latest release available on GitHub.
     *
     * @param e the event which triggered this action
     * @return the task to launch
     */
    @Action
    public Task checkUpdate (ActionEvent e)
    {
        return new CheckUpdateTask();
    }

    //----------//
    // clearLog //
    //----------//
    /**
     * Action to erase the content of the log display
     *
     * @param e the event which triggered this action
     */
    @Action
    public void clearLog (ActionEvent e)
    {
        OMR.gui.clearLog();
    }

    //---------------//
    // defineOptions //
    //---------------//
    /**
     * Action that opens a window where units options (logger level,
     * constants) can be managed.
     *
     * @param e the event that triggered this action
     * @return the SAF task
     */
    @Action
    public Task<Options, Void> defineOptions (ActionEvent e)
    {
        return new OptionsTask();
    }

    //-------------------//
    // defineShapeColors //
    //-------------------//
    /**
     * Action that allows to define the colors of predefined shapes
     *
     * @param e the event which triggered this action
     */
    @Action
    public void defineShapeColors (ActionEvent e)
    {
        ShapeColorChooser.showFrame();
    }

    //--------------//
    // defineTopics //
    //--------------//
    /**
     * Action that opens the dialog where topics can be enabled/disabled.
     *
     * @param e the event that triggered this action
     */
    @Action
    public void defineTopics (ActionEvent e)
    {
        AdvancedTopics.show();
    }

    //------//
    // exit //
    //------//
    /**
     * Action to exit the application
     *
     * @param e the event which triggered this action
     */
    @Action
    public void exit (ActionEvent e)
    {
        OmrGui.getApplication().exit();
    }

    //--------------------//
    // isBrowserSupported //
    //--------------------//
    /**
     * Report whether the underlying platform can launch a browser
     *
     * @return true if it can
     */
    public boolean isBrowserSupported ()
    {
        return WebBrowser.getBrowser().isSupported();
    }

    //--------------------//
    // launchSymbolRipper //
    //--------------------//
    /**
     * Launch the utility to rip a symbol.
     */
    @Action
    public void launchSymbolRipper ()
    {
        new SymbolRipper();
    }

    //---------------//
    // launchTrainer //
    //---------------//
    /**
     * Action that launches the window dedicated to the training of the neural network
     *
     * @param e the event which triggered this action
     */
    @Action
    public void launchTrainer (ActionEvent e)
    {
        CursorController.launchWithDelayedMessage("Launching trainer...", () -> Trainer.launch());
    }

    //-------------------//
    // saveGlobalSamples //
    //-------------------//
    /**
     * Action that saves the global sample repository.
     *
     * @param e the event which triggered this action
     */
    @Action
    public void saveGlobalSamples (ActionEvent e)
    {
        SampleRepository.getGlobalInstance().checkForSave();
    }

    //-----------//
    // showAbout //
    //-----------//
    /**
     * Show the 'about' data
     *
     * @param e the event which triggered this action
     */
    @Action
    public void showAbout (ActionEvent e)
    {
        if (aboutAction == null) {
            aboutAction = new AboutAction();
        }

        aboutAction.actionPerformed(e);
    }

    //------------//
    // showManual //
    //------------//
    /**
     * Action to launch a browser on Audiveris manual
     *
     * @param e the event which triggered this action
     */
    @Action(enabledProperty = "browserSupported")
    public void showManual (ActionEvent e)
    {
        String str = constants.manualUrl.getValue();

        try {
            URI uri = new URI(str);
            WebBrowser.getBrowser().launch(uri);
        } catch (URISyntaxException ex) {
            logger.warn("Illegal manual uri " + str, ex);
        }
    }

    //------------//
    // showMemory //
    //------------//
    /**
     * Action to display the current value of occupied memory
     *
     * @param e the event that triggered this action
     */
    @Action
    public void showMemory (ActionEvent e)
    {
        logger.info("\n----- Occupied memory is {} bytes -----\n", Memory.getValue());
    }

    //--------------//
    // visitWebSite //
    //--------------//
    /**
     * Action to launch a browser on application web site
     *
     * @param e the event which triggered this action
     */
    @Action(enabledProperty = "browserSupported")
    public void visitWebSite (ActionEvent e)
    {
        String str = constants.webSiteUrl.getValue();

        try {
            URI uri = new URI(str);
            WebBrowser.getBrowser().launch(uri);
        } catch (URISyntaxException ex) {
            logger.warn("Illegal site uri " + str, ex);
        }
    }

    //-----------//
    // visitWiki //
    //-----------//
    /**
     * Action to launch a browser on application wiki
     *
     * @param e the event which triggered this action
     */
    @Action(enabledProperty = "browserSupported")
    public void visitWiki (ActionEvent e)
    {
        String str = constants.wikiUrl.getValue();

        try {
            URI uri = new URI(str);
            WebBrowser.getBrowser().launch(uri);
        } catch (URISyntaxException ex) {
            logger.warn("Illegal wiki uri " + str, ex);
        }
    }

    //-------------//
    // getInstance //
    //-------------//
    /**
     * Report the single instance of this class in application.
     *
     * @return the instance
     */
    public static GuiActions getInstance ()
    {
        return LazySingleton.INSTANCE;
    }

    //~ Inner Classes ------------------------------------------------------------------------------
    //-----------------//
    // CheckUpdateTask //
    //-----------------//
    private static class CheckUpdateTask
            extends VoidTask
    {

        @Override
        protected Void doInBackground ()
                throws Exception
        {
            Versions.poll(true /* manual */);

            return null;
        }
    }

    //-----------//
    // Constants //
    //-----------//
    private static class Constants
            extends ConstantSet
    {

        private final Constant.String webSiteUrl = new Constant.String(
                "http://www.audiveris.org",
                "URL of Audiveris home page");

        private final Constant.String wikiUrl = new Constant.String(
                "https://github.com/Audiveris/audiveris/wiki",
                "URL of Audiveris wiki");

        private final Constant.String manualUrl = new Constant.String(
<<<<<<< HEAD
                //"docs/manual/handbook.html",
                "https://bacchushlg.gitbooks.io/audiveris-5-1/content/",
=======
                "https://audiveris.github.io/audiveris/_pages/index-5.2/",
>>>>>>> bcfc55eb
                "URL of Audiveris manual");
    }

    //---------------//
    // LazySingleton //
    //---------------//
    private static class LazySingleton
    {

        static final GuiActions INSTANCE = new GuiActions();
    }

    //-------------//
    // OptionsTask //
    //-------------//
    private static class OptionsTask
            extends WaitingTask<Options, Void>
    {

        OptionsTask ()
        {
            super(OmrGui.getApplication(), resources.getString("optionTask.message"));
        }

        @Override
        protected Options doInBackground ()
                throws Exception
        {
            if (options == null) {
                options = new Options();
            }

            return options;
        }

        @Override
        protected void succeeded (Options options)
        {
            if (options != null) {
                OmrGui.getApplication().show(options.getComponent());
            }
        }
    }
}
<|MERGE_RESOLUTION|>--- conflicted
+++ resolved
@@ -1,471 +1,466 @@
-//------------------------------------------------------------------------------------------------//
-//                                                                                                //
-//                                      G u i A c t i o n s                                       //
-//                                                                                                //
-//------------------------------------------------------------------------------------------------//
-// <editor-fold defaultstate="collapsed" desc="hdr">
-//
-//  Copyright © Audiveris 2021. All rights reserved.
-//
-//  This program is free software: you can redistribute it and/or modify it under the terms of the
-//  GNU Affero General Public License as published by the Free Software Foundation, either version
-//  3 of the License, or (at your option) any later version.
-//
-//  This program is distributed in the hope that it will be useful, but WITHOUT ANY WARRANTY;
-//  without even the implied warranty of MERCHANTABILITY or FITNESS FOR A PARTICULAR PURPOSE.
-//  See the GNU Affero General Public License for more details.
-//
-//  You should have received a copy of the GNU Affero General Public License along with this
-//  program.  If not, see <http://www.gnu.org/licenses/>.
-//------------------------------------------------------------------------------------------------//
-// </editor-fold>
-package org.audiveris.omr.ui;
-
-import org.audiveris.omr.OMR;
-import org.audiveris.omr.classifier.SampleRepository;
-import org.audiveris.omr.classifier.ui.SampleBrowser;
-import org.audiveris.omr.classifier.ui.Trainer;
-import org.audiveris.omr.constant.Constant;
-import org.audiveris.omr.constant.ConstantSet;
-import org.audiveris.omr.glyph.ui.ShapeColorChooser;
-import org.audiveris.omr.sheet.BookManager;
-import org.audiveris.omr.sheet.Versions;
-import org.audiveris.omr.ui.action.AdvancedTopics;
-import org.audiveris.omr.ui.symbol.SymbolRipper;
-import org.audiveris.omr.ui.util.CursorController;
-import org.audiveris.omr.ui.util.OmrFileFilter;
-import org.audiveris.omr.ui.util.UIUtil;
-import org.audiveris.omr.ui.util.WaitingTask;
-import org.audiveris.omr.ui.util.WebBrowser;
-import org.audiveris.omr.util.Memory;
-import org.audiveris.omr.util.VoidTask;
-
-import org.jdesktop.application.AbstractBean;
-import org.jdesktop.application.Action;
-import org.jdesktop.application.Application;
-import org.jdesktop.application.ResourceMap;
-import org.jdesktop.application.Task;
-
-import org.slf4j.Logger;
-import org.slf4j.LoggerFactory;
-
-import java.awt.event.ActionEvent;
-import java.net.URI;
-import java.net.URISyntaxException;
-import java.nio.file.Path;
-
-/**
- * Class {@code GuiActions} gathers general actions triggered from the main GUI.
- *
- * @author Hervé Bitteur
- */
-public class GuiActions
-        extends AbstractBean
-{
-    //~ Static fields/initializers -----------------------------------------------------------------
-
-    private static final Constants constants = new Constants();
-
-    private static final Logger logger = LoggerFactory.getLogger(GuiActions.class);
-
-    private static final ResourceMap resources = Application.getInstance().getContext()
-            .getResourceMap(
-                    GuiActions.class);
-
-    /** Options UI. */
-    private static Options options;
-
-    /** Create this action just once. */
-    private static volatile AboutAction aboutAction;
-
-    //~ Methods ------------------------------------------------------------------------------------
-    //---------------------//
-    // browseGlobalSamples //
-    //---------------------//
-    /**
-     * Launch browser on the global repository.
-     *
-     * @param e the event which triggered this action
-     * @return the background task
-     */
-    @Action
-    public Task browseGlobalSamples (ActionEvent e)
-    {
-        return new SampleBrowser.Waiter(resources.getString("launchingGlobalSampleBrowser"))
-        {
-            @Override
-            protected SampleBrowser doInBackground ()
-                    throws Exception
-            {
-                return SampleBrowser.getInstance();
-            }
-        };
-    }
-
-    //--------------------//
-    // browseLocalSamples //
-    //--------------------//
-    /**
-     * Launch browser on a local sample repository.
-     *
-     * @param e the event which triggered this action
-     * @return the background task
-     */
-    @Action
-    public Task browseLocalSamples (ActionEvent e)
-    {
-        // Select local samples repository
-        final String ext = SampleRepository.SAMPLES_FILE_NAME;
-        final Path repoPath = UIUtil.pathChooser(
-                false,
-                OMR.gui.getFrame(),
-                BookManager.getBaseFolder(),
-                new OmrFileFilter(ext, new String[]{ext}));
-
-        if (repoPath == null) {
-            return null;
-        }
-
-        return new SampleBrowser.Waiter(resources.getString("launchingLocalSampleBrowser"))
-        {
-            @Override
-            protected SampleBrowser doInBackground ()
-                    throws Exception
-            {
-                return new SampleBrowser(SampleRepository.getInstance(repoPath, true));
-            }
-        };
-    }
-
-    //-------------//
-    // checkUpdate //
-    //-------------//
-    /**
-     * Check current program version against latest release available on GitHub.
-     *
-     * @param e the event which triggered this action
-     * @return the task to launch
-     */
-    @Action
-    public Task checkUpdate (ActionEvent e)
-    {
-        return new CheckUpdateTask();
-    }
-
-    //----------//
-    // clearLog //
-    //----------//
-    /**
-     * Action to erase the content of the log display
-     *
-     * @param e the event which triggered this action
-     */
-    @Action
-    public void clearLog (ActionEvent e)
-    {
-        OMR.gui.clearLog();
-    }
-
-    //---------------//
-    // defineOptions //
-    //---------------//
-    /**
-     * Action that opens a window where units options (logger level,
-     * constants) can be managed.
-     *
-     * @param e the event that triggered this action
-     * @return the SAF task
-     */
-    @Action
-    public Task<Options, Void> defineOptions (ActionEvent e)
-    {
-        return new OptionsTask();
-    }
-
-    //-------------------//
-    // defineShapeColors //
-    //-------------------//
-    /**
-     * Action that allows to define the colors of predefined shapes
-     *
-     * @param e the event which triggered this action
-     */
-    @Action
-    public void defineShapeColors (ActionEvent e)
-    {
-        ShapeColorChooser.showFrame();
-    }
-
-    //--------------//
-    // defineTopics //
-    //--------------//
-    /**
-     * Action that opens the dialog where topics can be enabled/disabled.
-     *
-     * @param e the event that triggered this action
-     */
-    @Action
-    public void defineTopics (ActionEvent e)
-    {
-        AdvancedTopics.show();
-    }
-
-    //------//
-    // exit //
-    //------//
-    /**
-     * Action to exit the application
-     *
-     * @param e the event which triggered this action
-     */
-    @Action
-    public void exit (ActionEvent e)
-    {
-        OmrGui.getApplication().exit();
-    }
-
-    //--------------------//
-    // isBrowserSupported //
-    //--------------------//
-    /**
-     * Report whether the underlying platform can launch a browser
-     *
-     * @return true if it can
-     */
-    public boolean isBrowserSupported ()
-    {
-        return WebBrowser.getBrowser().isSupported();
-    }
-
-    //--------------------//
-    // launchSymbolRipper //
-    //--------------------//
-    /**
-     * Launch the utility to rip a symbol.
-     */
-    @Action
-    public void launchSymbolRipper ()
-    {
-        new SymbolRipper();
-    }
-
-    //---------------//
-    // launchTrainer //
-    //---------------//
-    /**
-     * Action that launches the window dedicated to the training of the neural network
-     *
-     * @param e the event which triggered this action
-     */
-    @Action
-    public void launchTrainer (ActionEvent e)
-    {
-        CursorController.launchWithDelayedMessage("Launching trainer...", () -> Trainer.launch());
-    }
-
-    //-------------------//
-    // saveGlobalSamples //
-    //-------------------//
-    /**
-     * Action that saves the global sample repository.
-     *
-     * @param e the event which triggered this action
-     */
-    @Action
-    public void saveGlobalSamples (ActionEvent e)
-    {
-        SampleRepository.getGlobalInstance().checkForSave();
-    }
-
-    //-----------//
-    // showAbout //
-    //-----------//
-    /**
-     * Show the 'about' data
-     *
-     * @param e the event which triggered this action
-     */
-    @Action
-    public void showAbout (ActionEvent e)
-    {
-        if (aboutAction == null) {
-            aboutAction = new AboutAction();
-        }
-
-        aboutAction.actionPerformed(e);
-    }
-
-    //------------//
-    // showManual //
-    //------------//
-    /**
-     * Action to launch a browser on Audiveris manual
-     *
-     * @param e the event which triggered this action
-     */
-    @Action(enabledProperty = "browserSupported")
-    public void showManual (ActionEvent e)
-    {
-        String str = constants.manualUrl.getValue();
-
-        try {
-            URI uri = new URI(str);
-            WebBrowser.getBrowser().launch(uri);
-        } catch (URISyntaxException ex) {
-            logger.warn("Illegal manual uri " + str, ex);
-        }
-    }
-
-    //------------//
-    // showMemory //
-    //------------//
-    /**
-     * Action to display the current value of occupied memory
-     *
-     * @param e the event that triggered this action
-     */
-    @Action
-    public void showMemory (ActionEvent e)
-    {
-        logger.info("\n----- Occupied memory is {} bytes -----\n", Memory.getValue());
-    }
-
-    //--------------//
-    // visitWebSite //
-    //--------------//
-    /**
-     * Action to launch a browser on application web site
-     *
-     * @param e the event which triggered this action
-     */
-    @Action(enabledProperty = "browserSupported")
-    public void visitWebSite (ActionEvent e)
-    {
-        String str = constants.webSiteUrl.getValue();
-
-        try {
-            URI uri = new URI(str);
-            WebBrowser.getBrowser().launch(uri);
-        } catch (URISyntaxException ex) {
-            logger.warn("Illegal site uri " + str, ex);
-        }
-    }
-
-    //-----------//
-    // visitWiki //
-    //-----------//
-    /**
-     * Action to launch a browser on application wiki
-     *
-     * @param e the event which triggered this action
-     */
-    @Action(enabledProperty = "browserSupported")
-    public void visitWiki (ActionEvent e)
-    {
-        String str = constants.wikiUrl.getValue();
-
-        try {
-            URI uri = new URI(str);
-            WebBrowser.getBrowser().launch(uri);
-        } catch (URISyntaxException ex) {
-            logger.warn("Illegal wiki uri " + str, ex);
-        }
-    }
-
-    //-------------//
-    // getInstance //
-    //-------------//
-    /**
-     * Report the single instance of this class in application.
-     *
-     * @return the instance
-     */
-    public static GuiActions getInstance ()
-    {
-        return LazySingleton.INSTANCE;
-    }
-
-    //~ Inner Classes ------------------------------------------------------------------------------
-    //-----------------//
-    // CheckUpdateTask //
-    //-----------------//
-    private static class CheckUpdateTask
-            extends VoidTask
-    {
-
-        @Override
-        protected Void doInBackground ()
-                throws Exception
-        {
-            Versions.poll(true /* manual */);
-
-            return null;
-        }
-    }
-
-    //-----------//
-    // Constants //
-    //-----------//
-    private static class Constants
-            extends ConstantSet
-    {
-
-        private final Constant.String webSiteUrl = new Constant.String(
-                "http://www.audiveris.org",
-                "URL of Audiveris home page");
-
-        private final Constant.String wikiUrl = new Constant.String(
-                "https://github.com/Audiveris/audiveris/wiki",
-                "URL of Audiveris wiki");
-
-        private final Constant.String manualUrl = new Constant.String(
-<<<<<<< HEAD
-                //"docs/manual/handbook.html",
-                "https://bacchushlg.gitbooks.io/audiveris-5-1/content/",
-=======
-                "https://audiveris.github.io/audiveris/_pages/index-5.2/",
->>>>>>> bcfc55eb
-                "URL of Audiveris manual");
-    }
-
-    //---------------//
-    // LazySingleton //
-    //---------------//
-    private static class LazySingleton
-    {
-
-        static final GuiActions INSTANCE = new GuiActions();
-    }
-
-    //-------------//
-    // OptionsTask //
-    //-------------//
-    private static class OptionsTask
-            extends WaitingTask<Options, Void>
-    {
-
-        OptionsTask ()
-        {
-            super(OmrGui.getApplication(), resources.getString("optionTask.message"));
-        }
-
-        @Override
-        protected Options doInBackground ()
-                throws Exception
-        {
-            if (options == null) {
-                options = new Options();
-            }
-
-            return options;
-        }
-
-        @Override
-        protected void succeeded (Options options)
-        {
-            if (options != null) {
-                OmrGui.getApplication().show(options.getComponent());
-            }
-        }
-    }
-}
+//------------------------------------------------------------------------------------------------//
+//                                                                                                //
+//                                      G u i A c t i o n s                                       //
+//                                                                                                //
+//------------------------------------------------------------------------------------------------//
+// <editor-fold defaultstate="collapsed" desc="hdr">
+//
+//  Copyright © Audiveris 2021. All rights reserved.
+//
+//  This program is free software: you can redistribute it and/or modify it under the terms of the
+//  GNU Affero General Public License as published by the Free Software Foundation, either version
+//  3 of the License, or (at your option) any later version.
+//
+//  This program is distributed in the hope that it will be useful, but WITHOUT ANY WARRANTY;
+//  without even the implied warranty of MERCHANTABILITY or FITNESS FOR A PARTICULAR PURPOSE.
+//  See the GNU Affero General Public License for more details.
+//
+//  You should have received a copy of the GNU Affero General Public License along with this
+//  program.  If not, see <http://www.gnu.org/licenses/>.
+//------------------------------------------------------------------------------------------------//
+// </editor-fold>
+package org.audiveris.omr.ui;
+
+import org.audiveris.omr.OMR;
+import org.audiveris.omr.classifier.SampleRepository;
+import org.audiveris.omr.classifier.ui.SampleBrowser;
+import org.audiveris.omr.classifier.ui.Trainer;
+import org.audiveris.omr.constant.Constant;
+import org.audiveris.omr.constant.ConstantSet;
+import org.audiveris.omr.glyph.ui.ShapeColorChooser;
+import org.audiveris.omr.sheet.BookManager;
+import org.audiveris.omr.sheet.Versions;
+import org.audiveris.omr.ui.action.AdvancedTopics;
+import org.audiveris.omr.ui.symbol.SymbolRipper;
+import org.audiveris.omr.ui.util.CursorController;
+import org.audiveris.omr.ui.util.OmrFileFilter;
+import org.audiveris.omr.ui.util.UIUtil;
+import org.audiveris.omr.ui.util.WaitingTask;
+import org.audiveris.omr.ui.util.WebBrowser;
+import org.audiveris.omr.util.Memory;
+import org.audiveris.omr.util.VoidTask;
+
+import org.jdesktop.application.AbstractBean;
+import org.jdesktop.application.Action;
+import org.jdesktop.application.Application;
+import org.jdesktop.application.ResourceMap;
+import org.jdesktop.application.Task;
+
+import org.slf4j.Logger;
+import org.slf4j.LoggerFactory;
+
+import java.awt.event.ActionEvent;
+import java.net.URI;
+import java.net.URISyntaxException;
+import java.nio.file.Path;
+
+/**
+ * Class {@code GuiActions} gathers general actions triggered from the main GUI.
+ *
+ * @author Hervé Bitteur
+ */
+public class GuiActions
+        extends AbstractBean
+{
+    //~ Static fields/initializers -----------------------------------------------------------------
+
+    private static final Constants constants = new Constants();
+
+    private static final Logger logger = LoggerFactory.getLogger(GuiActions.class);
+
+    private static final ResourceMap resources = Application.getInstance().getContext()
+            .getResourceMap(
+                    GuiActions.class);
+
+    /** Options UI. */
+    private static Options options;
+
+    /** Create this action just once. */
+    private static volatile AboutAction aboutAction;
+
+    //~ Methods ------------------------------------------------------------------------------------
+    //---------------------//
+    // browseGlobalSamples //
+    //---------------------//
+    /**
+     * Launch browser on the global repository.
+     *
+     * @param e the event which triggered this action
+     * @return the background task
+     */
+    @Action
+    public Task browseGlobalSamples (ActionEvent e)
+    {
+        return new SampleBrowser.Waiter(resources.getString("launchingGlobalSampleBrowser"))
+        {
+            @Override
+            protected SampleBrowser doInBackground ()
+                    throws Exception
+            {
+                return SampleBrowser.getInstance();
+            }
+        };
+    }
+
+    //--------------------//
+    // browseLocalSamples //
+    //--------------------//
+    /**
+     * Launch browser on a local sample repository.
+     *
+     * @param e the event which triggered this action
+     * @return the background task
+     */
+    @Action
+    public Task browseLocalSamples (ActionEvent e)
+    {
+        // Select local samples repository
+        final String ext = SampleRepository.SAMPLES_FILE_NAME;
+        final Path repoPath = UIUtil.pathChooser(
+                false,
+                OMR.gui.getFrame(),
+                BookManager.getBaseFolder(),
+                new OmrFileFilter(ext, new String[]{ext}));
+
+        if (repoPath == null) {
+            return null;
+        }
+
+        return new SampleBrowser.Waiter(resources.getString("launchingLocalSampleBrowser"))
+        {
+            @Override
+            protected SampleBrowser doInBackground ()
+                    throws Exception
+            {
+                return new SampleBrowser(SampleRepository.getInstance(repoPath, true));
+            }
+        };
+    }
+
+    //-------------//
+    // checkUpdate //
+    //-------------//
+    /**
+     * Check current program version against latest release available on GitHub.
+     *
+     * @param e the event which triggered this action
+     * @return the task to launch
+     */
+    @Action
+    public Task checkUpdate (ActionEvent e)
+    {
+        return new CheckUpdateTask();
+    }
+
+    //----------//
+    // clearLog //
+    //----------//
+    /**
+     * Action to erase the content of the log display
+     *
+     * @param e the event which triggered this action
+     */
+    @Action
+    public void clearLog (ActionEvent e)
+    {
+        OMR.gui.clearLog();
+    }
+
+    //---------------//
+    // defineOptions //
+    //---------------//
+    /**
+     * Action that opens a window where units options (logger level,
+     * constants) can be managed.
+     *
+     * @param e the event that triggered this action
+     * @return the SAF task
+     */
+    @Action
+    public Task<Options, Void> defineOptions (ActionEvent e)
+    {
+        return new OptionsTask();
+    }
+
+    //-------------------//
+    // defineShapeColors //
+    //-------------------//
+    /**
+     * Action that allows to define the colors of predefined shapes
+     *
+     * @param e the event which triggered this action
+     */
+    @Action
+    public void defineShapeColors (ActionEvent e)
+    {
+        ShapeColorChooser.showFrame();
+    }
+
+    //--------------//
+    // defineTopics //
+    //--------------//
+    /**
+     * Action that opens the dialog where topics can be enabled/disabled.
+     *
+     * @param e the event that triggered this action
+     */
+    @Action
+    public void defineTopics (ActionEvent e)
+    {
+        AdvancedTopics.show();
+    }
+
+    //------//
+    // exit //
+    //------//
+    /**
+     * Action to exit the application
+     *
+     * @param e the event which triggered this action
+     */
+    @Action
+    public void exit (ActionEvent e)
+    {
+        OmrGui.getApplication().exit();
+    }
+
+    //--------------------//
+    // isBrowserSupported //
+    //--------------------//
+    /**
+     * Report whether the underlying platform can launch a browser
+     *
+     * @return true if it can
+     */
+    public boolean isBrowserSupported ()
+    {
+        return WebBrowser.getBrowser().isSupported();
+    }
+
+    //--------------------//
+    // launchSymbolRipper //
+    //--------------------//
+    /**
+     * Launch the utility to rip a symbol.
+     */
+    @Action
+    public void launchSymbolRipper ()
+    {
+        new SymbolRipper();
+    }
+
+    //---------------//
+    // launchTrainer //
+    //---------------//
+    /**
+     * Action that launches the window dedicated to the training of the neural network
+     *
+     * @param e the event which triggered this action
+     */
+    @Action
+    public void launchTrainer (ActionEvent e)
+    {
+        CursorController.launchWithDelayedMessage("Launching trainer...", () -> Trainer.launch());
+    }
+
+    //-------------------//
+    // saveGlobalSamples //
+    //-------------------//
+    /**
+     * Action that saves the global sample repository.
+     *
+     * @param e the event which triggered this action
+     */
+    @Action
+    public void saveGlobalSamples (ActionEvent e)
+    {
+        SampleRepository.getGlobalInstance().checkForSave();
+    }
+
+    //-----------//
+    // showAbout //
+    //-----------//
+    /**
+     * Show the 'about' data
+     *
+     * @param e the event which triggered this action
+     */
+    @Action
+    public void showAbout (ActionEvent e)
+    {
+        if (aboutAction == null) {
+            aboutAction = new AboutAction();
+        }
+
+        aboutAction.actionPerformed(e);
+    }
+
+    //------------//
+    // showManual //
+    //------------//
+    /**
+     * Action to launch a browser on Audiveris manual
+     *
+     * @param e the event which triggered this action
+     */
+    @Action(enabledProperty = "browserSupported")
+    public void showManual (ActionEvent e)
+    {
+        String str = constants.manualUrl.getValue();
+
+        try {
+            URI uri = new URI(str);
+            WebBrowser.getBrowser().launch(uri);
+        } catch (URISyntaxException ex) {
+            logger.warn("Illegal manual uri " + str, ex);
+        }
+    }
+
+    //------------//
+    // showMemory //
+    //------------//
+    /**
+     * Action to display the current value of occupied memory
+     *
+     * @param e the event that triggered this action
+     */
+    @Action
+    public void showMemory (ActionEvent e)
+    {
+        logger.info("\n----- Occupied memory is {} bytes -----\n", Memory.getValue());
+    }
+
+    //--------------//
+    // visitWebSite //
+    //--------------//
+    /**
+     * Action to launch a browser on application web site
+     *
+     * @param e the event which triggered this action
+     */
+    @Action(enabledProperty = "browserSupported")
+    public void visitWebSite (ActionEvent e)
+    {
+        String str = constants.webSiteUrl.getValue();
+
+        try {
+            URI uri = new URI(str);
+            WebBrowser.getBrowser().launch(uri);
+        } catch (URISyntaxException ex) {
+            logger.warn("Illegal site uri " + str, ex);
+        }
+    }
+
+    //-----------//
+    // visitWiki //
+    //-----------//
+    /**
+     * Action to launch a browser on application wiki
+     *
+     * @param e the event which triggered this action
+     */
+    @Action(enabledProperty = "browserSupported")
+    public void visitWiki (ActionEvent e)
+    {
+        String str = constants.wikiUrl.getValue();
+
+        try {
+            URI uri = new URI(str);
+            WebBrowser.getBrowser().launch(uri);
+        } catch (URISyntaxException ex) {
+            logger.warn("Illegal wiki uri " + str, ex);
+        }
+    }
+
+    //-------------//
+    // getInstance //
+    //-------------//
+    /**
+     * Report the single instance of this class in application.
+     *
+     * @return the instance
+     */
+    public static GuiActions getInstance ()
+    {
+        return LazySingleton.INSTANCE;
+    }
+
+    //~ Inner Classes ------------------------------------------------------------------------------
+    //-----------------//
+    // CheckUpdateTask //
+    //-----------------//
+    private static class CheckUpdateTask
+            extends VoidTask
+    {
+
+        @Override
+        protected Void doInBackground ()
+                throws Exception
+        {
+            Versions.poll(true /* manual */);
+
+            return null;
+        }
+    }
+
+    //-----------//
+    // Constants //
+    //-----------//
+    private static class Constants
+            extends ConstantSet
+    {
+
+        private final Constant.String webSiteUrl = new Constant.String(
+                "http://www.audiveris.org",
+                "URL of Audiveris home page");
+
+        private final Constant.String wikiUrl = new Constant.String(
+                "https://github.com/Audiveris/audiveris/wiki",
+                "URL of Audiveris wiki");
+
+        private final Constant.String manualUrl = new Constant.String(
+                "https://audiveris.github.io/audiveris/_pages/index-5.2/",
+                "URL of Audiveris manual");
+    }
+
+    //---------------//
+    // LazySingleton //
+    //---------------//
+    private static class LazySingleton
+    {
+
+        static final GuiActions INSTANCE = new GuiActions();
+    }
+
+    //-------------//
+    // OptionsTask //
+    //-------------//
+    private static class OptionsTask
+            extends WaitingTask<Options, Void>
+    {
+
+        OptionsTask ()
+        {
+            super(OmrGui.getApplication(), resources.getString("optionTask.message"));
+        }
+
+        @Override
+        protected Options doInBackground ()
+                throws Exception
+        {
+            if (options == null) {
+                options = new Options();
+            }
+
+            return options;
+        }
+
+        @Override
+        protected void succeeded (Options options)
+        {
+            if (options != null) {
+                OmrGui.getApplication().show(options.getComponent());
+            }
+        }
+    }
+}