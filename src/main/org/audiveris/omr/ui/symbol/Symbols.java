--- conflicted
+++ resolved
@@ -1,567 +1,509 @@
-//------------------------------------------------------------------------------------------------//
-//                                                                                                //
-//                                         S y m b o l s                                          //
-//                                                                                                //
-//------------------------------------------------------------------------------------------------//
-// <editor-fold defaultstate="collapsed" desc="hdr">
-//
-//  Copyright © Audiveris 2022. All rights reserved.
-//
-//  This program is free software: you can redistribute it and/or modify it under the terms of the
-//  GNU Affero General Public License as published by the Free Software Foundation, either version
-//  3 of the License, or (at your option) any later version.
-//
-//  This program is distributed in the hope that it will be useful, but WITHOUT ANY WARRANTY;
-//  without even the implied warranty of MERCHANTABILITY or FITNESS FOR A PARTICULAR PURPOSE.
-//  See the GNU Affero General Public License for more details.
-//
-//  You should have received a copy of the GNU Affero General Public License along with this
-//  program.  If not, see <http://www.gnu.org/licenses/>.
-//------------------------------------------------------------------------------------------------//
-// </editor-fold>
-package org.audiveris.omr.ui.symbol;
-
-import org.audiveris.omr.glyph.Shape;
-import static org.audiveris.omr.glyph.Shape.*;
-
-import java.awt.geom.AffineTransform;
-import java.util.EnumMap;
-
-/**
- * Class <code>Symbols</code> manages all {@link ShapeSymbol} instances, both for the simple
- * symbols and for a few decorated symbols.
- * <p>
- * This class is highly dependent on the chosen music font.
- * <p>
- * <img alt="Symbols diagram" src="doc-files/Symbols.png">
- *
- * @author Hervé Bitteur
- */
-public abstract class Symbols
-{
-    //~ Static fields/initializers -----------------------------------------------------------------
-
-    /** Code for NOTEHEAD_CROSS */
-    public static final int CODE_NOTEHEAD_CROSS = 0xE0A9;
-
-<<<<<<< HEAD
-    /** Code for NOTEHEAD_DIAMOND_FILLED */
-    public static final int CODE_NOTEHEAD_DIAMOND_FILLED = 0xE0DB;
-
-    /** Code for NOTEHEAD_DIAMOND_VOID */
-    public static final int CODE_NOTEHEAD_DIAMOND_VOID = 0xE0D9;
-
-    /** Code for NOTEHEAD_BLACK */
-    public static final int CODE_NOTEHEAD_BLACK = 0xE0A4;
-
-    /** Code for NOTEHEAD_VOID */
-    public static final int CODE_NOTEHEAD_VOID = 0xE0A3;
-
-    /** Code for WHOLE_NOTE */
-    public static final int CODE_WHOLE_NOTE = 0xE0A2;
-
-    /** Code for WHOLE_NOTE_DIAMOND */
-    public static final int CODE_WHOLE_NOTE_DIAMOND = 0xE0D8;
-
-    /** Code for AUGMENTATION_DOT */
-    public static final int CODE_AUGMENTATION_DOT = 0xE044;
-
-    /** Code for FLAT */
-    public static final int CODE_FLAT = 0xE260;
-
-    /** Code for NATURAL */
-    public static final int CODE_NATURAL = 0xE261;
-
-    /** Code for SHARP */
-    public static final int CODE_SHARP = 0xE262;
-
-    /** Symbol of '8' char for ottava sign (alta or bassa) on F and G clefs */
-    public static final BasicSymbol SYMBOL_OTTAVA = new BasicSymbol(0xE510);
-
-    /** Symbol for upper serif of bracket */
-    public static final BasicSymbol SYMBOL_BRACKET_UPPER_SERIF = new BasicSymbol(0xE003);
-
-    /** Symbol for lower serif of bracket */
-    public static final BasicSymbol SYMBOL_BRACKET_LOWER_SERIF = new BasicSymbol(0xE004);
-
-    /** Symbol for staff lines */
-    public static final BasicSymbol SYMBOL_STAFF_LINES = new BasicSymbol(0xE01A);
-
-    /** Symbol for a complete quarter (head + stem) */
-    public static final BasicSymbol SYMBOL_QUARTER = new BasicSymbol(0xE1D5);
-
-=======
-    /** Code for NOTEHEAD_CROSS_VOID */
-    public static final int CODE_NOTEHEAD_CROSS_VOID = 0xE0A8;
-
-    /** Code for NOTEHEAD_DIAMOND_FILLED */
-    public static final int CODE_NOTEHEAD_DIAMOND_FILLED = 0xE0DB;
-
-    /** Code for NOTEHEAD_DIAMOND_VOID */
-    public static final int CODE_NOTEHEAD_DIAMOND_VOID = 0xE0D9;
-
-    /** Code for NOTEHEAD_TRIANGLE_DOWN_FILLED */
-    public static final int CODE_NOTEHEAD_TRIANGLE_DOWN_FILLED = 0xE0C7;
-
-    /** Code for NOTEHEAD_TRIANGLE_DOWN_VOID */
-    public static final int CODE_NOTEHEAD_TRIANGLE_DOWN_VOID = 0xE0C5;
-
-    /** Code for NOTEHEAD_BLACK */
-    public static final int CODE_NOTEHEAD_BLACK = 0xE0A4;
-
-    /** Code for NOTEHEAD_VOID */
-    public static final int CODE_NOTEHEAD_VOID = 0xE0A3;
-
-    /** Code for WHOLE_NOTE */
-    public static final int CODE_WHOLE_NOTE = 0xE0A2;
-
-    /** Code for WHOLE_NOTE_CROSS */
-    public static final int CODE_WHOLE_NOTE_CROSS = 0xE0A7;
-    
-    /** Code for WHOLE_NOTE_DIAMOND */
-    public static final int CODE_WHOLE_NOTE_DIAMOND = 0xE0D8;
-
-    /** Code for WHOLE_NOTE_TRIANGLE_DOWN */
-    public static final int CODE_WHOLE_NOTE_TRIANGLE_DOWN = 0xE0C4;
-
-    /** Code for AUGMENTATION_DOT */
-    public static final int CODE_AUGMENTATION_DOT = 0xE044;
-
-    /** Code for FLAT */
-    public static final int CODE_FLAT = 0xE260;
-
-    /** Code for NATURAL */
-    public static final int CODE_NATURAL = 0xE261;
-
-    /** Code for SHARP */
-    public static final int CODE_SHARP = 0xE262;
-
-    /** Symbol of '8' char for ottava sign (alta or bassa) on F and G clefs */
-    public static final BasicSymbol SYMBOL_OTTAVA = new BasicSymbol(0xE510);
-
-    /** Symbol for upper serif of bracket */
-    public static final BasicSymbol SYMBOL_BRACKET_UPPER_SERIF = new BasicSymbol(0xE003);
-
-    /** Symbol for lower serif of bracket */
-    public static final BasicSymbol SYMBOL_BRACKET_LOWER_SERIF = new BasicSymbol(0xE004);
-
-    /** Symbol for staff lines */
-    public static final BasicSymbol SYMBOL_STAFF_LINES = new BasicSymbol(0xE01A);
-
-    /** Symbol for a complete quarter (head + stem) */
-    public static final BasicSymbol SYMBOL_QUARTER = new BasicSymbol(0xE1D5);
-
->>>>>>> b7c73d36
-    /** Symbol for stem */
-    public static final StemSymbol SYMBOL_STEM = new StemSymbol(0xE210);
-
-    /** Map of plain symbol per shape. */
-    private static final EnumMap<Shape, ShapeSymbol> sym = new EnumMap<>(Shape.class);
-
-    static {
-        // Populate 'sym' map
-        assignSymbols();
-    }
-
-    //~ Constructors -------------------------------------------------------------------------------
-    /** This is just a functional class, no instance is needed. */
-    private Symbols ()
-    {
-    }
-
-    //~ Methods ------------------------------------------------------------------------------------
-    //-----------//
-    // getSymbol //
-    //-----------//
-    /**
-     * Return a symbol, perhaps decorated, from its definition in MusicFont.
-     *
-     * @param shape     the symbol related shape
-     * @param decorated true for a decorated symbol, false for a plain one
-     * @return the desired symbol, or null if none found
-     */
-    public static ShapeSymbol getSymbol (Shape shape,
-                                         boolean decorated)
-    {
-        final ShapeSymbol symbol = getSymbol(shape);
-
-        if (symbol == null) {
-            return null;
-        }
-
-        return symbol.getDecoratedVersion();
-    }
-
-    //-----------//
-    // getSymbol //
-    //-----------//
-    /**
-     * Return a plain symbol from its definition in MusicFont.
-     *
-     * @param shape the symbol shape
-     * @return the desired symbol, or null if none
-     */
-    public static ShapeSymbol getSymbol (Shape shape)
-    {
-        return sym.get(shape);
-    }
-
-    //---------------//
-    // assignSymbols //
-    //---------------//
-    /**
-     * Populate the 'sym' mapShape: Shape -> (plain) Symbol.
-     * <p>
-     * All symbols in this map are draggable by definition.
-     */
-    private static void assignSymbols ()
-    {
-        // Instances to be defined first, because others depend on them
-        //------------------------------
-        mapShape(DOT_set, CODE_AUGMENTATION_DOT);
-        mapShape(NOTEHEAD_BLACK, CODE_NOTEHEAD_BLACK);
-        mapShape(REPEAT_DOT_PAIR, 0xE043);
-        mapShape(RIGHT_REPEAT_SIGN, 0xE041);
-        mapShape(THICK_BARLINE, 0xE034);
-        mapShape(THIN_BARLINE, 0xE030);
-        mapShape(TIME_ZERO, 0xE080);
-
-        // Other instances, in alphabetical shape order for easier browsing
-        //----------------
-        sym.put(ACCENT, new ArticulationSymbol(ACCENT, 0xE4A0));
-        mapShape(ARPEGGIATO, 0xE63C);
-        sym.put(AUGMENTATION_DOT, new AugmentationSymbol());
-
-        mapShape(BACK_TO_BACK_REPEAT_SIGN, 0xE042);
-        sym.put(BEAM, new BeamSymbol());
-        sym.put(BEAM_HOOK, new BeamHookSymbol());
-        sym.put(BRACE, new BraceSymbol(0xE000));
-        mapShape(BRACKET, 0xE002);
-        mapShape(BREATH_MARK, 0xE4CE);
-        mapShape(BREVE, 0xE0A0); // a.k.a. DoubleWhole
-        sym.put(BREVE_REST, new RestSymbol(BREVE_REST, 0xE4E2));
-
-        mapShape(CAESURA, 0xE4D1);
-        sym.put(CLUTTER, new TextSymbol(CLUTTER, "?"));
-        mapShape(COMMON_TIME, 0xE08A);
-        mapShape(CUT_TIME, 0xE08B);
-        mapShape(C_CLEF, 0xE05C);
-        mapShape(CODA, 0xE048);
-        mapShape(CRESCENDO, 0xE53E);
-
-        mapShape(DAL_SEGNO, 0xE045);
-        mapShape(DA_CAPO, 0xE046);
-        mapText(DIGIT_0, "0");
-        mapText(DIGIT_1, "1");
-        mapText(DIGIT_2, "2");
-        mapText(DIGIT_3, "3");
-        mapText(DIGIT_4, "4");
-        mapText(DIGIT_5, "5");
-        //        mapText(DIGIT_6, "6");
-        //        mapText(DIGIT_7, "7");
-        //        mapText(DIGIT_8, "8");
-        //        mapText(DIGIT_9, "9");
-        mapShape(DIMINUENDO, 0xE53F);
-        mapShape(DOUBLE_BARLINE, 0xE031);
-        sym.put(DOUBLE_FLAT, new FlatSymbol(DOUBLE_FLAT, 0xE264));
-        mapShape(DOUBLE_SHARP, 0xE263);
-        //        mapShape(DYNAMICS_CHAR_M, 0xE521);
-        //        mapShape(DYNAMICS_CHAR_R, 0xE523);
-        //        mapShape(DYNAMICS_CHAR_S, 0xE524);
-        //        mapShape(DYNAMICS_CHAR_Z, 0xE525);
-        //        mapShape(DYNAMICS_FFFF, 0xE531);
-        mapShape(DYNAMICS_F, 0xE522);
-        mapShape(DYNAMICS_FF, 0xE52F);
-        //        mapShape(DYNAMICS_FFF, 0xE530);
-        //        mapShape(DYNAMICS_FZ, 0xE535);
-        //        mapShape(DYNAMICS_FFFFF, 0xE532);
-        //        mapShape(DYNAMICS_FFFFFF, 0xE533);
-        mapShape(DYNAMICS_FP, 0xE534);
-        mapShape(DYNAMICS_MF, 0xE52D);
-        mapShape(DYNAMICS_MP, 0xE52C);
-        mapShape(DYNAMICS_P, 0xE520);
-        mapShape(DYNAMICS_PP, 0xE52B);
-        //        mapShape(DYNAMICS_PPP, 0xE52A);
-        //        mapShape(DYNAMICS_PPPP, 0xE529);
-        //        mapShape(DYNAMICS_PPPPP, 0xE528);
-        //        mapShape(DYNAMICS_PPPPPP, 0xE527);
-        //        mapShape(DYNAMICS_RF, 0xE53C);
-        //        mapShape(DYNAMICS_RFZ, 0xE53D);
-        mapShape(DYNAMICS_SF, 0xE536);
-        //        mapShape(DYNAMICS_SFFZ, 0xE53B);
-        //        mapShape(DYNAMICS_SFP, 0xE537);
-        mapShape(DYNAMICS_SFZ, 0xE539);
-        //        mapShape(DYNAMICS_SFPP, 0xE538);
-        sym.put(ENDING, new EndingSymbol(false));
-        sym.put(ENDING_WRL, new EndingSymbol(true));
-        mapShape(EIGHTH_REST, 0xE4E6);
-
-        mapShape(FERMATA, 0xE4C0);
-        sym.put(FERMATA_ARC, new FermataArcSymbol(FERMATA_ARC, 0xE4C0));
-        sym.put(FERMATA_ARC_BELOW, new FermataArcSymbol(FERMATA_ARC_BELOW, 0xE4C1));
-        mapShape(FERMATA_BELOW, 0xE4C1);
-        mapShape(FERMATA_DOT, 0xE044);
-        mapShape(FINAL_BARLINE, 0xE032);
-        mapShape(FLAG_1, 0xE240);
-        mapShape(FLAG_1_UP, 0xE241);
-        mapShape(FLAG_2, 0xE242);
-        mapShape(FLAG_2_UP, 0xE243);
-        mapShape(FLAG_3, 0xE244);
-        mapShape(FLAG_3_UP, 0xE245);
-        mapShape(FLAG_4, 0xE246);
-        mapShape(FLAG_4_UP, 0xE247);
-        mapShape(FLAG_5, 0xE248);
-        mapShape(FLAG_5_UP, 0xE249);
-        sym.put(FLAT, new FlatSymbol(FLAT, CODE_FLAT));
-        mapShape(F_CLEF, 0xE062);
-        mapShape(F_CLEF_SMALL, 0xE07C);
-        mapShape(F_CLEF_8VA, 0xE065);
-        mapShape(F_CLEF_8VB, 0xE064);
-
-        mapShape(GRACE_NOTE, 0xE562);
-        mapShape(GRACE_NOTE_SLASH, 0xE560);
-        mapShape(G_CLEF, 0xE050);
-        mapShape(G_CLEF_SMALL, 0xE07A);
-        mapShape(G_CLEF_8VA, 0xE053);
-        mapShape(G_CLEF_8VB, 0xE052);
-
-        sym.put(HALF_NOTE_DOWN, new CompoundNoteSymbol(HALF_NOTE_DOWN, 0xE1D4));
-        sym.put(HALF_NOTE_UP, new CompoundNoteSymbol(HALF_NOTE_UP, 0xE1D3));
-        sym.put(HALF_REST, new RestSymbol(HALF_REST, 0xE4E4));
-        sym.put(HW_REST_set, new RestSymbol(HW_REST_set, 0xE4E4));
-
-        flatKey(KEY_FLAT_7, -7);
-        flatKey(KEY_FLAT_6, -6);
-        flatKey(KEY_FLAT_5, -5);
-        flatKey(KEY_FLAT_4, -4);
-        flatKey(KEY_FLAT_3, -3);
-        flatKey(KEY_FLAT_2, -2);
-        flatKey(KEY_FLAT_1, -1);
-        sym.put(KEY_CANCEL, new KeyCancelSymbol());
-        sharpKey(KEY_SHARP_1, 1);
-        sharpKey(KEY_SHARP_2, 2);
-        sharpKey(KEY_SHARP_3, 3);
-        sharpKey(KEY_SHARP_4, 4);
-        sharpKey(KEY_SHARP_5, 5);
-        sharpKey(KEY_SHARP_6, 6);
-        sharpKey(KEY_SHARP_7, 7);
-
-        sym.put(LEDGER, new LedgerSymbol(0xE022));
-        mapShape(LEFT_REPEAT_SIGN, 0xE040);
-        mapText(LYRICS, "lyric");
-        sym.put(LONG_REST, new RestSymbol(LONG_REST, 0xE4E1));
-
-        mapShape(MORDENT, 0xE56C);
-        mapShape(MORDENT_INVERTED, 0xE56D);
-
-        mapShape(NATURAL, CODE_NATURAL);
-        sym.put(NON_DRAGGABLE, new NonDraggableSymbol(0xEA94, 0xEA93));
-        small(NOTEHEAD_BLACK_SMALL, CODE_NOTEHEAD_BLACK);
-        mapShape(NOTEHEAD_CROSS, CODE_NOTEHEAD_CROSS);
-<<<<<<< HEAD
-        mapShape(NOTEHEAD_DIAMOND_FILLED, CODE_NOTEHEAD_DIAMOND_FILLED);
-        mapShape(NOTEHEAD_DIAMOND_VOID, CODE_NOTEHEAD_DIAMOND_VOID);
-=======
-        mapShape(NOTEHEAD_CROSS_VOID, CODE_NOTEHEAD_CROSS_VOID);
-        mapShape(NOTEHEAD_DIAMOND_FILLED, CODE_NOTEHEAD_DIAMOND_FILLED);
-        mapShape(NOTEHEAD_DIAMOND_VOID, CODE_NOTEHEAD_DIAMOND_VOID);
-        mapShape(NOTEHEAD_TRIANGLE_DOWN_FILLED, CODE_NOTEHEAD_TRIANGLE_DOWN_FILLED);
-        mapShape(NOTEHEAD_TRIANGLE_DOWN_VOID, CODE_NOTEHEAD_TRIANGLE_DOWN_VOID);
->>>>>>> b7c73d36
-        mapShape(NOTEHEAD_VOID, CODE_NOTEHEAD_VOID);
-        small(NOTEHEAD_VOID_SMALL, CODE_NOTEHEAD_VOID);
-
-        //        mapShape(OLD_QUARTER_REST, 0xE4F2);
-        mapShape(ONE_16TH_REST, 0xE4E7);
-        mapShape(ONE_64TH_REST, 0xE4E9);
-        mapShape(ONE_32ND_REST, 0xE4E8);
-        mapShape(ONE_128TH_REST, 0xE4EA);
-        mapShape(OTTAVA_ALTA, 0xE511);
-        mapShape(OTTAVA_BASSA, 0xE512);
-
-        mapShape(PEDAL_MARK, 0xE650);
-        mapShape(PEDAL_UP_MARK, 0xE655);
-        mapShape(PERCUSSION_CLEF, 0xE069);
-        mapText(PLUCK_P, "p");
-        mapText(PLUCK_I, "i");
-        mapText(PLUCK_M, "m");
-        mapText(PLUCK_A, "a");
-
-        sym.put(QUARTER_NOTE_DOWN, new CompoundNoteSymbol(QUARTER_NOTE_DOWN, 0xE1D6));
-        sym.put(QUARTER_NOTE_UP, new CompoundNoteSymbol(QUARTER_NOTE_UP, 0xE1D5));
-        mapShape(QUARTER_REST, 0xE4E5);
-
-        sym.put(REPEAT_DOT, new RepeatDotSymbol(0xE044));
-        mapShape(REVERSE_FINAL_BARLINE, 0xE033);
-        mapText(ROMAN_I, "I");
-        mapText(ROMAN_II, "II");
-        mapText(ROMAN_III, "III");
-        mapText(ROMAN_IV, "IV");
-        mapText(ROMAN_V, "V");
-        mapText(ROMAN_VI, "VI");
-        mapText(ROMAN_VII, "VII");
-        mapText(ROMAN_VIII, "VIII");
-        mapText(ROMAN_IX, "IX");
-        mapText(ROMAN_X, "X");
-        mapText(ROMAN_XI, "XI");
-        mapText(ROMAN_XII, "XII");
-
-        mapShape(SEGNO, 0xE047);
-        mapShape(SHARP, CODE_SHARP);
-        sym.put(SLUR_ABOVE, new SlurSymbol(true));
-        sym.put(SLUR_BELOW, new SlurSymbol(false));
-        small(SMALL_FLAG, 0xE240);
-        sym.put(SMALL_FLAG_SLASH, new SlashedFlagSymbol());
-        sym.put(STACCATISSIMO, new ArticulationSymbol(STACCATISSIMO, 0xE4A6));
-        sym.put(STACCATO, new ArticulationSymbol(STACCATO, 0xE4A2));
-        sym.put(STEM, SYMBOL_STEM);
-        sym.put(STRONG_ACCENT, new ArticulationSymbol(STRONG_ACCENT, 0xE4AC));
-
-        sym.put(TENUTO, new ArticulationSymbol(TENUTO, 0xE4A4));
-        mapText(TEXT, "text");
-
-        mapShape(TIME_EIGHT, 0xE088);
-        mapShape(TIME_FIVE, 0xE085);
-        mapShape(TIME_FOUR, 0xE084);
-        mapShape(TIME_NINE, 0xE089);
-        mapShape(TIME_ONE, 0xE081);
-        mapShape(TIME_SEVEN, 0xE087);
-        mapShape(TIME_SIX, 0xE086);
-        mapShape(TIME_SIXTEEN, 0xE081, 0xE086);
-        mapShape(TIME_THREE, 0xE083);
-        mapShape(TIME_TWELVE, 0xE081, 0xE082);
-        mapShape(TIME_TWO, 0xE082);
-
-        // Predefined time signatures as: Numerator / Denominator
-        numDen(TIME_CUSTOM, 0, 0);
-        numDen(TIME_FIVE_FOUR, 5, 4);
-        numDen(TIME_FOUR_FOUR, 4, 4);
-        numDen(TIME_SIX_EIGHT, 6, 8);
-        numDen(TIME_SIX_FOUR, 6, 4);
-        numDen(TIME_THREE_EIGHT, 3, 8);
-        numDen(TIME_THREE_FOUR, 3, 4);
-        numDen(TIME_TWELVE_EIGHT, 12, 8);
-        numDen(TIME_TWO_FOUR, 2, 4);
-        numDen(TIME_TWO_TWO, 2, 2);
-
-        mapShape(TR, 0xE566);
-        mapShape(TUPLET_SIX, 0xE886);
-        mapShape(TUPLET_THREE, 0xE883);
-        mapShape(TURN, 0xE567);
-        mapShape(TURN_INVERTED, 0xE568);
-        mapShape(TURN_SLASH, 0xE569);
-        mapShape(TURN_UP, 0xE56A);
-
-        mapShape(WHOLE_NOTE, CODE_WHOLE_NOTE);
-        mapShape(WHOLE_NOTE_DIAMOND, CODE_WHOLE_NOTE_DIAMOND);
-<<<<<<< HEAD
-=======
-        mapShape(WHOLE_NOTE_CROSS, CODE_WHOLE_NOTE_CROSS);
-        mapShape(WHOLE_NOTE_TRIANGLE_DOWN, CODE_WHOLE_NOTE_TRIANGLE_DOWN);
->>>>>>> b7c73d36
-        small(WHOLE_NOTE_SMALL, CODE_WHOLE_NOTE);
-        sym.put(WHOLE_REST, new RestSymbol(WHOLE_REST, 0xE4E3));
-    }
-
-    //- Convenient methods -------------------------------------------------------------------------
-    //
-    //---------//
-    // flatKey //
-    //---------//
-    private static void flatKey (Shape shape,
-                                 int key)
-    {
-        sym.put(shape, new KeyFlatSymbol(key, shape));
-    }
-
-    //----------//
-    // mapShape //
-    //----------//
-    /**
-     * Map shape to a ShapeSymbol instance.
-     *
-     * @param shape the shape to put in 'sym' map
-     * @param codes font codes to use
-     */
-    private static void mapShape (Shape shape,
-                                  int... codes)
-    {
-        sym.put(shape, new ShapeSymbol(shape, codes));
-    }
-
-    //---------//
-    // mapText //
-    //---------//
-    /**
-     * Map shape to a TextSymbol instance.
-     *
-     * @param shape  the shape to put in 'sym' map
-     * @param string string to use
-     */
-    private static void mapText (Shape shape,
-                                 String string)
-    {
-        sym.put(shape, new TextSymbol(shape, string));
-    }
-
-    //-------------//
-    // numberCodes //
-    //-------------//
-    /**
-     * Report the codes for a time number symbol.
-     *
-     * @param number integer value of the symbol (must be within [0..99] range)
-     * @return corresponding codes in music font
-     */
-    public static int[] numberCodes (int number)
-    {
-        if (number < 0) {
-            throw new IllegalArgumentException(number + " < 0");
-        }
-
-        if (number > 99) {
-            throw new IllegalArgumentException(number + " > 99");
-        }
-
-        ShapeSymbol symbol = getSymbol(TIME_ZERO);
-        int base = symbol.codes[0];
-        int[] numberCodes = (number > 9) ? new int[2] : new int[1];
-        int index = 0;
-
-        if (number > 9) {
-            numberCodes[index++] = base + (number / 10);
-        }
-
-        numberCodes[index] = base + (number % 10);
-
-        return numberCodes;
-    }
-
-    //--------//
-    // numDen //
-    //--------//
-    private static void numDen (Shape shape,
-                                int num,
-                                int den)
-    {
-        sym.put(shape, new NumDenSymbol(shape, num, den));
-    }
-
-    //----------//
-    // sharpKey //
-    //----------//
-    private static void sharpKey (Shape shape,
-                                  int key)
-    {
-        sym.put(shape, new KeySharpSymbol(key, shape));
-    }
-
-    //-------//
-    // small //
-    //-------//
-    private static void small (Shape shape,
-                               int... codes)
-    {
-        sym.put(shape, new TransformedSymbol(shape, OmrFont.TRANSFORM_SMALL, codes));
-    }
-}
+//------------------------------------------------------------------------------------------------//
+//                                                                                                //
+//                                         S y m b o l s                                          //
+//                                                                                                //
+//------------------------------------------------------------------------------------------------//
+// <editor-fold defaultstate="collapsed" desc="hdr">
+//
+//  Copyright © Audiveris 2022. All rights reserved.
+//
+//  This program is free software: you can redistribute it and/or modify it under the terms of the
+//  GNU Affero General Public License as published by the Free Software Foundation, either version
+//  3 of the License, or (at your option) any later version.
+//
+//  This program is distributed in the hope that it will be useful, but WITHOUT ANY WARRANTY;
+//  without even the implied warranty of MERCHANTABILITY or FITNESS FOR A PARTICULAR PURPOSE.
+//  See the GNU Affero General Public License for more details.
+//
+//  You should have received a copy of the GNU Affero General Public License along with this
+//  program.  If not, see <http://www.gnu.org/licenses/>.
+//------------------------------------------------------------------------------------------------//
+// </editor-fold>
+package org.audiveris.omr.ui.symbol;
+
+import org.audiveris.omr.glyph.Shape;
+import static org.audiveris.omr.glyph.Shape.*;
+
+import java.awt.geom.AffineTransform;
+import java.util.EnumMap;
+
+/**
+ * Class <code>Symbols</code> manages all {@link ShapeSymbol} instances, both for the simple
+ * symbols and for a few decorated symbols.
+ * <p>
+ * This class is highly dependent on the chosen music font.
+ * <p>
+ * <img alt="Symbols diagram" src="doc-files/Symbols.png">
+ *
+ * @author Hervé Bitteur
+ */
+public abstract class Symbols
+{
+    //~ Static fields/initializers -----------------------------------------------------------------
+
+    /** Code for NOTEHEAD_CROSS */
+    public static final int CODE_NOTEHEAD_CROSS = 0xE0A9;
+
+    /** Code for NOTEHEAD_CROSS_VOID */
+    public static final int CODE_NOTEHEAD_CROSS_VOID = 0xE0A8;
+
+    /** Code for NOTEHEAD_DIAMOND_FILLED */
+    public static final int CODE_NOTEHEAD_DIAMOND_FILLED = 0xE0DB;
+
+    /** Code for NOTEHEAD_DIAMOND_VOID */
+    public static final int CODE_NOTEHEAD_DIAMOND_VOID = 0xE0D9;
+
+    /** Code for NOTEHEAD_TRIANGLE_DOWN_FILLED */
+    public static final int CODE_NOTEHEAD_TRIANGLE_DOWN_FILLED = 0xE0C7;
+
+    /** Code for NOTEHEAD_TRIANGLE_DOWN_VOID */
+    public static final int CODE_NOTEHEAD_TRIANGLE_DOWN_VOID = 0xE0C5;
+
+    /** Code for NOTEHEAD_BLACK */
+    public static final int CODE_NOTEHEAD_BLACK = 0xE0A4;
+
+    /** Code for NOTEHEAD_VOID */
+    public static final int CODE_NOTEHEAD_VOID = 0xE0A3;
+
+    /** Code for WHOLE_NOTE */
+    public static final int CODE_WHOLE_NOTE = 0xE0A2;
+
+    /** Code for WHOLE_NOTE_CROSS */
+    public static final int CODE_WHOLE_NOTE_CROSS = 0xE0A7;
+
+    /** Code for WHOLE_NOTE_DIAMOND */
+    public static final int CODE_WHOLE_NOTE_DIAMOND = 0xE0D8;
+
+    /** Code for WHOLE_NOTE_TRIANGLE_DOWN */
+    public static final int CODE_WHOLE_NOTE_TRIANGLE_DOWN = 0xE0C4;
+
+    /** Code for AUGMENTATION_DOT */
+    public static final int CODE_AUGMENTATION_DOT = 0xE044;
+
+    /** Code for FLAT */
+    public static final int CODE_FLAT = 0xE260;
+
+    /** Code for NATURAL */
+    public static final int CODE_NATURAL = 0xE261;
+
+    /** Code for SHARP */
+    public static final int CODE_SHARP = 0xE262;
+
+    /** Symbol of '8' char for ottava sign (alta or bassa) on F and G clefs */
+    public static final BasicSymbol SYMBOL_OTTAVA = new BasicSymbol(0xE510);
+
+    /** Symbol for upper serif of bracket */
+    public static final BasicSymbol SYMBOL_BRACKET_UPPER_SERIF = new BasicSymbol(0xE003);
+
+    /** Symbol for lower serif of bracket */
+    public static final BasicSymbol SYMBOL_BRACKET_LOWER_SERIF = new BasicSymbol(0xE004);
+
+    /** Symbol for staff lines */
+    public static final BasicSymbol SYMBOL_STAFF_LINES = new BasicSymbol(0xE01A);
+
+    /** Symbol for a complete quarter (head + stem) */
+    public static final BasicSymbol SYMBOL_QUARTER = new BasicSymbol(0xE1D5);
+
+    /** Symbol for stem */
+    public static final StemSymbol SYMBOL_STEM = new StemSymbol(0xE210);
+
+    /** Map of plain symbol per shape. */
+    private static final EnumMap<Shape, ShapeSymbol> sym = new EnumMap<>(Shape.class);
+
+    static {
+        // Populate 'sym' map
+        assignSymbols();
+    }
+
+    //~ Constructors -------------------------------------------------------------------------------
+    /** This is just a functional class, no instance is needed. */
+    private Symbols ()
+    {
+    }
+
+    //~ Methods ------------------------------------------------------------------------------------
+    //-----------//
+    // getSymbol //
+    //-----------//
+    /**
+     * Return a symbol, perhaps decorated, from its definition in MusicFont.
+     *
+     * @param shape     the symbol related shape
+     * @param decorated true for a decorated symbol, false for a plain one
+     * @return the desired symbol, or null if none found
+     */
+    public static ShapeSymbol getSymbol (Shape shape,
+                                         boolean decorated)
+    {
+        final ShapeSymbol symbol = getSymbol(shape);
+
+        if (symbol == null) {
+            return null;
+        }
+
+        return symbol.getDecoratedVersion();
+    }
+
+    //-----------//
+    // getSymbol //
+    //-----------//
+    /**
+     * Return a plain symbol from its definition in MusicFont.
+     *
+     * @param shape the symbol shape
+     * @return the desired symbol, or null if none
+     */
+    public static ShapeSymbol getSymbol (Shape shape)
+    {
+        return sym.get(shape);
+    }
+
+    //---------------//
+    // assignSymbols //
+    //---------------//
+    /**
+     * Populate the 'sym' mapShape: Shape -> (plain) Symbol.
+     * <p>
+     * All symbols in this map are draggable by definition.
+     */
+    private static void assignSymbols ()
+    {
+        // Instances to be defined first, because others depend on them
+        //------------------------------
+        mapShape(DOT_set, CODE_AUGMENTATION_DOT);
+        mapShape(NOTEHEAD_BLACK, CODE_NOTEHEAD_BLACK);
+        mapShape(REPEAT_DOT_PAIR, 0xE043);
+        mapShape(RIGHT_REPEAT_SIGN, 0xE041);
+        mapShape(THICK_BARLINE, 0xE034);
+        mapShape(THIN_BARLINE, 0xE030);
+        mapShape(TIME_ZERO, 0xE080);
+
+        // Other instances, in alphabetical shape order for easier browsing
+        //----------------
+        sym.put(ACCENT, new ArticulationSymbol(ACCENT, 0xE4A0));
+        mapShape(ARPEGGIATO, 0xE63C);
+        sym.put(AUGMENTATION_DOT, new AugmentationSymbol());
+
+        mapShape(BACK_TO_BACK_REPEAT_SIGN, 0xE042);
+        sym.put(BEAM, new BeamSymbol());
+        sym.put(BEAM_HOOK, new BeamHookSymbol());
+        sym.put(BRACE, new BraceSymbol(0xE000));
+        mapShape(BRACKET, 0xE002);
+        mapShape(BREATH_MARK, 0xE4CE);
+        mapShape(BREVE, 0xE0A0); // a.k.a. DoubleWhole
+        sym.put(BREVE_REST, new RestSymbol(BREVE_REST, 0xE4E2));
+
+        mapShape(CAESURA, 0xE4D1);
+        sym.put(CLUTTER, new TextSymbol(CLUTTER, "?"));
+        mapShape(COMMON_TIME, 0xE08A);
+        mapShape(CUT_TIME, 0xE08B);
+        mapShape(C_CLEF, 0xE05C);
+        mapShape(CODA, 0xE048);
+        mapShape(CRESCENDO, 0xE53E);
+
+        mapShape(DAL_SEGNO, 0xE045);
+        mapShape(DA_CAPO, 0xE046);
+        mapText(DIGIT_0, "0");
+        mapText(DIGIT_1, "1");
+        mapText(DIGIT_2, "2");
+        mapText(DIGIT_3, "3");
+        mapText(DIGIT_4, "4");
+        mapText(DIGIT_5, "5");
+        //        mapText(DIGIT_6, "6");
+        //        mapText(DIGIT_7, "7");
+        //        mapText(DIGIT_8, "8");
+        //        mapText(DIGIT_9, "9");
+        mapShape(DIMINUENDO, 0xE53F);
+        mapShape(DOUBLE_BARLINE, 0xE031);
+        sym.put(DOUBLE_FLAT, new FlatSymbol(DOUBLE_FLAT, 0xE264));
+        mapShape(DOUBLE_SHARP, 0xE263);
+        //        mapShape(DYNAMICS_CHAR_M, 0xE521);
+        //        mapShape(DYNAMICS_CHAR_R, 0xE523);
+        //        mapShape(DYNAMICS_CHAR_S, 0xE524);
+        //        mapShape(DYNAMICS_CHAR_Z, 0xE525);
+        //        mapShape(DYNAMICS_FFFF, 0xE531);
+        mapShape(DYNAMICS_F, 0xE522);
+        mapShape(DYNAMICS_FF, 0xE52F);
+        //        mapShape(DYNAMICS_FFF, 0xE530);
+        //        mapShape(DYNAMICS_FZ, 0xE535);
+        //        mapShape(DYNAMICS_FFFFF, 0xE532);
+        //        mapShape(DYNAMICS_FFFFFF, 0xE533);
+        mapShape(DYNAMICS_FP, 0xE534);
+        mapShape(DYNAMICS_MF, 0xE52D);
+        mapShape(DYNAMICS_MP, 0xE52C);
+        mapShape(DYNAMICS_P, 0xE520);
+        mapShape(DYNAMICS_PP, 0xE52B);
+        //        mapShape(DYNAMICS_PPP, 0xE52A);
+        //        mapShape(DYNAMICS_PPPP, 0xE529);
+        //        mapShape(DYNAMICS_PPPPP, 0xE528);
+        //        mapShape(DYNAMICS_PPPPPP, 0xE527);
+        //        mapShape(DYNAMICS_RF, 0xE53C);
+        //        mapShape(DYNAMICS_RFZ, 0xE53D);
+        mapShape(DYNAMICS_SF, 0xE536);
+        //        mapShape(DYNAMICS_SFFZ, 0xE53B);
+        //        mapShape(DYNAMICS_SFP, 0xE537);
+        mapShape(DYNAMICS_SFZ, 0xE539);
+        //        mapShape(DYNAMICS_SFPP, 0xE538);
+        sym.put(ENDING, new EndingSymbol(false));
+        sym.put(ENDING_WRL, new EndingSymbol(true));
+        mapShape(EIGHTH_REST, 0xE4E6);
+
+        mapShape(FERMATA, 0xE4C0);
+        sym.put(FERMATA_ARC, new FermataArcSymbol(FERMATA_ARC, 0xE4C0));
+        sym.put(FERMATA_ARC_BELOW, new FermataArcSymbol(FERMATA_ARC_BELOW, 0xE4C1));
+        mapShape(FERMATA_BELOW, 0xE4C1);
+        mapShape(FERMATA_DOT, 0xE044);
+        mapShape(FINAL_BARLINE, 0xE032);
+        mapShape(FLAG_1, 0xE240);
+        mapShape(FLAG_1_UP, 0xE241);
+        mapShape(FLAG_2, 0xE242);
+        mapShape(FLAG_2_UP, 0xE243);
+        mapShape(FLAG_3, 0xE244);
+        mapShape(FLAG_3_UP, 0xE245);
+        mapShape(FLAG_4, 0xE246);
+        mapShape(FLAG_4_UP, 0xE247);
+        mapShape(FLAG_5, 0xE248);
+        mapShape(FLAG_5_UP, 0xE249);
+        sym.put(FLAT, new FlatSymbol(FLAT, CODE_FLAT));
+        mapShape(F_CLEF, 0xE062);
+        mapShape(F_CLEF_SMALL, 0xE07C);
+        mapShape(F_CLEF_8VA, 0xE065);
+        mapShape(F_CLEF_8VB, 0xE064);
+
+        mapShape(GRACE_NOTE, 0xE562);
+        mapShape(GRACE_NOTE_SLASH, 0xE560);
+        mapShape(G_CLEF, 0xE050);
+        mapShape(G_CLEF_SMALL, 0xE07A);
+        mapShape(G_CLEF_8VA, 0xE053);
+        mapShape(G_CLEF_8VB, 0xE052);
+
+        sym.put(HALF_NOTE_DOWN, new CompoundNoteSymbol(HALF_NOTE_DOWN, 0xE1D4));
+        sym.put(HALF_NOTE_UP, new CompoundNoteSymbol(HALF_NOTE_UP, 0xE1D3));
+        sym.put(HALF_REST, new RestSymbol(HALF_REST, 0xE4E4));
+        sym.put(HW_REST_set, new RestSymbol(HW_REST_set, 0xE4E4));
+
+        flatKey(KEY_FLAT_7, -7);
+        flatKey(KEY_FLAT_6, -6);
+        flatKey(KEY_FLAT_5, -5);
+        flatKey(KEY_FLAT_4, -4);
+        flatKey(KEY_FLAT_3, -3);
+        flatKey(KEY_FLAT_2, -2);
+        flatKey(KEY_FLAT_1, -1);
+        sym.put(KEY_CANCEL, new KeyCancelSymbol());
+        sharpKey(KEY_SHARP_1, 1);
+        sharpKey(KEY_SHARP_2, 2);
+        sharpKey(KEY_SHARP_3, 3);
+        sharpKey(KEY_SHARP_4, 4);
+        sharpKey(KEY_SHARP_5, 5);
+        sharpKey(KEY_SHARP_6, 6);
+        sharpKey(KEY_SHARP_7, 7);
+
+        sym.put(LEDGER, new LedgerSymbol(0xE022));
+        mapShape(LEFT_REPEAT_SIGN, 0xE040);
+        mapText(LYRICS, "lyric");
+        sym.put(LONG_REST, new RestSymbol(LONG_REST, 0xE4E1));
+
+        mapShape(MORDENT, 0xE56C);
+        mapShape(MORDENT_INVERTED, 0xE56D);
+
+        mapShape(NATURAL, CODE_NATURAL);
+        sym.put(NON_DRAGGABLE, new NonDraggableSymbol(0xEA94, 0xEA93));
+        small(NOTEHEAD_BLACK_SMALL, CODE_NOTEHEAD_BLACK);
+        mapShape(NOTEHEAD_CROSS, CODE_NOTEHEAD_CROSS);
+        mapShape(NOTEHEAD_DIAMOND_FILLED, CODE_NOTEHEAD_DIAMOND_FILLED);
+        mapShape(NOTEHEAD_DIAMOND_VOID, CODE_NOTEHEAD_DIAMOND_VOID);
+        mapShape(NOTEHEAD_TRIANGLE_DOWN_FILLED, CODE_NOTEHEAD_TRIANGLE_DOWN_FILLED);
+        mapShape(NOTEHEAD_TRIANGLE_DOWN_VOID, CODE_NOTEHEAD_TRIANGLE_DOWN_VOID);
+        mapShape(NOTEHEAD_VOID, CODE_NOTEHEAD_VOID);
+        small(NOTEHEAD_VOID_SMALL, CODE_NOTEHEAD_VOID);
+
+        //        mapShape(OLD_QUARTER_REST, 0xE4F2);
+        mapShape(ONE_16TH_REST, 0xE4E7);
+        mapShape(ONE_64TH_REST, 0xE4E9);
+        mapShape(ONE_32ND_REST, 0xE4E8);
+        mapShape(ONE_128TH_REST, 0xE4EA);
+        mapShape(OTTAVA_ALTA, 0xE511);
+        mapShape(OTTAVA_BASSA, 0xE512);
+
+        mapShape(PEDAL_MARK, 0xE650);
+        mapShape(PEDAL_UP_MARK, 0xE655);
+        mapShape(PERCUSSION_CLEF, 0xE069);
+        mapText(PLUCK_P, "p");
+        mapText(PLUCK_I, "i");
+        mapText(PLUCK_M, "m");
+        mapText(PLUCK_A, "a");
+
+        sym.put(QUARTER_NOTE_DOWN, new CompoundNoteSymbol(QUARTER_NOTE_DOWN, 0xE1D6));
+        sym.put(QUARTER_NOTE_UP, new CompoundNoteSymbol(QUARTER_NOTE_UP, 0xE1D5));
+        mapShape(QUARTER_REST, 0xE4E5);
+
+        sym.put(REPEAT_DOT, new RepeatDotSymbol(0xE044));
+        mapShape(REVERSE_FINAL_BARLINE, 0xE033);
+        mapText(ROMAN_I, "I");
+        mapText(ROMAN_II, "II");
+        mapText(ROMAN_III, "III");
+        mapText(ROMAN_IV, "IV");
+        mapText(ROMAN_V, "V");
+        mapText(ROMAN_VI, "VI");
+        mapText(ROMAN_VII, "VII");
+        mapText(ROMAN_VIII, "VIII");
+        mapText(ROMAN_IX, "IX");
+        mapText(ROMAN_X, "X");
+        mapText(ROMAN_XI, "XI");
+        mapText(ROMAN_XII, "XII");
+
+        mapShape(SEGNO, 0xE047);
+        mapShape(SHARP, CODE_SHARP);
+        sym.put(SLUR_ABOVE, new SlurSymbol(true));
+        sym.put(SLUR_BELOW, new SlurSymbol(false));
+        small(SMALL_FLAG, 0xE240);
+        sym.put(SMALL_FLAG_SLASH, new SlashedFlagSymbol());
+        sym.put(STACCATISSIMO, new ArticulationSymbol(STACCATISSIMO, 0xE4A6));
+        sym.put(STACCATO, new ArticulationSymbol(STACCATO, 0xE4A2));
+        sym.put(STEM, SYMBOL_STEM);
+        sym.put(STRONG_ACCENT, new ArticulationSymbol(STRONG_ACCENT, 0xE4AC));
+
+        sym.put(TENUTO, new ArticulationSymbol(TENUTO, 0xE4A4));
+        mapText(TEXT, "text");
+
+        mapShape(TIME_EIGHT, 0xE088);
+        mapShape(TIME_FIVE, 0xE085);
+        mapShape(TIME_FOUR, 0xE084);
+        mapShape(TIME_NINE, 0xE089);
+        mapShape(TIME_ONE, 0xE081);
+        mapShape(TIME_SEVEN, 0xE087);
+        mapShape(TIME_SIX, 0xE086);
+        mapShape(TIME_SIXTEEN, 0xE081, 0xE086);
+        mapShape(TIME_THREE, 0xE083);
+        mapShape(TIME_TWELVE, 0xE081, 0xE082);
+        mapShape(TIME_TWO, 0xE082);
+
+        // Predefined time signatures as: Numerator / Denominator
+        numDen(TIME_CUSTOM, 0, 0);
+        numDen(TIME_FIVE_FOUR, 5, 4);
+        numDen(TIME_FOUR_FOUR, 4, 4);
+        numDen(TIME_SIX_EIGHT, 6, 8);
+        numDen(TIME_SIX_FOUR, 6, 4);
+        numDen(TIME_THREE_EIGHT, 3, 8);
+        numDen(TIME_THREE_FOUR, 3, 4);
+        numDen(TIME_TWELVE_EIGHT, 12, 8);
+        numDen(TIME_TWO_FOUR, 2, 4);
+        numDen(TIME_TWO_TWO, 2, 2);
+
+        mapShape(TR, 0xE566);
+        mapShape(TUPLET_SIX, 0xE886);
+        mapShape(TUPLET_THREE, 0xE883);
+        mapShape(TURN, 0xE567);
+        mapShape(TURN_INVERTED, 0xE568);
+        mapShape(TURN_SLASH, 0xE569);
+        mapShape(TURN_UP, 0xE56A);
+
+        mapShape(WHOLE_NOTE, CODE_WHOLE_NOTE);
+        mapShape(WHOLE_NOTE_DIAMOND, CODE_WHOLE_NOTE_DIAMOND);
+        mapShape(WHOLE_NOTE_TRIANGLE_DOWN, CODE_WHOLE_NOTE_TRIANGLE_DOWN);
+        small(WHOLE_NOTE_SMALL, CODE_WHOLE_NOTE);
+        sym.put(WHOLE_REST, new RestSymbol(WHOLE_REST, 0xE4E3));
+    }
+
+    //- Convenient methods -------------------------------------------------------------------------
+    //
+    //---------//
+    // flatKey //
+    //---------//
+    private static void flatKey (Shape shape,
+                                 int key)
+    {
+        sym.put(shape, new KeyFlatSymbol(key, shape));
+    }
+
+    //----------//
+    // mapShape //
+    //----------//
+    /**
+     * Map shape to a ShapeSymbol instance.
+     *
+     * @param shape the shape to put in 'sym' map
+     * @param codes font codes to use
+     */
+    private static void mapShape (Shape shape,
+                                  int... codes)
+    {
+        sym.put(shape, new ShapeSymbol(shape, codes));
+    }
+
+    //---------//
+    // mapText //
+    //---------//
+    /**
+     * Map shape to a TextSymbol instance.
+     *
+     * @param shape  the shape to put in 'sym' map
+     * @param string string to use
+     */
+    private static void mapText (Shape shape,
+                                 String string)
+    {
+        sym.put(shape, new TextSymbol(shape, string));
+    }
+
+    //-------------//
+    // numberCodes //
+    //-------------//
+    /**
+     * Report the codes for a time number symbol.
+     *
+     * @param number integer value of the symbol (must be within [0..99] range)
+     * @return corresponding codes in music font
+     */
+    public static int[] numberCodes (int number)
+    {
+        if (number < 0) {
+            throw new IllegalArgumentException(number + " < 0");
+        }
+
+        if (number > 99) {
+            throw new IllegalArgumentException(number + " > 99");
+        }
+
+        ShapeSymbol symbol = getSymbol(TIME_ZERO);
+        int base = symbol.codes[0];
+        int[] numberCodes = (number > 9) ? new int[2] : new int[1];
+        int index = 0;
+
+        if (number > 9) {
+            numberCodes[index++] = base + (number / 10);
+        }
+
+        numberCodes[index] = base + (number % 10);
+
+        return numberCodes;
+    }
+
+    //--------//
+    // numDen //
+    //--------//
+    private static void numDen (Shape shape,
+                                int num,
+                                int den)
+    {
+        sym.put(shape, new NumDenSymbol(shape, num, den));
+    }
+
+    //----------//
+    // sharpKey //
+    //----------//
+    private static void sharpKey (Shape shape,
+                                  int key)
+    {
+        sym.put(shape, new KeySharpSymbol(key, shape));
+    }
+
+    //-------//
+    // small //
+    //-------//
+    private static void small (Shape shape,
+                               int... codes)
+    {
+        sym.put(shape, new TransformedSymbol(shape, OmrFont.TRANSFORM_SMALL, codes));
+    }
+}