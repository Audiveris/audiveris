--- conflicted
+++ resolved
@@ -1,144 +1,70 @@
-<<<<<<< HEAD
-//------------------------------------------------------------------------------------------------//
-//                                                                                                //
-//                                  B e a m H e a d C l e a n e r                                 //
-//                                                                                                //
-//------------------------------------------------------------------------------------------------//
-// <editor-fold defaultstate="collapsed" desc="hdr">
-//
-//  Copyright © Audiveris 2018. All rights reserved.
-//
-//  This program is free software: you can redistribute it and/or modify it under the terms of the
-//  GNU Affero General Public License as published by the Free Software Foundation, either version
-//  3 of the License, or (at your option) any later version.
-//
-//  This program is distributed in the hope that it will be useful, but WITHOUT ANY WARRANTY;
-//  without even the implied warranty of MERCHANTABILITY or FITNESS FOR A PARTICULAR PURPOSE.
-//  See the GNU Affero General Public License for more details.
-//
-//  You should have received a copy of the GNU Affero General Public License along with this
-//  program.  If not, see <http://www.gnu.org/licenses/>.
-//------------------------------------------------------------------------------------------------//
-// </editor-fold>
-package org.audiveris.omr.sig;
-
-import org.audiveris.omr.sheet.SystemInfo;
-import org.audiveris.omr.sig.relation.BeamHeadRelation;
-import org.audiveris.omr.sig.relation.Relation;
-
-import org.slf4j.Logger;
-import org.slf4j.LoggerFactory;
-
-import java.util.Set;
-
-/**
- * Class {@code BeamHeadCleaner} remove all BeamHeadRelation links of a system
- * when they are no longer needed.
- *
- * @author Hervé Bitteur
- */
-public class BeamHeadCleaner
-{
-    //~ Static fields/initializers -----------------------------------------------------------------
-
-    private static final Logger logger = LoggerFactory.getLogger(BeamHeadCleaner.class);
-
-    //~ Instance fields ----------------------------------------------------------------------------
-    /** Related system. */
-    private final SystemInfo system;
-
-    //~ Constructors -------------------------------------------------------------------------------
-    /**
-     * Creates a new {@code BeamHeadCleaner} object.
-     *
-     * @param system the system to process
-     */
-    public BeamHeadCleaner (SystemInfo system)
-    {
-        this.system = system;
-    }
-
-    //~ Methods ------------------------------------------------------------------------------------
-    //---------//
-    // process //
-    //---------//
-    public void process ()
-    {
-        SIGraph sig = system.getSig();
-        Set<Relation> set = SIGraph.getRelations(sig.edgeSet(), BeamHeadRelation.class);
-        logger.debug("System#{} BeamHeadRelation instances: {}", system.getId(), set.size());
-        sig.removeAllEdges(set);
-    }
-}
-=======
-//------------------------------------------------------------------------------------------------//
-//                                                                                                //
-//                                  B e a m H e a d C l e a n e r                                 //
-//                                                                                                //
-//------------------------------------------------------------------------------------------------//
-// <editor-fold defaultstate="collapsed" desc="hdr">
-//
-//  Copyright © Audiveris 2018. All rights reserved.
-//
-//  This program is free software: you can redistribute it and/or modify it under the terms of the
-//  GNU Affero General Public License as published by the Free Software Foundation, either version
-//  3 of the License, or (at your option) any later version.
-//
-//  This program is distributed in the hope that it will be useful, but WITHOUT ANY WARRANTY;
-//  without even the implied warranty of MERCHANTABILITY or FITNESS FOR A PARTICULAR PURPOSE.
-//  See the GNU Affero General Public License for more details.
-//
-//  You should have received a copy of the GNU Affero General Public License along with this
-//  program.  If not, see <http://www.gnu.org/licenses/>.
-//------------------------------------------------------------------------------------------------//
-// </editor-fold>
-package org.audiveris.omr.sig;
-
-import org.audiveris.omr.sheet.SystemInfo;
-import org.audiveris.omr.sig.relation.BeamHeadRelation;
-import org.audiveris.omr.sig.relation.Relation;
-
-import org.slf4j.Logger;
-import org.slf4j.LoggerFactory;
-
-import java.util.Set;
-
-/**
- * Class {@code BeamHeadCleaner} remove all BeamHeadRelation links of a system
- * when they are no longer needed.
- *
- * @author Hervé Bitteur
- */
-public class BeamHeadCleaner
-{
-
-    private static final Logger logger = LoggerFactory.getLogger(BeamHeadCleaner.class);
-
-    /** Related system. */
-    private final SystemInfo system;
-
-    /**
-     * Creates a new {@code BeamHeadCleaner} object.
-     *
-     * @param system the system to process
-     */
-    public BeamHeadCleaner (SystemInfo system)
-    {
-        this.system = system;
-    }
-
-    //---------//
-    // process //
-    //---------//
-    /**
-     * Clear BeamHeadRelations.
-     */
-    public void process ()
-    {
-        SIGraph sig = system.getSig();
-        Set<Relation> set = SIGraph.getRelations(sig.edgeSet(), BeamHeadRelation.class);
-        logger.debug("System#{} BeamHeadRelation instances: {}", system.getId(), set.size());
-        sig.removeAllEdges(set);
-    }
-}
->>>>>>> 8e2b0fd5
+//------------------------------------------------------------------------------------------------//
+//                                                                                                //
+//                                  B e a m H e a d C l e a n e r                                 //
+//                                                                                                //
+//------------------------------------------------------------------------------------------------//
+// <editor-fold defaultstate="collapsed" desc="hdr">
+//
+//  Copyright © Audiveris 2018. All rights reserved.
+//
+//  This program is free software: you can redistribute it and/or modify it under the terms of the
+//  GNU Affero General Public License as published by the Free Software Foundation, either version
+//  3 of the License, or (at your option) any later version.
+//
+//  This program is distributed in the hope that it will be useful, but WITHOUT ANY WARRANTY;
+//  without even the implied warranty of MERCHANTABILITY or FITNESS FOR A PARTICULAR PURPOSE.
+//  See the GNU Affero General Public License for more details.
+//
+//  You should have received a copy of the GNU Affero General Public License along with this
+//  program.  If not, see <http://www.gnu.org/licenses/>.
+//------------------------------------------------------------------------------------------------//
+// </editor-fold>
+package org.audiveris.omr.sig;
+
+import org.audiveris.omr.sheet.SystemInfo;
+import org.audiveris.omr.sig.relation.BeamHeadRelation;
+import org.audiveris.omr.sig.relation.Relation;
+
+import org.slf4j.Logger;
+import org.slf4j.LoggerFactory;
+
+import java.util.Set;
+
+/**
+ * Class {@code BeamHeadCleaner} remove all BeamHeadRelation links of a system
+ * when they are no longer needed.
+ *
+ * @author Hervé Bitteur
+ */
+public class BeamHeadCleaner
+{
+
+    private static final Logger logger = LoggerFactory.getLogger(BeamHeadCleaner.class);
+
+    /** Related system. */
+    private final SystemInfo system;
+
+    /**
+     * Creates a new {@code BeamHeadCleaner} object.
+     *
+     * @param system the system to process
+     */
+    public BeamHeadCleaner (SystemInfo system)
+    {
+        this.system = system;
+    }
+
+    //---------//
+    // process //
+    //---------//
+    /**
+     * Clear BeamHeadRelations.
+     */
+    public void process ()
+    {
+        SIGraph sig = system.getSig();
+        Set<Relation> set = SIGraph.getRelations(sig.edgeSet(), BeamHeadRelation.class);
+        logger.debug("System#{} BeamHeadRelation instances: {}", system.getId(), set.size());
+        sig.removeAllEdges(set);
+    }
+}