--- conflicted
+++ resolved
@@ -1,468 +1,424 @@
-//------------------------------------------------------------------------------------------------//
-//                                                                                                //
-//                                      T u p l e t I n t e r                                     //
-//                                                                                                //
-//------------------------------------------------------------------------------------------------//
-// <editor-fold defaultstate="collapsed" desc="hdr">
-//
-//  Copyright © Audiveris 2018. All rights reserved.
-//
-//  This program is free software: you can redistribute it and/or modify it under the terms of the
-//  GNU Affero General Public License as published by the Free Software Foundation, either version
-//  3 of the License, or (at your option) any later version.
-//
-//  This program is distributed in the hope that it will be useful, but WITHOUT ANY WARRANTY;
-//  without even the implied warranty of MERCHANTABILITY or FITNESS FOR A PARTICULAR PURPOSE.
-//  See the GNU Affero General Public License for more details.
-//
-//  You should have received a copy of the GNU Affero General Public License along with this
-//  program.  If not, see <http://www.gnu.org/licenses/>.
-//------------------------------------------------------------------------------------------------//
-// </editor-fold>
-package org.audiveris.omr.sig.inter;
-
-import org.audiveris.omr.constant.ConstantSet;
-import org.audiveris.omr.glyph.Glyph;
-import org.audiveris.omr.glyph.Shape;
-import org.audiveris.omr.math.GeoOrder;
-import org.audiveris.omr.math.Rational;
-import org.audiveris.omr.sheet.DurationFactor;
-import org.audiveris.omr.sheet.Scale;
-import org.audiveris.omr.sheet.Staff;
-import org.audiveris.omr.sheet.SystemInfo;
-import org.audiveris.omr.sheet.rhythm.MeasureStack;
-import org.audiveris.omr.sheet.rhythm.TupletsBuilder;
-import org.audiveris.omr.sheet.rhythm.Voice;
-import org.audiveris.omr.sig.relation.ChordTupletRelation;
-import org.audiveris.omr.sig.relation.Link;
-import org.audiveris.omr.sig.relation.Relation;
-import org.audiveris.omrdataset.api.OmrShape;
-
-import org.slf4j.Logger;
-import org.slf4j.LoggerFactory;
-
-import java.awt.Rectangle;
-import java.util.ArrayList;
-import java.util.Collection;
-import java.util.Collections;
-import java.util.List;
-import java.util.SortedSet;
-
-import javax.xml.bind.annotation.XmlRootElement;
-
-/**
- * Class {@code TupletInter} represents a tuplet sign (3 or 6).
- * <p>
- * A tuplet inter cannot be assigned a staff immediately, since it may be located between staves and
- * not related to the closest one.
- *
- * @author Hervé Bitteur
- */
-@XmlRootElement(name = "tuplet")
-public class TupletInter
-        extends AbstractInter
-{
-
-    private static final Constants constants = new Constants();
-
-    private static final Logger logger = LoggerFactory.getLogger(TupletInter.class);
-
-    // Factor lazily computed
-    private DurationFactor durationFactor;
-
-    /** Base duration. Lazily computed. */
-    private Rational baseDuration;
-
-    /**
-     * Creates a new {@code TupletInter} object.
-     *
-     * @param glyph the tuplet glyph
-     * @param shape TUPLET_THREE or TUPLET_SIX
-     * @param grade the inter quality
-     */
-    public TupletInter (Glyph glyph,
-                        Shape shape,
-                        double grade)
-    {
-        super(glyph, (glyph != null) ? glyph.getBounds() : null, shape, grade);
-    }
-
-    /**
-     * Creates a new {@code TupletInter} object.
-     *
-     * @param annotationId ID of the original annotation if any
-     * @param bounds       bounding box
-     * @param omrShape     precise shape
-     * @param grade        the inter quality
-     */
-    public TupletInter (int annotationId,
-                        Rectangle bounds,
-                        OmrShape omrShape,
-                        double grade)
-    {
-        super(annotationId, bounds, omrShape, grade);
-    }
-
-    /**
-     * No-arg constructor meant for JAXB.
-     */
-    private TupletInter ()
-    {
-    }
-
-<<<<<<< HEAD
-    //~ Methods ------------------------------------------------------------------------------------
-    //-------------//
-    // createValid //
-    //-------------//
-    /**
-     * (Try to) create a tuplet inter, checking that there is at least one (head) chord
-     * nearby.
-     *
-     * @param glyph        the candidate tuplet glyph
-     * @param shape        TUPLET_THREE or TUPLET_SIX
-     * @param grade        the interpretation quality
-     * @param system       the related system
-     * @param systemChords abscissa-ordered list of chords in this system
-     * @return the create TupletInter or null
-     */
-    public static TupletInter createValid (Glyph glyph,
-                                           Shape shape,
-                                           double grade,
-                                           SystemInfo system,
-                                           List<Inter> systemChords)
-    {
-        Rectangle luBox = glyph.getBounds();
-        Scale scale = system.getSheet().getScale();
-        luBox.grow(
-                scale.toPixels(constants.maxTupletChordDx),
-                scale.toPixels(constants.maxTupletChordDy));
-
-        List<Inter> nearby = Inters.intersectedInters(systemChords, GeoOrder.BY_ABSCISSA, luBox);
-
-        if (nearby.isEmpty()) {
-            logger.debug("Discarding isolated tuplet candidate glyph#{}", glyph.getId());
-
-            return null;
-        }
-
-        return new TupletInter(glyph, shape, grade);
-    }
-
-    //-------------//
-    // createValid //
-    //-------------//
-    /**
-     * (Try to) create a tuplet inter, checking that there is at least one (head) chord
-     * nearby.
-     *
-     * @param annotationId ID of original annotation if any
-     * @param bounds       bounding box
-     * @param omrShape     detected shape
-     * @param grade        the interpretation quality
-     * @param system       the related system
-     * @param systemChords abscissa-ordered list of chords in this system
-     * @return the create TupletInter or null
-     */
-    public static TupletInter createValid (int annotationId,
-                                           Rectangle bounds,
-                                           OmrShape omrShape,
-                                           double grade,
-                                           SystemInfo system,
-                                           List<Inter> systemChords)
-    {
-        Rectangle luBox = new Rectangle(bounds);
-        Scale scale = system.getSheet().getScale();
-        luBox.grow(
-                scale.toPixels(constants.maxTupletChordDx),
-                scale.toPixels(constants.maxTupletChordDy));
-
-        List<Inter> nearby = Inters.intersectedInters(systemChords, GeoOrder.BY_ABSCISSA, luBox);
-
-        if (nearby.isEmpty()) {
-            logger.debug("Discarding isolated tuplet candidate annotation#{}", annotationId);
-
-            return null;
-        }
-
-        return new TupletInter(annotationId, bounds, omrShape, grade);
-    }
-
-=======
->>>>>>> 8e2b0fd5
-    //--------//
-    // accept //
-    //--------//
-    @Override
-    public void accept (InterVisitor visitor)
-    {
-        visitor.visit(this);
-    }
-
-    //-------//
-    // added //
-    //-------//
-    /**
-     * Add it from containing stack and/or measure.
-     *
-     * @see #remove(boolean)
-     */
-    @Override
-    public void added ()
-    {
-        super.added();
-
-        MeasureStack stack = sig.getSystem().getStackAt(getCenter());
-
-        if (stack != null) {
-            stack.addInter(this);
-        }
-
-        setAbnormal(true); // No chord linked yet
-    }
-
-    //---------------//
-    // checkAbnormal //
-    //---------------//
-    @Override
-    public boolean checkAbnormal ()
-    {
-        SortedSet<AbstractChordInter> embraced = TupletsBuilder.getEmbracedChords(
-                this,
-                getChords());
-        setAbnormal(embraced == null);
-
-        return isAbnormal();
-    }
-
-    //-----------------//
-    // getBaseDuration //
-    //-----------------//
-    /**
-     * Report the chord duration (without dot) on which tuplet modification applies.
-     *
-     * @return base duration
-     */
-    public Rational getBaseDuration ()
-    {
-        if (baseDuration == null) {
-            for (Relation rel : sig.getRelations(this, ChordTupletRelation.class)) {
-                AbstractChordInter chord = (AbstractChordInter) sig.getOppositeInter(this, rel);
-                Rational rawDur = chord.getDurationSansDotOrTuplet();
-
-                if ((baseDuration == null) || (baseDuration.compareTo(rawDur) > 0)) {
-                    baseDuration = rawDur;
-                }
-            }
-        }
-
-        return baseDuration;
-    }
-
-    //-----------//
-    // getChords //
-    //-----------//
-    /**
-     * Report the sequence of chords embraced by this tuplet.
-     *
-     * @return the left to right sequence of chords
-     */
-    public List<AbstractChordInter> getChords ()
-    {
-        List<AbstractChordInter> list = new ArrayList<>();
-
-        for (Relation tcRel : sig.getRelations(this, ChordTupletRelation.class)) {
-            list.add((AbstractChordInter) sig.getOppositeInter(this, tcRel));
-        }
-
-        Collections.sort(list, Inters.byAbscissa);
-
-        return Collections.unmodifiableList(list);
-    }
-
-    //-------------------//
-    // getDurationFactor //
-    //-------------------//
-    /**
-     * @return the durationFactor
-     */
-    public DurationFactor getDurationFactor ()
-    {
-        if (durationFactor == null) {
-            durationFactor = getFactor(shape);
-        }
-
-        return durationFactor;
-    }
-
-    //----------//
-    // getStaff //
-    //----------//
-    @Override
-    public Staff getStaff ()
-    {
-        if (staff == null) {
-            // Chord -> Tuplet
-            for (Relation ctRel : sig.getRelations(this, ChordTupletRelation.class)) {
-                AbstractChordInter chord = (AbstractChordInter) sig.getOppositeInter(this, ctRel);
-
-                if (chord.getStaff() != null) {
-                    return staff = chord.getStaff();
-                }
-            }
-        }
-
-        return staff;
-    }
-
-    //----------//
-    // getVoice //
-    //----------//
-    @Override
-    public Voice getVoice ()
-    {
-        // Use the voice of the first chord embraced by the tuplet
-        for (Relation rel : sig.getRelations(this, ChordTupletRelation.class)) {
-            return sig.getOppositeInter(this, rel).getVoice();
-        }
-
-        return null;
-    }
-
-    //--------//
-    // remove //
-    //--------//
-    /**
-     * Remove it from containing stack and/or measure.
-     *
-     * @param extensive true for non-manual removals only
-     * @see #added()
-     */
-    @Override
-    public void remove (boolean extensive)
-    {
-        MeasureStack stack = sig.getSystem().getStackAt(getCenter());
-
-        if (stack != null) {
-            stack.removeInter(this);
-        }
-
-        super.remove(extensive);
-    }
-
-    //-------------//
-    // searchLinks //
-    //-------------//
-    /**
-     * {@inheritDoc}
-     * <p>
-     * Specifically, look for chords to link with this tuplet.
-     *
-     * @return chords link, perhaps empty
-     */
-    @Override
-    public Collection<Link> searchLinks (SystemInfo system,
-                                         boolean doit)
-    {
-        MeasureStack stack = system.getStackAt(getCenter());
-        Collection<Link> links = new TupletsBuilder(stack).lookupLinks(this);
-
-        if (doit) {
-            for (Link link : links) {
-                link.applyTo(this);
-            }
-        }
-
-        return links;
-    }
-
-    //-----------//
-<<<<<<< HEAD
-=======
-    // internals //
-    //-----------//
-    @Override
-    protected String internals ()
-    {
-        return super.internals() + " " + shape;
-    }
-
-    //-------------//
-    // createValid //
-    //-------------//
-    /**
-     * (Try to) create a tuplet inter, checking that there is at least one (head) chord
-     * nearby.
-     *
-     * @param glyph        the candidate tuplet glyph
-     * @param shape        TUPLET_THREE or TUPLET_SIX
-     * @param grade        the interpretation quality
-     * @param system       the related system
-     * @param systemChords abscissa-ordered list of chords in this system
-     * @return the create TupletInter or null
-     */
-    public static TupletInter createValid (Glyph glyph,
-                                           Shape shape,
-                                           double grade,
-                                           SystemInfo system,
-                                           List<Inter> systemChords)
-    {
-        Rectangle luBox = glyph.getBounds();
-        Scale scale = system.getSheet().getScale();
-        luBox.grow(
-                scale.toPixels(constants.maxTupletChordDx),
-                scale.toPixels(constants.maxTupletChordDy));
-
-        List<Inter> nearby = Inters.intersectedInters(systemChords, GeoOrder.BY_ABSCISSA, luBox);
-
-        if (nearby.isEmpty()) {
-            logger.debug("Discarding isolated tuplet candidate glyph#{}", glyph.getId());
-
-            return null;
-        }
-
-        return new TupletInter(glyph, shape, grade);
-    }
-
-    //-----------//
->>>>>>> 8e2b0fd5
-    // getFactor //
-    //-----------//
-    /**
-     * Report the tuplet factor that corresponds to the tuplet sign
-     *
-     * @param glyph the tuplet sign
-     * @return the related factor
-     */
-    private static DurationFactor getFactor (Shape shape)
-    {
-        switch (shape) {
-        case TUPLET_THREE:
-            return new DurationFactor(2, 3);
-
-        case TUPLET_SIX:
-            return new DurationFactor(4, 6);
-
-        default:
-            logger.error("Incorrect tuplet shape " + shape);
-
-            return null;
-        }
-    }
-
-    //-----------//
-    // Constants //
-    //-----------//
-    private static class Constants
-            extends ConstantSet
-    {
-
-        private final Scale.Fraction maxTupletChordDx = new Scale.Fraction(
-                3,
-                "Maximum abscissa gap between tuplet and closest chord");
-
-        private final Scale.Fraction maxTupletChordDy = new Scale.Fraction(
-                2.5,
-                "Maximum ordinate gap between tuplet and closest chord");
-    }
-}
+//------------------------------------------------------------------------------------------------//
+//                                                                                                //
+//                                      T u p l e t I n t e r                                     //
+//                                                                                                //
+//------------------------------------------------------------------------------------------------//
+// <editor-fold defaultstate="collapsed" desc="hdr">
+//
+//  Copyright © Audiveris 2018. All rights reserved.
+//
+//  This program is free software: you can redistribute it and/or modify it under the terms of the
+//  GNU Affero General Public License as published by the Free Software Foundation, either version
+//  3 of the License, or (at your option) any later version.
+//
+//  This program is distributed in the hope that it will be useful, but WITHOUT ANY WARRANTY;
+//  without even the implied warranty of MERCHANTABILITY or FITNESS FOR A PARTICULAR PURPOSE.
+//  See the GNU Affero General Public License for more details.
+//
+//  You should have received a copy of the GNU Affero General Public License along with this
+//  program.  If not, see <http://www.gnu.org/licenses/>.
+//------------------------------------------------------------------------------------------------//
+// </editor-fold>
+package org.audiveris.omr.sig.inter;
+
+import org.audiveris.omr.constant.ConstantSet;
+import org.audiveris.omr.glyph.Glyph;
+import org.audiveris.omr.glyph.Shape;
+import org.audiveris.omr.math.GeoOrder;
+import org.audiveris.omr.math.Rational;
+import org.audiveris.omr.sheet.DurationFactor;
+import org.audiveris.omr.sheet.Scale;
+import org.audiveris.omr.sheet.Staff;
+import org.audiveris.omr.sheet.SystemInfo;
+import org.audiveris.omr.sheet.rhythm.MeasureStack;
+import org.audiveris.omr.sheet.rhythm.TupletsBuilder;
+import org.audiveris.omr.sheet.rhythm.Voice;
+import org.audiveris.omr.sig.relation.ChordTupletRelation;
+import org.audiveris.omr.sig.relation.Link;
+import org.audiveris.omr.sig.relation.Relation;
+import org.audiveris.omrdataset.api.OmrShape;
+
+import org.slf4j.Logger;
+import org.slf4j.LoggerFactory;
+
+import java.awt.Rectangle;
+import java.util.ArrayList;
+import java.util.Collection;
+import java.util.Collections;
+import java.util.List;
+import java.util.SortedSet;
+
+import javax.xml.bind.annotation.XmlRootElement;
+
+/**
+ * Class {@code TupletInter} represents a tuplet sign (3 or 6).
+ * <p>
+ * A tuplet inter cannot be assigned a staff immediately, since it may be located between staves and
+ * not related to the closest one.
+ *
+ * @author Hervé Bitteur
+ */
+@XmlRootElement(name = "tuplet")
+public class TupletInter
+        extends AbstractInter
+{
+
+    private static final Constants constants = new Constants();
+
+    private static final Logger logger = LoggerFactory.getLogger(TupletInter.class);
+
+    // Factor lazily computed
+    private DurationFactor durationFactor;
+
+    /** Base duration. Lazily computed. */
+    private Rational baseDuration;
+
+    /**
+     * Creates a new {@code TupletInter} object.
+     *
+     * @param glyph the tuplet glyph
+     * @param shape TUPLET_THREE or TUPLET_SIX
+     * @param grade the inter quality
+     */
+    public TupletInter (Glyph glyph,
+                        Shape shape,
+                        double grade)
+    {
+        super(glyph, (glyph != null) ? glyph.getBounds() : null, shape, grade);
+    }
+
+    /**
+     * Creates a new {@code TupletInter} object.
+     *
+     * @param annotationId ID of the original annotation if any
+     * @param bounds       bounding box
+     * @param omrShape     precise shape
+     * @param grade        the inter quality
+     */
+    public TupletInter (int annotationId,
+                        Rectangle bounds,
+                        OmrShape omrShape,
+                        double grade)
+    {
+        super(annotationId, bounds, omrShape, grade);
+    }
+
+    /**
+     * No-arg constructor meant for JAXB.
+     */
+    private TupletInter ()
+    {
+    }
+
+    //--------//
+    // accept //
+    //--------//
+    @Override
+    public void accept (InterVisitor visitor)
+    {
+        visitor.visit(this);
+    }
+
+    //-------//
+    // added //
+    //-------//
+    /**
+     * Add it from containing stack and/or measure.
+     *
+     * @see #remove(boolean)
+     */
+    @Override
+    public void added ()
+    {
+        super.added();
+
+        MeasureStack stack = sig.getSystem().getStackAt(getCenter());
+
+        if (stack != null) {
+            stack.addInter(this);
+        }
+
+        setAbnormal(true); // No chord linked yet
+    }
+
+    //---------------//
+    // checkAbnormal //
+    //---------------//
+    @Override
+    public boolean checkAbnormal ()
+    {
+        SortedSet<AbstractChordInter> embraced = TupletsBuilder.getEmbracedChords(
+                this,
+                getChords());
+        setAbnormal(embraced == null);
+
+        return isAbnormal();
+    }
+
+    //-----------------//
+    // getBaseDuration //
+    //-----------------//
+    /**
+     * Report the chord duration (without dot) on which tuplet modification applies.
+     *
+     * @return base duration
+     */
+    public Rational getBaseDuration ()
+    {
+        if (baseDuration == null) {
+            for (Relation rel : sig.getRelations(this, ChordTupletRelation.class)) {
+                AbstractChordInter chord = (AbstractChordInter) sig.getOppositeInter(this, rel);
+                Rational rawDur = chord.getDurationSansDotOrTuplet();
+
+                if ((baseDuration == null) || (baseDuration.compareTo(rawDur) > 0)) {
+                    baseDuration = rawDur;
+                }
+            }
+        }
+
+        return baseDuration;
+    }
+
+    //-----------//
+    // getChords //
+    //-----------//
+    /**
+     * Report the sequence of chords embraced by this tuplet.
+     *
+     * @return the left to right sequence of chords
+     */
+    public List<AbstractChordInter> getChords ()
+    {
+        List<AbstractChordInter> list = new ArrayList<>();
+
+        for (Relation tcRel : sig.getRelations(this, ChordTupletRelation.class)) {
+            list.add((AbstractChordInter) sig.getOppositeInter(this, tcRel));
+        }
+
+        Collections.sort(list, Inters.byAbscissa);
+
+        return Collections.unmodifiableList(list);
+    }
+
+    //-------------------//
+    // getDurationFactor //
+    //-------------------//
+    /**
+     * @return the durationFactor
+     */
+    public DurationFactor getDurationFactor ()
+    {
+        if (durationFactor == null) {
+            durationFactor = getFactor(shape);
+        }
+
+        return durationFactor;
+    }
+
+    //----------//
+    // getStaff //
+    //----------//
+    @Override
+    public Staff getStaff ()
+    {
+        if (staff == null) {
+            // Chord -> Tuplet
+            for (Relation ctRel : sig.getRelations(this, ChordTupletRelation.class)) {
+                AbstractChordInter chord = (AbstractChordInter) sig.getOppositeInter(this, ctRel);
+
+                if (chord.getStaff() != null) {
+                    return staff = chord.getStaff();
+                }
+            }
+        }
+
+        return staff;
+    }
+
+    //----------//
+    // getVoice //
+    //----------//
+    @Override
+    public Voice getVoice ()
+    {
+        // Use the voice of the first chord embraced by the tuplet
+        for (Relation rel : sig.getRelations(this, ChordTupletRelation.class)) {
+            return sig.getOppositeInter(this, rel).getVoice();
+        }
+
+        return null;
+    }
+
+    //--------//
+    // remove //
+    //--------//
+    /**
+     * Remove it from containing stack and/or measure.
+     *
+     * @param extensive true for non-manual removals only
+     * @see #added()
+     */
+    @Override
+    public void remove (boolean extensive)
+    {
+        MeasureStack stack = sig.getSystem().getStackAt(getCenter());
+
+        if (stack != null) {
+            stack.removeInter(this);
+        }
+
+        super.remove(extensive);
+    }
+
+    //-------------//
+    // searchLinks //
+    //-------------//
+    /**
+     * {@inheritDoc}
+     * <p>
+     * Specifically, look for chords to link with this tuplet.
+     *
+     * @return chords link, perhaps empty
+     */
+    @Override
+    public Collection<Link> searchLinks (SystemInfo system,
+                                         boolean doit)
+    {
+        MeasureStack stack = system.getStackAt(getCenter());
+        Collection<Link> links = new TupletsBuilder(stack).lookupLinks(this);
+
+        if (doit) {
+            for (Link link : links) {
+                link.applyTo(this);
+            }
+        }
+
+        return links;
+    }
+
+    //-----------//
+    // internals //
+    //-----------//
+    @Override
+    protected String internals ()
+    {
+        return super.internals() + " " + shape;
+    }
+
+    //-------------//
+    // createValid //
+    //-------------//
+    /**
+     * (Try to) create a tuplet inter, checking that there is at least one (head) chord
+     * nearby.
+     *
+     * @param glyph        the candidate tuplet glyph
+     * @param shape        TUPLET_THREE or TUPLET_SIX
+     * @param grade        the interpretation quality
+     * @param system       the related system
+     * @param systemChords abscissa-ordered list of chords in this system
+     * @return the create TupletInter or null
+     */
+    public static TupletInter createValid (Glyph glyph,
+                                           Shape shape,
+                                           double grade,
+                                           SystemInfo system,
+                                           List<Inter> systemChords)
+    {
+        Rectangle luBox = glyph.getBounds();
+        Scale scale = system.getSheet().getScale();
+        luBox.grow(
+                scale.toPixels(constants.maxTupletChordDx),
+                scale.toPixels(constants.maxTupletChordDy));
+
+        List<Inter> nearby = Inters.intersectedInters(systemChords, GeoOrder.BY_ABSCISSA, luBox);
+
+        if (nearby.isEmpty()) {
+            logger.debug("Discarding isolated tuplet candidate glyph#{}", glyph.getId());
+
+            return null;
+        }
+
+        return new TupletInter(glyph, shape, grade);
+    }
+
+    //-------------//
+    // createValid //
+    //-------------//
+    /**
+     * (Try to) create a tuplet inter, checking that there is at least one (head) chord
+     * nearby.
+     *
+     * @param annotationId ID of original annotation if any
+     * @param bounds       bounding box
+     * @param omrShape     detected shape
+     * @param grade        the interpretation quality
+     * @param system       the related system
+     * @param systemChords abscissa-ordered list of chords in this system
+     * @return the create TupletInter or null
+     */
+    public static TupletInter createValid (int annotationId,
+                                           Rectangle bounds,
+                                           OmrShape omrShape,
+                                           double grade,
+                                           SystemInfo system,
+                                           List<Inter> systemChords)
+    {
+        Rectangle luBox = new Rectangle(bounds);
+        Scale scale = system.getSheet().getScale();
+        luBox.grow(
+                scale.toPixels(constants.maxTupletChordDx),
+                scale.toPixels(constants.maxTupletChordDy));
+
+        List<Inter> nearby = Inters.intersectedInters(systemChords, GeoOrder.BY_ABSCISSA, luBox);
+
+        if (nearby.isEmpty()) {
+            logger.debug("Discarding isolated tuplet candidate annotation#{}", annotationId);
+
+            return null;
+        }
+
+        return new TupletInter(annotationId, bounds, omrShape, grade);
+    }
+
+    //-----------//
+    // getFactor //
+    //-----------//
+    /**
+     * Report the tuplet factor that corresponds to the tuplet sign
+     *
+     * @param glyph the tuplet sign
+     * @return the related factor
+     */
+    private static DurationFactor getFactor (Shape shape)
+    {
+        switch (shape) {
+        case TUPLET_THREE:
+            return new DurationFactor(2, 3);
+
+        case TUPLET_SIX:
+            return new DurationFactor(4, 6);
+
+        default:
+            logger.error("Incorrect tuplet shape " + shape);
+
+            return null;
+        }
+    }
+
+    //-----------//
+    // Constants //
+    //-----------//
+    private static class Constants
+            extends ConstantSet
+    {
+
+        private final Scale.Fraction maxTupletChordDx = new Scale.Fraction(
+                3,
+                "Maximum abscissa gap between tuplet and closest chord");
+
+        private final Scale.Fraction maxTupletChordDy = new Scale.Fraction(
+                2.5,
+                "Maximum ordinate gap between tuplet and closest chord");
+    }
+}