--- conflicted
+++ resolved
@@ -1,273 +1,250 @@
-//------------------------------------------------------------------------------------------------//
-//                                                                                                //
-//                                  T i m e N u m b e r I n t e r                                 //
-//                                                                                                //
-//------------------------------------------------------------------------------------------------//
-// <editor-fold defaultstate="collapsed" desc="hdr">
-//
-//  Copyright © Audiveris 2018. All rights reserved.
-//
-//  This program is free software: you can redistribute it and/or modify it under the terms of the
-//  GNU Affero General Public License as published by the Free Software Foundation, either version
-//  3 of the License, or (at your option) any later version.
-//
-//  This program is distributed in the hope that it will be useful, but WITHOUT ANY WARRANTY;
-//  without even the implied warranty of MERCHANTABILITY or FITNESS FOR A PARTICULAR PURPOSE.
-//  See the GNU Affero General Public License for more details.
-//
-//  You should have received a copy of the GNU Affero General Public License along with this
-//  program.  If not, see <http://www.gnu.org/licenses/>.
-//------------------------------------------------------------------------------------------------//
-// </editor-fold>
-package org.audiveris.omr.sig.inter;
-
-import org.audiveris.omr.constant.Constant;
-import org.audiveris.omr.constant.ConstantSet;
-import org.audiveris.omr.glyph.Glyph;
-import org.audiveris.omr.glyph.Shape;
-import org.audiveris.omr.glyph.ShapeSet;
-import org.audiveris.omr.math.GeoUtil;
-import org.audiveris.omr.sheet.Staff;
-import org.audiveris.omr.util.VerticalSide;
-import org.audiveris.omrdataset.api.OmrShape;
-import org.audiveris.omrdataset.api.OmrShapes;
-
-import org.slf4j.Logger;
-import org.slf4j.LoggerFactory;
-
-import java.awt.Point;
-import java.awt.Rectangle;
-
-import javax.xml.bind.annotation.XmlAttribute;
-import javax.xml.bind.annotation.XmlRootElement;
-
-/**
- * Class {@code TimeNumberInter} represents a top or bottom number
- * (gathering one or several digits) in a time signature.
- *
- * @author Hervé Bitteur
- */
-@XmlRootElement(name = "time-number")
-public class TimeNumberInter
-        extends AbstractNumberInter
-{
-
-    private static final Logger logger = LoggerFactory.getLogger(TimeNumberInter.class);
-
-    private static final Constants constants = new Constants();
-
-    /** Top or bottom. */
-    @XmlAttribute
-    protected VerticalSide side;
-
-    /**
-     * Creates a new TimeNumberInter object.
-     *
-     * @param glyph underlying glyph
-     * @param shape precise shape
-     * @param grade evaluation value
-     * @param side  top or bottom
-     */
-    public TimeNumberInter (Glyph glyph,
-                            Shape shape,
-                            double grade,
-                            VerticalSide side)
-    {
-        super(glyph, shape, grade);
-
-        if (!ShapeSet.PartialTimes.contains(shape)) {
-            throw new IllegalArgumentException(shape + " not allowed as TimeNumberInter shape");
-        }
-
-        this.side = side;
-    }
-
-    /**
-     * Creates a new TimeNumberInter object.
-     *
-     * @param annotationId ID of original annotation if any
-     * @param bounds       entity bounds
-     * @param omrShape     precise OMR shape
-     * @param grade        evaluation value
-     * @param side         top or bottom
-     */
-    public TimeNumberInter (int annotationId,
-                            Rectangle bounds,
-                            OmrShape omrShape,
-                            double grade,
-                            VerticalSide side)
-    {
-        super(annotationId, bounds, omrShape, grade);
-
-        if (!OmrShapes.TIME_PARTIALS.contains(omrShape)) {
-            throw new IllegalArgumentException(
-                    omrShape + " not allowed as TimeNumberInter OmrShape");
-        }
-
-        this.side = side;
-    }
-
-    /**
-     * No-arg constructor meant for JAXB.
-     */
-    private TimeNumberInter ()
-    {
-        super((Glyph) null, null, 0);
-    }
-
-    //--------//
-    // accept //
-    //--------//
-    @Override
-    public void accept (InterVisitor visitor)
-    {
-        visitor.visit(this);
-    }
-
-    //---------//
-    // getSide //
-    //---------//
-    /**
-     * Report vertical position with respect to the staff time signature.
-     *
-     * @return TOP or BOTTOM
-     */
-    public VerticalSide getSide ()
-    {
-        return side;
-    }
-
-    //---------//
-    // setSide //
-    //---------//
-    /**
-     * Set the vertical position with respect to the staff time signature.
-     *
-     * @param side the side to set
-     */
-    public void setSide (VerticalSide side)
-    {
-        this.side = side;
-    }
-
-    //-----------//
-    // internals //
-    //-----------//
-    @Override
-    protected String internals ()
-    {
-        return super.internals() + " " + shape;
-    }
-
-    /**
-     * (Try to) create a top or bottom number for time signature.
-     *
-     * @param glyph underlying glyph
-     * @param shape precise shape
-     * @param grade evaluation value
-     * @param staff related staff
-     * @return the created instance or null if failed
-     */
-    public static TimeNumberInter create (Glyph glyph,
-                                          Shape shape,
-                                          double grade,
-                                          Staff staff)
-    {
-        // Check pitch of item
-        Point centroid = glyph.getCentroid();
-        double pitch = staff.pitchPositionOf(centroid);
-        double absPitch = Math.abs(pitch);
-
-        if ((absPitch < constants.minAbsolutePitch.getValue())
-                    || (absPitch > constants.maxAbsolutePitch.getValue())) {
-            return null;
-        }
-
-        VerticalSide side = (pitch < 0) ? VerticalSide.TOP : VerticalSide.BOTTOM;
-
-        TimeNumberInter inter = new TimeNumberInter(glyph, shape, grade, side);
-        inter.setStaff(staff);
-
-        return inter;
-    }
-
-<<<<<<< HEAD
-    /**
-     * (Try to) create a top or bottom number for time signature.
-     *
-     * @param annotationId ID of original annotation if any
-     * @param bounds       symbol bounds
-     * @param omrShape     precise shape
-     * @param grade        evaluation value
-     * @param staff        related staff
-     * @return the created instance or null if failed
-     */
-    public static TimeNumberInter create (int annotationId,
-                                          Rectangle bounds,
-                                          OmrShape omrShape,
-                                          double grade,
-                                          Staff staff)
-    {
-        // Check pitch of item
-        Point center = GeoUtil.centerOf(bounds);
-        double pitch = staff.pitchPositionOf(center);
-        double absPitch = Math.abs(pitch);
-
-        if ((absPitch < constants.minAbsolutePitch.getValue())
-            || (absPitch > constants.maxAbsolutePitch.getValue())) {
-            logger.warn(
-                    "Abnormal pitch {} for TimeNumberInter based on {}",
-                    pitch,
-                    staff.getSystem().getAnnotation(annotationId));
-
-            return null;
-        }
-
-        VerticalSide side = (pitch < 0) ? VerticalSide.TOP : VerticalSide.BOTTOM;
-
-        TimeNumberInter inter = new TimeNumberInter(annotationId, bounds, omrShape, grade, side);
-        inter.setStaff(staff);
-
-        return inter;
-    }
-
-    //---------//
-    // getSide //
-    //---------//
-    public VerticalSide getSide ()
-    {
-        return side;
-    }
-
-    //---------//
-    // setSide //
-    //---------//
-    /**
-     * @param side the side to set
-     */
-    public void setSide (VerticalSide side)
-    {
-        this.side = side;
-    }
-
-    //~ Inner Classes ------------------------------------------------------------------------------
-=======
->>>>>>> 8e2b0fd5
-    //-----------//
-    // Constants //
-    //-----------//
-    private static class Constants
-            extends ConstantSet
-    {
-
-        private final Constant.Double minAbsolutePitch = new Constant.Double(
-                "pitch",
-                1.0,
-                "Minimum absolute pitch value for a time signature number");
-
-        private final Constant.Double maxAbsolutePitch = new Constant.Double(
-                "pitch",
-                3.0,
-                "Maximum absolute pitch value for a time signature number");
-    }
-}
+//------------------------------------------------------------------------------------------------//
+//                                                                                                //
+//                                  T i m e N u m b e r I n t e r                                 //
+//                                                                                                //
+//------------------------------------------------------------------------------------------------//
+// <editor-fold defaultstate="collapsed" desc="hdr">
+//
+//  Copyright © Audiveris 2018. All rights reserved.
+//
+//  This program is free software: you can redistribute it and/or modify it under the terms of the
+//  GNU Affero General Public License as published by the Free Software Foundation, either version
+//  3 of the License, or (at your option) any later version.
+//
+//  This program is distributed in the hope that it will be useful, but WITHOUT ANY WARRANTY;
+//  without even the implied warranty of MERCHANTABILITY or FITNESS FOR A PARTICULAR PURPOSE.
+//  See the GNU Affero General Public License for more details.
+//
+//  You should have received a copy of the GNU Affero General Public License along with this
+//  program.  If not, see <http://www.gnu.org/licenses/>.
+//------------------------------------------------------------------------------------------------//
+// </editor-fold>
+package org.audiveris.omr.sig.inter;
+
+import org.audiveris.omr.constant.Constant;
+import org.audiveris.omr.constant.ConstantSet;
+import org.audiveris.omr.glyph.Glyph;
+import org.audiveris.omr.glyph.Shape;
+import org.audiveris.omr.glyph.ShapeSet;
+import org.audiveris.omr.math.GeoUtil;
+import org.audiveris.omr.sheet.Staff;
+import org.audiveris.omr.util.VerticalSide;
+import org.audiveris.omrdataset.api.OmrShape;
+import org.audiveris.omrdataset.api.OmrShapes;
+
+import org.slf4j.Logger;
+import org.slf4j.LoggerFactory;
+
+import java.awt.Point;
+import java.awt.Rectangle;
+
+import javax.xml.bind.annotation.XmlAttribute;
+import javax.xml.bind.annotation.XmlRootElement;
+
+/**
+ * Class {@code TimeNumberInter} represents a top or bottom number
+ * (gathering one or several digits) in a time signature.
+ *
+ * @author Hervé Bitteur
+ */
+@XmlRootElement(name = "time-number")
+public class TimeNumberInter
+        extends AbstractNumberInter
+{
+
+    private static final Logger logger = LoggerFactory.getLogger(TimeNumberInter.class);
+
+    private static final Constants constants = new Constants();
+
+    /** Top or bottom. */
+    @XmlAttribute
+    protected VerticalSide side;
+
+    /**
+     * Creates a new TimeNumberInter object.
+     *
+     * @param glyph underlying glyph
+     * @param shape precise shape
+     * @param grade evaluation value
+     * @param side  top or bottom
+     */
+    public TimeNumberInter (Glyph glyph,
+                            Shape shape,
+                            double grade,
+                            VerticalSide side)
+    {
+        super(glyph, shape, grade);
+
+        if (!ShapeSet.PartialTimes.contains(shape)) {
+            throw new IllegalArgumentException(shape + " not allowed as TimeNumberInter shape");
+        }
+
+        this.side = side;
+    }
+
+    /**
+     * Creates a new TimeNumberInter object.
+     *
+     * @param annotationId ID of original annotation if any
+     * @param bounds       entity bounds
+     * @param omrShape     precise OMR shape
+     * @param grade        evaluation value
+     * @param side         top or bottom
+     */
+    public TimeNumberInter (int annotationId,
+                            Rectangle bounds,
+                            OmrShape omrShape,
+                            double grade,
+                            VerticalSide side)
+    {
+        super(annotationId, bounds, omrShape, grade);
+
+        if (!OmrShapes.TIME_PARTIALS.contains(omrShape)) {
+            throw new IllegalArgumentException(
+                    omrShape + " not allowed as TimeNumberInter OmrShape");
+        }
+
+        this.side = side;
+    }
+
+    /**
+     * No-arg constructor meant for JAXB.
+     */
+    private TimeNumberInter ()
+    {
+        super((Glyph) null, null, 0);
+    }
+
+    //--------//
+    // accept //
+    //--------//
+    @Override
+    public void accept (InterVisitor visitor)
+    {
+        visitor.visit(this);
+    }
+
+    //---------//
+    // getSide //
+    //---------//
+    /**
+     * Report vertical position with respect to the staff time signature.
+     *
+     * @return TOP or BOTTOM
+     */
+    public VerticalSide getSide ()
+    {
+        return side;
+    }
+
+    //---------//
+    // setSide //
+    //---------//
+    /**
+     * Set the vertical position with respect to the staff time signature.
+     *
+     * @param side the side to set
+     */
+    public void setSide (VerticalSide side)
+    {
+        this.side = side;
+    }
+
+    //-----------//
+    // internals //
+    //-----------//
+    @Override
+    protected String internals ()
+    {
+        return super.internals() + " " + shape;
+    }
+
+    /**
+     * (Try to) create a top or bottom number for time signature.
+     *
+     * @param glyph underlying glyph
+     * @param shape precise shape
+     * @param grade evaluation value
+     * @param staff related staff
+     * @return the created instance or null if failed
+     */
+    public static TimeNumberInter create (Glyph glyph,
+                                          Shape shape,
+                                          double grade,
+                                          Staff staff)
+    {
+        // Check pitch of item
+        Point centroid = glyph.getCentroid();
+        double pitch = staff.pitchPositionOf(centroid);
+        double absPitch = Math.abs(pitch);
+
+        if ((absPitch < constants.minAbsolutePitch.getValue())
+                    || (absPitch > constants.maxAbsolutePitch.getValue())) {
+            return null;
+        }
+
+        VerticalSide side = (pitch < 0) ? VerticalSide.TOP : VerticalSide.BOTTOM;
+
+        TimeNumberInter inter = new TimeNumberInter(glyph, shape, grade, side);
+        inter.setStaff(staff);
+
+        return inter;
+    }
+
+    /**
+     * (Try to) create a top or bottom number for time signature.
+     *
+     * @param annotationId ID of original annotation if any
+     * @param bounds       symbol bounds
+     * @param omrShape     precise shape
+     * @param grade        evaluation value
+     * @param staff        related staff
+     * @return the created instance or null if failed
+     */
+    public static TimeNumberInter create (int annotationId,
+                                          Rectangle bounds,
+                                          OmrShape omrShape,
+                                          double grade,
+                                          Staff staff)
+    {
+        // Check pitch of item
+        Point center = GeoUtil.centerOf(bounds);
+        double pitch = staff.pitchPositionOf(center);
+        double absPitch = Math.abs(pitch);
+
+        if ((absPitch < constants.minAbsolutePitch.getValue())
+            || (absPitch > constants.maxAbsolutePitch.getValue())) {
+            logger.warn(
+                    "Abnormal pitch {} for TimeNumberInter based on {}",
+                    pitch,
+                    staff.getSystem().getAnnotation(annotationId));
+
+            return null;
+        }
+
+        VerticalSide side = (pitch < 0) ? VerticalSide.TOP : VerticalSide.BOTTOM;
+
+        TimeNumberInter inter = new TimeNumberInter(annotationId, bounds, omrShape, grade, side);
+        inter.setStaff(staff);
+
+        return inter;
+    }
+
+    //-----------//
+    // Constants //
+    //-----------//
+    private static class Constants
+            extends ConstantSet
+    {
+
+        private final Constant.Double minAbsolutePitch = new Constant.Double(
+                "pitch",
+                1.0,
+                "Minimum absolute pitch value for a time signature number");
+
+        private final Constant.Double maxAbsolutePitch = new Constant.Double(
+                "pitch",
+                3.0,
+                "Maximum absolute pitch value for a time signature number");
+    }
+}