//------------------------------------------------------------------------------------------------//
//                                                                                                //
//                                     F e r m a t a I n t e r                                    //
//                                                                                                //
//------------------------------------------------------------------------------------------------//
// <editor-fold defaultstate="collapsed" desc="hdr">
//
//  Copyright © Audiveris 2018. All rights reserved.
//
//  This program is free software: you can redistribute it and/or modify it under the terms of the
//  GNU Affero General Public License as published by the Free Software Foundation, either version
//  3 of the License, or (at your option) any later version.
//
//  This program is distributed in the hope that it will be useful, but WITHOUT ANY WARRANTY;
//  without even the implied warranty of MERCHANTABILITY or FITNESS FOR A PARTICULAR PURPOSE.
//  See the GNU Affero General Public License for more details.
//
//  You should have received a copy of the GNU Affero General Public License along with this
//  program.  If not, see <http://www.gnu.org/licenses/>.
//------------------------------------------------------------------------------------------------//
// </editor-fold>
package org.audiveris.omr.sig.inter;

import org.audiveris.omr.constant.ConstantSet;
import org.audiveris.omr.glyph.Shape;
import org.audiveris.omr.math.GeoUtil;
import org.audiveris.omr.sheet.Scale;
import org.audiveris.omr.sheet.Staff;
import org.audiveris.omr.sheet.SystemInfo;
import org.audiveris.omr.sheet.rhythm.MeasureStack;
import org.audiveris.omr.sig.SIGraph;
import org.audiveris.omr.sig.relation.FermataBarRelation;
import org.audiveris.omr.sig.relation.FermataChordRelation;
import org.audiveris.omr.sig.relation.Link;
import org.audiveris.omr.util.Entities;

import org.slf4j.Logger;
import org.slf4j.LoggerFactory;

import java.awt.Point;
import java.awt.Rectangle;
import java.util.Collection;
import java.util.Collections;
import java.util.Comparator;
import java.util.List;

import javax.xml.bind.annotation.XmlRootElement;
import org.audiveris.omrdataset.api.OmrShape;

/**
 * Class {@code FermataInter} represents a full fermata interpretation, either upright
 * or inverted, combining an arc and a dot.
 * <p>
 * <img src=
 * "http://upload.wikimedia.org/wikipedia/commons/thumb/9/90/Urlinie_in_G_with_fermata.png/220px-Urlinie_in_G_with_fermata.png"
 * alt="Urlinie in G with fermata on penultimate note">
 * <p>
 * An upright fermata refers to the chord in the staff right below in the containing part.
 * An inverted fermata refers to the chord in the staff right above in the containing part.
 * A fermata may also refer to a single or double barline, to indicate the end of a phrase.
 * <p>
 * Such reference is implemented via a Relation instance.
 * <p>
 *
 * @author Hervé Bitteur
 */
@XmlRootElement(name = "fermata")
public class FermataInter
        extends AbstractInter
        implements InterEnsemble
{

    private static final Constants constants = new Constants();

    private static final Logger logger = LoggerFactory.getLogger(FermataInter.class);

    private static Comparator<Inter> byFermataOrder = new Comparator<Inter>()
    {
        @Override
        public int compare (Inter o1,
                            Inter o2)
        {
            return (o1 instanceof FermataArcInter) ? (-1) : (+1); // Arc then dot
        }
    };

    /**
     * Creates a new {@code FermataInter} object.
     *
     * @param shape the fermata shape (FERMATA or FERMATA_BELOW)
     * @param grade the interpretation quality
     */
    public FermataInter (Shape shape,
                         double grade)
    {
        super(null, null, shape, grade);
    }

    /**
     * Creates a new {@code FermataInter} object.
     *
     * @param annotationId ID of the original annotation if any
     * @param bounds       bounding box
     * @param omrShape     precise shape
     * @param grade        the interpretation quality
     */
    public FermataInter (int annotationId,
                         Rectangle bounds,
                         OmrShape omrShape,
                         double grade)
    {
        super(annotationId, bounds, omrShape, grade);
    }

    /**
     * No-arg constructor meant for JAXB.
     */
    private FermataInter ()
    {
    }

    //--------//
    // accept //
    //--------//
    @Override
    public void accept (InterVisitor visitor)
    {
        visitor.visit(this);
    }

    //-----------//
    // addMember //
    //-----------//
    @Override
    public void addMember (Inter member)
    {
        if (member instanceof FermataArcInter) {
            FermataArcInter arc = getArc();

            if (arc != null) {
                throw new IllegalStateException("Arc already defined");
            }

            EnsembleHelper.addMember(this, member);
        }

        if (member instanceof FermataDotInter) {
            FermataDotInter dot = getDot();

            if (dot != null) {
                throw new IllegalStateException("Dot already defined");
            }

            EnsembleHelper.addMember(this, member);
        }
    }

    //--------//
    // getArc //
    //--------//
    /**
     * Report the arc part.
     *
     * @return the arc
     */
    public FermataArcInter getArc ()
    {
        final List<Inter> members = getMembers();

        for (Inter member : members) {
            if (member instanceof FermataArcInter) {
                return (FermataArcInter) member;
            }
        }

        return null;
    }

    //-----------//
    // getBounds //
    //-----------//
    @Override
    public Rectangle getBounds ()
    {
        if (bounds == null) {
            bounds = Entities.getBounds(getMembers());
        }

        return new Rectangle(bounds);
    }

    //--------//
    // getDot //
    //--------//
    /**
     * Report the dot part.
     *
     * @return the dot
     */
    public FermataDotInter getDot ()
    {
        final List<Inter> members = getMembers();

        for (Inter member : members) {
            if (member instanceof FermataDotInter) {
                return (FermataDotInter) member;
            }
        }

        return null;
    }

    //------------//
    // getMembers //
    //------------//
    @Override
    public List<Inter> getMembers ()
    {
        return EnsembleHelper.getMembers(this, byFermataOrder);
    }

    //-----------------//
    // invalidateCache //
    //-----------------//
    @Override
    public void invalidateCache ()
    {
        bounds = null;
    }

    //-----------------//
    // linkWithBarline //
    //-----------------//
    /**
     * (Try to) connect this fermata with a suitable StaffBarline.
     *
     * @return true if successful
     */
    public boolean linkWithBarline ()
    {
        Link link = lookupBarlineLink(sig.getSystem());

        if (link != null) {
            link.applyTo(this);

            return true;
        }

        return false;
    }

    //---------------//
    // linkWithChord //
    //---------------//
    /**
     * (Try to) connect this fermata with suitable chord.
     *
     * @return true if successful
     */
    public boolean linkWithChord ()
    {
        Link link = lookupChordLink(sig.getSystem());

        if (link != null) {
            link.applyTo(this);

            return true;
        }

        return false;
    }

    //--------------//
    // removeMember //
    //--------------//
    @Override
    public void removeMember (Inter member)
    {
        if (!(member instanceof FermataArcInter) && !(member instanceof FermataDotInter)) {
            throw new IllegalArgumentException(
                    "Only FermataArcInter or FermataDotInter can be removed from FermataInter");
        }

        EnsembleHelper.removeMember(this, member);
    }

<<<<<<< HEAD
    //~ Inner Classes ------------------------------------------------------------------------------
=======
    //-------------//
    // searchLinks //
    //-------------//
    @Override
    public Collection<Link> searchLinks (SystemInfo system,
                                         boolean doit)
    {
        // Not very optimized!
        List<Inter> systemHeadChords = system.getSig().inters(HeadChordInter.class);
        Collections.sort(systemHeadChords, Inters.byAbscissa);

        Link link = lookupBarlineLink(system);

        if (link == null) {
            link = lookupChordLink(system);
        }

        if (link == null) {
            return Collections.emptyList();
        }

        if (doit) {
            link.applyTo(this);
        }

        return Collections.singleton(link);
    }

    //-----------//
    // internals //
    //-----------//
    @Override
    protected String internals ()
    {
        return super.internals() + " " + shape;
    }

    //-------------------//
    // lookupBarlineLink //
    //-------------------//
    /**
     * Look for a suitable link with a staff barline.
     *
     * @param system containing system
     * @return suitable link or null
     */
    private Link lookupBarlineLink (SystemInfo system)
    {
        final Point center = getCenter();

        if (staff == null) {
            staff = (shape == Shape.FERMATA_BELOW) ? system.getStaffAtOrAbove(center)
                    : system.getStaffAtOrBelow(center);
        }

        if (staff == null) {
            return null;
        }

        List<StaffBarlineInter> staffBars = staff.getStaffBarlines();
        StaffBarlineInter staffBar = StaffBarlineInter.getClosestStaffBarline(staffBars, center);

        // Fermata and staff bar bounds must intersect horizontally
        if (staffBar == null || GeoUtil.xOverlap(getBounds(), staffBar.getBounds()) <= 0) {
            return null;
        }

        // Check vertical distance to bar/staff
        final Scale scale = system.getSheet().getScale();
        final int maxDy = scale.toPixels(constants.maxFermataDy);
        final int dyStaff = staff.distanceTo(center);

        if (dyStaff > maxDy) {
            logger.debug("{} too far from barline: {}", this, staffBar);

            return null;
        }

        return new Link(staffBar, new FermataBarRelation(), true);
    }

    //-----------------//
    // lookupChordLink //
    //-----------------//
    /**
     * Look for a suitable link with a standard chord (head or rest).
     *
     * @param system containing system
     * @return suitable link or null
     */
    private Link lookupChordLink (SystemInfo system)
    {
        getBounds();
        final Point center = getCenter();
        final MeasureStack stack = system.getStackAt(center);
        final Collection<AbstractChordInter> chords = (shape == Shape.FERMATA_BELOW) ? stack
                .getStandardChordsAbove(center, bounds)
                : stack.getStandardChordsBelow(center, bounds);

        // Look for a suitable chord related to this fermata
        AbstractChordInter chord = AbstractChordInter.getClosestChord(chords, center);

        if (chord == null) {
            return null;
        }

        double dyChord = Math.sqrt(GeoUtil.ptDistanceSq(chord.getBounds(), center.x, center.y));

        // If chord is mirrored, select the closest vertically
        if (chord.getMirror() != null) {
            double dyMirror = Math.sqrt(
                    GeoUtil.ptDistanceSq(chord.getMirror().getBounds(), center.x, center.y));

            if (dyMirror < dyChord) {
                dyChord = dyMirror;
                chord = (AbstractChordInter) chord.getMirror();
                logger.debug("{} selecting mirror {}", this, chord);
            }
        }

        // Check vertical distance between fermata and chord
        final Scale scale = system.getSheet().getScale();
        final int maxDy = scale.toPixels(constants.maxFermataDy);

        if (dyChord > maxDy) {
            // Check vertical distance between fermata and staff
            final Staff chordStaff = (shape == Shape.FERMATA) ? chord.getTopStaff()
                    : chord.getBottomStaff();
            final int dyStaff = chordStaff.distanceTo(center);

            if (dyStaff > maxDy) {
                logger.debug("{} too far from staff/chord: {}", this, dyStaff);

                return null;
            }
        }

        return new Link(chord, new FermataChordRelation(), true);
    }

    //-------------//
    // createAdded //
    //-------------//
    /**
     * (Try to) create a fermata inter.
     *
     * @param arc    the fermata arc (shape: FERMATA_ARC or FERMATA_ARC_BELOW)
     * @param dot    the fermata dot
     * @param system the related system
     * @return the created instance or null
     */
    public static FermataInter createAdded (FermataArcInter arc,
                                            FermataDotInter dot,
                                            SystemInfo system)
    {
        // Look for proper staff
        final Point center = arc.getGlyph().getCenter();
        final Shape arcShape = arc.getShape();
        final Staff staff = (arcShape == Shape.FERMATA_ARC) ? system.getStaffAtOrBelow(center)
                : system.getStaffAtOrAbove(center);

        if (staff == null) {
            return null;
        }

        final SIGraph sig = arc.getSig();
        sig.computeContextualGrade(arc);
        sig.computeContextualGrade(dot);

        final double grade = 0.5 * (arc.getContextualGrade() + dot.getContextualGrade());
        final Shape shape = (arcShape == Shape.FERMATA_ARC) ? Shape.FERMATA : Shape.FERMATA_BELOW;
        final FermataInter fermata = new FermataInter(shape, grade);
        fermata.setStaff(staff);
        sig.addVertex(fermata);
        fermata.addMember(arc);
        fermata.addMember(dot);

        return fermata;
    }

>>>>>>> 8e2b0fd5
    //-----------//
    // Constants //
    //-----------//
    private static class Constants
            extends ConstantSet
    {

        private final Scale.Fraction maxFermataDy = new Scale.Fraction(
                2.5,
                "Maximum vertical distance between fermata center and related chord/staff/barline");
    }
}
<|MERGE_RESOLUTION|>--- conflicted
+++ resolved
@@ -1,482 +1,478 @@
-//------------------------------------------------------------------------------------------------//
-//                                                                                                //
-//                                     F e r m a t a I n t e r                                    //
-//                                                                                                //
-//------------------------------------------------------------------------------------------------//
-// <editor-fold defaultstate="collapsed" desc="hdr">
-//
-//  Copyright © Audiveris 2018. All rights reserved.
-//
-//  This program is free software: you can redistribute it and/or modify it under the terms of the
-//  GNU Affero General Public License as published by the Free Software Foundation, either version
-//  3 of the License, or (at your option) any later version.
-//
-//  This program is distributed in the hope that it will be useful, but WITHOUT ANY WARRANTY;
-//  without even the implied warranty of MERCHANTABILITY or FITNESS FOR A PARTICULAR PURPOSE.
-//  See the GNU Affero General Public License for more details.
-//
-//  You should have received a copy of the GNU Affero General Public License along with this
-//  program.  If not, see <http://www.gnu.org/licenses/>.
-//------------------------------------------------------------------------------------------------//
-// </editor-fold>
-package org.audiveris.omr.sig.inter;
-
-import org.audiveris.omr.constant.ConstantSet;
-import org.audiveris.omr.glyph.Shape;
-import org.audiveris.omr.math.GeoUtil;
-import org.audiveris.omr.sheet.Scale;
-import org.audiveris.omr.sheet.Staff;
-import org.audiveris.omr.sheet.SystemInfo;
-import org.audiveris.omr.sheet.rhythm.MeasureStack;
-import org.audiveris.omr.sig.SIGraph;
-import org.audiveris.omr.sig.relation.FermataBarRelation;
-import org.audiveris.omr.sig.relation.FermataChordRelation;
-import org.audiveris.omr.sig.relation.Link;
-import org.audiveris.omr.util.Entities;
-
-import org.slf4j.Logger;
-import org.slf4j.LoggerFactory;
-
-import java.awt.Point;
-import java.awt.Rectangle;
-import java.util.Collection;
-import java.util.Collections;
-import java.util.Comparator;
-import java.util.List;
-
-import javax.xml.bind.annotation.XmlRootElement;
-import org.audiveris.omrdataset.api.OmrShape;
-
-/**
- * Class {@code FermataInter} represents a full fermata interpretation, either upright
- * or inverted, combining an arc and a dot.
- * <p>
- * <img src=
- * "http://upload.wikimedia.org/wikipedia/commons/thumb/9/90/Urlinie_in_G_with_fermata.png/220px-Urlinie_in_G_with_fermata.png"
- * alt="Urlinie in G with fermata on penultimate note">
- * <p>
- * An upright fermata refers to the chord in the staff right below in the containing part.
- * An inverted fermata refers to the chord in the staff right above in the containing part.
- * A fermata may also refer to a single or double barline, to indicate the end of a phrase.
- * <p>
- * Such reference is implemented via a Relation instance.
- * <p>
- *
- * @author Hervé Bitteur
- */
-@XmlRootElement(name = "fermata")
-public class FermataInter
-        extends AbstractInter
-        implements InterEnsemble
-{
-
-    private static final Constants constants = new Constants();
-
-    private static final Logger logger = LoggerFactory.getLogger(FermataInter.class);
-
-    private static Comparator<Inter> byFermataOrder = new Comparator<Inter>()
-    {
-        @Override
-        public int compare (Inter o1,
-                            Inter o2)
-        {
-            return (o1 instanceof FermataArcInter) ? (-1) : (+1); // Arc then dot
-        }
-    };
-
-    /**
-     * Creates a new {@code FermataInter} object.
-     *
-     * @param shape the fermata shape (FERMATA or FERMATA_BELOW)
-     * @param grade the interpretation quality
-     */
-    public FermataInter (Shape shape,
-                         double grade)
-    {
-        super(null, null, shape, grade);
-    }
-
-    /**
-     * Creates a new {@code FermataInter} object.
-     *
-     * @param annotationId ID of the original annotation if any
-     * @param bounds       bounding box
-     * @param omrShape     precise shape
-     * @param grade        the interpretation quality
-     */
-    public FermataInter (int annotationId,
-                         Rectangle bounds,
-                         OmrShape omrShape,
-                         double grade)
-    {
-        super(annotationId, bounds, omrShape, grade);
-    }
-
-    /**
-     * No-arg constructor meant for JAXB.
-     */
-    private FermataInter ()
-    {
-    }
-
-    //--------//
-    // accept //
-    //--------//
-    @Override
-    public void accept (InterVisitor visitor)
-    {
-        visitor.visit(this);
-    }
-
-    //-----------//
-    // addMember //
-    //-----------//
-    @Override
-    public void addMember (Inter member)
-    {
-        if (member instanceof FermataArcInter) {
-            FermataArcInter arc = getArc();
-
-            if (arc != null) {
-                throw new IllegalStateException("Arc already defined");
-            }
-
-            EnsembleHelper.addMember(this, member);
-        }
-
-        if (member instanceof FermataDotInter) {
-            FermataDotInter dot = getDot();
-
-            if (dot != null) {
-                throw new IllegalStateException("Dot already defined");
-            }
-
-            EnsembleHelper.addMember(this, member);
-        }
-    }
-
-    //--------//
-    // getArc //
-    //--------//
-    /**
-     * Report the arc part.
-     *
-     * @return the arc
-     */
-    public FermataArcInter getArc ()
-    {
-        final List<Inter> members = getMembers();
-
-        for (Inter member : members) {
-            if (member instanceof FermataArcInter) {
-                return (FermataArcInter) member;
-            }
-        }
-
-        return null;
-    }
-
-    //-----------//
-    // getBounds //
-    //-----------//
-    @Override
-    public Rectangle getBounds ()
-    {
-        if (bounds == null) {
-            bounds = Entities.getBounds(getMembers());
-        }
-
-        return new Rectangle(bounds);
-    }
-
-    //--------//
-    // getDot //
-    //--------//
-    /**
-     * Report the dot part.
-     *
-     * @return the dot
-     */
-    public FermataDotInter getDot ()
-    {
-        final List<Inter> members = getMembers();
-
-        for (Inter member : members) {
-            if (member instanceof FermataDotInter) {
-                return (FermataDotInter) member;
-            }
-        }
-
-        return null;
-    }
-
-    //------------//
-    // getMembers //
-    //------------//
-    @Override
-    public List<Inter> getMembers ()
-    {
-        return EnsembleHelper.getMembers(this, byFermataOrder);
-    }
-
-    //-----------------//
-    // invalidateCache //
-    //-----------------//
-    @Override
-    public void invalidateCache ()
-    {
-        bounds = null;
-    }
-
-    //-----------------//
-    // linkWithBarline //
-    //-----------------//
-    /**
-     * (Try to) connect this fermata with a suitable StaffBarline.
-     *
-     * @return true if successful
-     */
-    public boolean linkWithBarline ()
-    {
-        Link link = lookupBarlineLink(sig.getSystem());
-
-        if (link != null) {
-            link.applyTo(this);
-
-            return true;
-        }
-
-        return false;
-    }
-
-    //---------------//
-    // linkWithChord //
-    //---------------//
-    /**
-     * (Try to) connect this fermata with suitable chord.
-     *
-     * @return true if successful
-     */
-    public boolean linkWithChord ()
-    {
-        Link link = lookupChordLink(sig.getSystem());
-
-        if (link != null) {
-            link.applyTo(this);
-
-            return true;
-        }
-
-        return false;
-    }
-
-    //--------------//
-    // removeMember //
-    //--------------//
-    @Override
-    public void removeMember (Inter member)
-    {
-        if (!(member instanceof FermataArcInter) && !(member instanceof FermataDotInter)) {
-            throw new IllegalArgumentException(
-                    "Only FermataArcInter or FermataDotInter can be removed from FermataInter");
-        }
-
-        EnsembleHelper.removeMember(this, member);
-    }
-
-<<<<<<< HEAD
-    //~ Inner Classes ------------------------------------------------------------------------------
-=======
-    //-------------//
-    // searchLinks //
-    //-------------//
-    @Override
-    public Collection<Link> searchLinks (SystemInfo system,
-                                         boolean doit)
-    {
-        // Not very optimized!
-        List<Inter> systemHeadChords = system.getSig().inters(HeadChordInter.class);
-        Collections.sort(systemHeadChords, Inters.byAbscissa);
-
-        Link link = lookupBarlineLink(system);
-
-        if (link == null) {
-            link = lookupChordLink(system);
-        }
-
-        if (link == null) {
-            return Collections.emptyList();
-        }
-
-        if (doit) {
-            link.applyTo(this);
-        }
-
-        return Collections.singleton(link);
-    }
-
-    //-----------//
-    // internals //
-    //-----------//
-    @Override
-    protected String internals ()
-    {
-        return super.internals() + " " + shape;
-    }
-
-    //-------------------//
-    // lookupBarlineLink //
-    //-------------------//
-    /**
-     * Look for a suitable link with a staff barline.
-     *
-     * @param system containing system
-     * @return suitable link or null
-     */
-    private Link lookupBarlineLink (SystemInfo system)
-    {
-        final Point center = getCenter();
-
-        if (staff == null) {
-            staff = (shape == Shape.FERMATA_BELOW) ? system.getStaffAtOrAbove(center)
-                    : system.getStaffAtOrBelow(center);
-        }
-
-        if (staff == null) {
-            return null;
-        }
-
-        List<StaffBarlineInter> staffBars = staff.getStaffBarlines();
-        StaffBarlineInter staffBar = StaffBarlineInter.getClosestStaffBarline(staffBars, center);
-
-        // Fermata and staff bar bounds must intersect horizontally
-        if (staffBar == null || GeoUtil.xOverlap(getBounds(), staffBar.getBounds()) <= 0) {
-            return null;
-        }
-
-        // Check vertical distance to bar/staff
-        final Scale scale = system.getSheet().getScale();
-        final int maxDy = scale.toPixels(constants.maxFermataDy);
-        final int dyStaff = staff.distanceTo(center);
-
-        if (dyStaff > maxDy) {
-            logger.debug("{} too far from barline: {}", this, staffBar);
-
-            return null;
-        }
-
-        return new Link(staffBar, new FermataBarRelation(), true);
-    }
-
-    //-----------------//
-    // lookupChordLink //
-    //-----------------//
-    /**
-     * Look for a suitable link with a standard chord (head or rest).
-     *
-     * @param system containing system
-     * @return suitable link or null
-     */
-    private Link lookupChordLink (SystemInfo system)
-    {
-        getBounds();
-        final Point center = getCenter();
-        final MeasureStack stack = system.getStackAt(center);
-        final Collection<AbstractChordInter> chords = (shape == Shape.FERMATA_BELOW) ? stack
-                .getStandardChordsAbove(center, bounds)
-                : stack.getStandardChordsBelow(center, bounds);
-
-        // Look for a suitable chord related to this fermata
-        AbstractChordInter chord = AbstractChordInter.getClosestChord(chords, center);
-
-        if (chord == null) {
-            return null;
-        }
-
-        double dyChord = Math.sqrt(GeoUtil.ptDistanceSq(chord.getBounds(), center.x, center.y));
-
-        // If chord is mirrored, select the closest vertically
-        if (chord.getMirror() != null) {
-            double dyMirror = Math.sqrt(
-                    GeoUtil.ptDistanceSq(chord.getMirror().getBounds(), center.x, center.y));
-
-            if (dyMirror < dyChord) {
-                dyChord = dyMirror;
-                chord = (AbstractChordInter) chord.getMirror();
-                logger.debug("{} selecting mirror {}", this, chord);
-            }
-        }
-
-        // Check vertical distance between fermata and chord
-        final Scale scale = system.getSheet().getScale();
-        final int maxDy = scale.toPixels(constants.maxFermataDy);
-
-        if (dyChord > maxDy) {
-            // Check vertical distance between fermata and staff
-            final Staff chordStaff = (shape == Shape.FERMATA) ? chord.getTopStaff()
-                    : chord.getBottomStaff();
-            final int dyStaff = chordStaff.distanceTo(center);
-
-            if (dyStaff > maxDy) {
-                logger.debug("{} too far from staff/chord: {}", this, dyStaff);
-
-                return null;
-            }
-        }
-
-        return new Link(chord, new FermataChordRelation(), true);
-    }
-
-    //-------------//
-    // createAdded //
-    //-------------//
-    /**
-     * (Try to) create a fermata inter.
-     *
-     * @param arc    the fermata arc (shape: FERMATA_ARC or FERMATA_ARC_BELOW)
-     * @param dot    the fermata dot
-     * @param system the related system
-     * @return the created instance or null
-     */
-    public static FermataInter createAdded (FermataArcInter arc,
-                                            FermataDotInter dot,
-                                            SystemInfo system)
-    {
-        // Look for proper staff
-        final Point center = arc.getGlyph().getCenter();
-        final Shape arcShape = arc.getShape();
-        final Staff staff = (arcShape == Shape.FERMATA_ARC) ? system.getStaffAtOrBelow(center)
-                : system.getStaffAtOrAbove(center);
-
-        if (staff == null) {
-            return null;
-        }
-
-        final SIGraph sig = arc.getSig();
-        sig.computeContextualGrade(arc);
-        sig.computeContextualGrade(dot);
-
-        final double grade = 0.5 * (arc.getContextualGrade() + dot.getContextualGrade());
-        final Shape shape = (arcShape == Shape.FERMATA_ARC) ? Shape.FERMATA : Shape.FERMATA_BELOW;
-        final FermataInter fermata = new FermataInter(shape, grade);
-        fermata.setStaff(staff);
-        sig.addVertex(fermata);
-        fermata.addMember(arc);
-        fermata.addMember(dot);
-
-        return fermata;
-    }
-
->>>>>>> 8e2b0fd5
-    //-----------//
-    // Constants //
-    //-----------//
-    private static class Constants
-            extends ConstantSet
-    {
-
-        private final Scale.Fraction maxFermataDy = new Scale.Fraction(
-                2.5,
-                "Maximum vertical distance between fermata center and related chord/staff/barline");
-    }
-}
+//------------------------------------------------------------------------------------------------//
+//                                                                                                //
+//                                     F e r m a t a I n t e r                                    //
+//                                                                                                //
+//------------------------------------------------------------------------------------------------//
+// <editor-fold defaultstate="collapsed" desc="hdr">
+//
+//  Copyright © Audiveris 2018. All rights reserved.
+//
+//  This program is free software: you can redistribute it and/or modify it under the terms of the
+//  GNU Affero General Public License as published by the Free Software Foundation, either version
+//  3 of the License, or (at your option) any later version.
+//
+//  This program is distributed in the hope that it will be useful, but WITHOUT ANY WARRANTY;
+//  without even the implied warranty of MERCHANTABILITY or FITNESS FOR A PARTICULAR PURPOSE.
+//  See the GNU Affero General Public License for more details.
+//
+//  You should have received a copy of the GNU Affero General Public License along with this
+//  program.  If not, see <http://www.gnu.org/licenses/>.
+//------------------------------------------------------------------------------------------------//
+// </editor-fold>
+package org.audiveris.omr.sig.inter;
+
+import org.audiveris.omr.constant.ConstantSet;
+import org.audiveris.omr.glyph.Shape;
+import org.audiveris.omr.math.GeoUtil;
+import org.audiveris.omr.sheet.Scale;
+import org.audiveris.omr.sheet.Staff;
+import org.audiveris.omr.sheet.SystemInfo;
+import org.audiveris.omr.sheet.rhythm.MeasureStack;
+import org.audiveris.omr.sig.SIGraph;
+import org.audiveris.omr.sig.relation.FermataBarRelation;
+import org.audiveris.omr.sig.relation.FermataChordRelation;
+import org.audiveris.omr.sig.relation.Link;
+import org.audiveris.omr.util.Entities;
+import org.audiveris.omrdataset.api.OmrShape;
+
+import org.slf4j.Logger;
+import org.slf4j.LoggerFactory;
+
+import java.awt.Point;
+import java.awt.Rectangle;
+import java.util.Collection;
+import java.util.Collections;
+import java.util.Comparator;
+import java.util.List;
+
+import javax.xml.bind.annotation.XmlRootElement;
+
+/**
+ * Class {@code FermataInter} represents a full fermata interpretation, either upright
+ * or inverted, combining an arc and a dot.
+ * <p>
+ * <img src=
+ * "http://upload.wikimedia.org/wikipedia/commons/thumb/9/90/Urlinie_in_G_with_fermata.png/220px-Urlinie_in_G_with_fermata.png"
+ * alt="Urlinie in G with fermata on penultimate note">
+ * <p>
+ * An upright fermata refers to the chord in the staff right below in the containing part.
+ * An inverted fermata refers to the chord in the staff right above in the containing part.
+ * A fermata may also refer to a single or double barline, to indicate the end of a phrase.
+ * <p>
+ * Such reference is implemented via a Relation instance.
+ * <p>
+ *
+ * @author Hervé Bitteur
+ */
+@XmlRootElement(name = "fermata")
+public class FermataInter
+        extends AbstractInter
+        implements InterEnsemble
+{
+
+    private static final Constants constants = new Constants();
+
+    private static final Logger logger = LoggerFactory.getLogger(FermataInter.class);
+
+    private static Comparator<Inter> byFermataOrder = new Comparator<Inter>()
+    {
+        @Override
+        public int compare (Inter o1,
+                            Inter o2)
+        {
+            return (o1 instanceof FermataArcInter) ? (-1) : (+1); // Arc then dot
+        }
+    };
+
+    /**
+     * Creates a new {@code FermataInter} object.
+     *
+     * @param shape the fermata shape (FERMATA or FERMATA_BELOW)
+     * @param grade the interpretation quality
+     */
+    public FermataInter (Shape shape,
+                         double grade)
+    {
+        super(null, null, shape, grade);
+    }
+
+    /**
+     * Creates a new {@code FermataInter} object.
+     *
+     * @param annotationId ID of the original annotation if any
+     * @param bounds       bounding box
+     * @param omrShape     precise shape
+     * @param grade        the interpretation quality
+     */
+    public FermataInter (int annotationId,
+                         Rectangle bounds,
+                         OmrShape omrShape,
+                         double grade)
+    {
+        super(annotationId, bounds, omrShape, grade);
+    }
+
+    /**
+     * No-arg constructor meant for JAXB.
+     */
+    private FermataInter ()
+    {
+    }
+
+    //--------//
+    // accept //
+    //--------//
+    @Override
+    public void accept (InterVisitor visitor)
+    {
+        visitor.visit(this);
+    }
+
+    //-----------//
+    // addMember //
+    //-----------//
+    @Override
+    public void addMember (Inter member)
+    {
+        if (member instanceof FermataArcInter) {
+            FermataArcInter arc = getArc();
+
+            if (arc != null) {
+                throw new IllegalStateException("Arc already defined");
+            }
+
+            EnsembleHelper.addMember(this, member);
+        }
+
+        if (member instanceof FermataDotInter) {
+            FermataDotInter dot = getDot();
+
+            if (dot != null) {
+                throw new IllegalStateException("Dot already defined");
+            }
+
+            EnsembleHelper.addMember(this, member);
+        }
+    }
+
+    //--------//
+    // getArc //
+    //--------//
+    /**
+     * Report the arc part.
+     *
+     * @return the arc
+     */
+    public FermataArcInter getArc ()
+    {
+        final List<Inter> members = getMembers();
+
+        for (Inter member : members) {
+            if (member instanceof FermataArcInter) {
+                return (FermataArcInter) member;
+            }
+        }
+
+        return null;
+    }
+
+    //-----------//
+    // getBounds //
+    //-----------//
+    @Override
+    public Rectangle getBounds ()
+    {
+        if (bounds == null) {
+            bounds = Entities.getBounds(getMembers());
+        }
+
+        return new Rectangle(bounds);
+    }
+
+    //--------//
+    // getDot //
+    //--------//
+    /**
+     * Report the dot part.
+     *
+     * @return the dot
+     */
+    public FermataDotInter getDot ()
+    {
+        final List<Inter> members = getMembers();
+
+        for (Inter member : members) {
+            if (member instanceof FermataDotInter) {
+                return (FermataDotInter) member;
+            }
+        }
+
+        return null;
+    }
+
+    //------------//
+    // getMembers //
+    //------------//
+    @Override
+    public List<Inter> getMembers ()
+    {
+        return EnsembleHelper.getMembers(this, byFermataOrder);
+    }
+
+    //-----------------//
+    // invalidateCache //
+    //-----------------//
+    @Override
+    public void invalidateCache ()
+    {
+        bounds = null;
+    }
+
+    //-----------------//
+    // linkWithBarline //
+    //-----------------//
+    /**
+     * (Try to) connect this fermata with a suitable StaffBarline.
+     *
+     * @return true if successful
+     */
+    public boolean linkWithBarline ()
+    {
+        Link link = lookupBarlineLink(sig.getSystem());
+
+        if (link != null) {
+            link.applyTo(this);
+
+            return true;
+        }
+
+        return false;
+    }
+
+    //---------------//
+    // linkWithChord //
+    //---------------//
+    /**
+     * (Try to) connect this fermata with suitable chord.
+     *
+     * @return true if successful
+     */
+    public boolean linkWithChord ()
+    {
+        Link link = lookupChordLink(sig.getSystem());
+
+        if (link != null) {
+            link.applyTo(this);
+
+            return true;
+        }
+
+        return false;
+    }
+
+    //--------------//
+    // removeMember //
+    //--------------//
+    @Override
+    public void removeMember (Inter member)
+    {
+        if (!(member instanceof FermataArcInter) && !(member instanceof FermataDotInter)) {
+            throw new IllegalArgumentException(
+                    "Only FermataArcInter or FermataDotInter can be removed from FermataInter");
+        }
+
+        EnsembleHelper.removeMember(this, member);
+    }
+
+    //-------------//
+    // searchLinks //
+    //-------------//
+    @Override
+    public Collection<Link> searchLinks (SystemInfo system,
+                                         boolean doit)
+    {
+        // Not very optimized!
+        List<Inter> systemHeadChords = system.getSig().inters(HeadChordInter.class);
+        Collections.sort(systemHeadChords, Inters.byAbscissa);
+
+        Link link = lookupBarlineLink(system);
+
+        if (link == null) {
+            link = lookupChordLink(system);
+        }
+
+        if (link == null) {
+            return Collections.emptyList();
+        }
+
+        if (doit) {
+            link.applyTo(this);
+        }
+
+        return Collections.singleton(link);
+    }
+
+    //-----------//
+    // internals //
+    //-----------//
+    @Override
+    protected String internals ()
+    {
+        return super.internals() + " " + shape;
+    }
+
+    //-------------------//
+    // lookupBarlineLink //
+    //-------------------//
+    /**
+     * Look for a suitable link with a staff barline.
+     *
+     * @param system containing system
+     * @return suitable link or null
+     */
+    private Link lookupBarlineLink (SystemInfo system)
+    {
+        final Point center = getCenter();
+
+        if (staff == null) {
+            staff = (shape == Shape.FERMATA_BELOW) ? system.getStaffAtOrAbove(center)
+                    : system.getStaffAtOrBelow(center);
+        }
+
+        if (staff == null) {
+            return null;
+        }
+
+        List<StaffBarlineInter> staffBars = staff.getStaffBarlines();
+        StaffBarlineInter staffBar = StaffBarlineInter.getClosestStaffBarline(staffBars, center);
+
+        // Fermata and staff bar bounds must intersect horizontally
+        if (staffBar == null || GeoUtil.xOverlap(getBounds(), staffBar.getBounds()) <= 0) {
+            return null;
+        }
+
+        // Check vertical distance to bar/staff
+        final Scale scale = system.getSheet().getScale();
+        final int maxDy = scale.toPixels(constants.maxFermataDy);
+        final int dyStaff = staff.distanceTo(center);
+
+        if (dyStaff > maxDy) {
+            logger.debug("{} too far from barline: {}", this, staffBar);
+
+            return null;
+        }
+
+        return new Link(staffBar, new FermataBarRelation(), true);
+    }
+
+    //-----------------//
+    // lookupChordLink //
+    //-----------------//
+    /**
+     * Look for a suitable link with a standard chord (head or rest).
+     *
+     * @param system containing system
+     * @return suitable link or null
+     */
+    private Link lookupChordLink (SystemInfo system)
+    {
+        getBounds();
+        final Point center = getCenter();
+        final MeasureStack stack = system.getStackAt(center);
+        final Collection<AbstractChordInter> chords = (shape == Shape.FERMATA_BELOW) ? stack
+                .getStandardChordsAbove(center, bounds)
+                : stack.getStandardChordsBelow(center, bounds);
+
+        // Look for a suitable chord related to this fermata
+        AbstractChordInter chord = AbstractChordInter.getClosestChord(chords, center);
+
+        if (chord == null) {
+            return null;
+        }
+
+        double dyChord = Math.sqrt(GeoUtil.ptDistanceSq(chord.getBounds(), center.x, center.y));
+
+        // If chord is mirrored, select the closest vertically
+        if (chord.getMirror() != null) {
+            double dyMirror = Math.sqrt(
+                    GeoUtil.ptDistanceSq(chord.getMirror().getBounds(), center.x, center.y));
+
+            if (dyMirror < dyChord) {
+                dyChord = dyMirror;
+                chord = (AbstractChordInter) chord.getMirror();
+                logger.debug("{} selecting mirror {}", this, chord);
+            }
+        }
+
+        // Check vertical distance between fermata and chord
+        final Scale scale = system.getSheet().getScale();
+        final int maxDy = scale.toPixels(constants.maxFermataDy);
+
+        if (dyChord > maxDy) {
+            // Check vertical distance between fermata and staff
+            final Staff chordStaff = (shape == Shape.FERMATA) ? chord.getTopStaff()
+                    : chord.getBottomStaff();
+            final int dyStaff = chordStaff.distanceTo(center);
+
+            if (dyStaff > maxDy) {
+                logger.debug("{} too far from staff/chord: {}", this, dyStaff);
+
+                return null;
+            }
+        }
+
+        return new Link(chord, new FermataChordRelation(), true);
+    }
+
+    //-------------//
+    // createAdded //
+    //-------------//
+    /**
+     * (Try to) create a fermata inter.
+     *
+     * @param arc    the fermata arc (shape: FERMATA_ARC or FERMATA_ARC_BELOW)
+     * @param dot    the fermata dot
+     * @param system the related system
+     * @return the created instance or null
+     */
+    public static FermataInter createAdded (FermataArcInter arc,
+                                            FermataDotInter dot,
+                                            SystemInfo system)
+    {
+        // Look for proper staff
+        final Point center = arc.getGlyph().getCenter();
+        final Shape arcShape = arc.getShape();
+        final Staff staff = (arcShape == Shape.FERMATA_ARC) ? system.getStaffAtOrBelow(center)
+                : system.getStaffAtOrAbove(center);
+
+        if (staff == null) {
+            return null;
+        }
+
+        final SIGraph sig = arc.getSig();
+        sig.computeContextualGrade(arc);
+        sig.computeContextualGrade(dot);
+
+        final double grade = 0.5 * (arc.getContextualGrade() + dot.getContextualGrade());
+        final Shape shape = (arcShape == Shape.FERMATA_ARC) ? Shape.FERMATA : Shape.FERMATA_BELOW;
+        final FermataInter fermata = new FermataInter(shape, grade);
+        fermata.setStaff(staff);
+        sig.addVertex(fermata);
+        fermata.addMember(arc);
+        fermata.addMember(dot);
+
+        return fermata;
+    }
+
+    //-----------//
+    // Constants //
+    //-----------//
+    private static class Constants
+            extends ConstantSet
+    {
+
+        private final Scale.Fraction maxFermataDy = new Scale.Fraction(
+                2.5,
+                "Maximum vertical distance between fermata center and related chord/staff/barline");
+    }
+}