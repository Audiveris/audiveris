--- conflicted
+++ resolved
@@ -1,4 +1,3 @@
-<<<<<<< HEAD
 //------------------------------------------------------------------------------------------------//
 //                                                                                                //
 //                                    O r n a m e n t I n t e r                                   //
@@ -56,11 +55,9 @@
 public class OrnamentInter
         extends AbstractInter
 {
-    //~ Static fields/initializers -----------------------------------------------------------------
 
     private static final Logger logger = LoggerFactory.getLogger(OrnamentInter.class);
 
-    //~ Constructors -------------------------------------------------------------------------------
     /**
      * Creates a new OrnamentInter object.
      *
@@ -99,7 +96,6 @@
     {
     }
 
-    //~ Methods ------------------------------------------------------------------------------------
     //--------//
     // accept //
     //--------//
@@ -121,80 +117,6 @@
         return isAbnormal();
     }
 
-    //------------------//
-    // createValidAdded //
-    //------------------//
-    /**
-     * (Try to) create and add a valid OrnamentInter.
-     * <p>
-     * TODO: this is to be refined for GRACE ornaments which are located on left side of chord.
-     *
-     * @param glyph            underlying glyph
-     * @param shape            detected shape
-     * @param grade            assigned grade
-     * @param system           containing system
-     * @param systemHeadChords system head chords, ordered by abscissa
-     * @return the created articulation or null
-     */
-    public static OrnamentInter createValidAdded (Glyph glyph,
-                                                  Shape shape,
-                                                  double grade,
-                                                  SystemInfo system,
-                                                  List<Inter> systemHeadChords)
-    {
-        if (glyph.isVip()) {
-            logger.info("VIP OrnamentInter create {} as {}", glyph, shape);
-        }
-
-        OrnamentInter orn = new OrnamentInter(glyph, shape, grade);
-        Link link = orn.lookupLink(systemHeadChords);
-
-        if (link != null) {
-            system.getSig().addVertex(orn);
-            link.applyTo(orn);
-
-            return orn;
-        }
-
-        return null;
-    }
-
-    //------------------//
-    // createValidAdded //
-    //------------------//
-    /**
-     * (Try to) create and add a valid OrnamentInter.
-     * <p>
-     * TODO: this is to be refined for GRACE ornaments which are located on left side of chord.
-     *
-     * @param annotationId     ID of original annotation if any
-     * @param bounds           bounding box
-     * @param omrShape         detected shape
-     * @param grade            assigned grade
-     * @param system           containing system
-     * @param systemHeadChords system head chords, ordered by abscissa
-     * @return the created articulation or null
-     */
-    public static OrnamentInter createValidAdded (int annotationId,
-                                                  Rectangle bounds,
-                                                  OmrShape omrShape,
-                                                  double grade,
-                                                  SystemInfo system,
-                                                  List<Inter> systemHeadChords)
-    {
-        OrnamentInter orn = new OrnamentInter(annotationId, bounds, omrShape, grade);
-        Link link = orn.lookupLink(systemHeadChords);
-
-        if (link != null) {
-            system.getSig().addVertex(orn);
-            link.applyTo(orn);
-
-            return orn;
-        }
-
-        return null;
-    }
-
     //----------//
     // getStaff //
     //----------//
@@ -249,6 +171,15 @@
         return Collections.singleton(link);
     }
 
+    //-----------//
+    // internals //
+    //-----------//
+    @Override
+    protected String internals ()
+    {
+        return super.internals() + " " + shape;
+    }
+
     //------------//
     // lookupLink //
     //------------//
@@ -297,8 +228,7 @@
             Point center = chord.getCenter();
 
             // Select proper chord reference point (top or bottom)
-            int yRef = (ornamentCenter.y > center.y)
-                    ? (chordBox.y + chordBox.height) : chordBox.y;
+            int yRef = (ornamentCenter.y > center.y) ? (chordBox.y + chordBox.height) : chordBox.y;
             double xGap = Math.abs(center.x - ornamentCenter.x);
             double yGap = Math.abs(yRef - ornamentCenter.y);
             ChordOrnamentRelation rel = new ChordOrnamentRelation();
@@ -319,242 +249,6 @@
 
         return null;
     }
-}
-=======
-//------------------------------------------------------------------------------------------------//
-//                                                                                                //
-//                                    O r n a m e n t I n t e r                                   //
-//                                                                                                //
-//------------------------------------------------------------------------------------------------//
-// <editor-fold defaultstate="collapsed" desc="hdr">
-//
-//  Copyright © Audiveris 2018. All rights reserved.
-//
-//  This program is free software: you can redistribute it and/or modify it under the terms of the
-//  GNU Affero General Public License as published by the Free Software Foundation, either version
-//  3 of the License, or (at your option) any later version.
-//
-//  This program is distributed in the hope that it will be useful, but WITHOUT ANY WARRANTY;
-//  without even the implied warranty of MERCHANTABILITY or FITNESS FOR A PARTICULAR PURPOSE.
-//  See the GNU Affero General Public License for more details.
-//
-//  You should have received a copy of the GNU Affero General Public License along with this
-//  program.  If not, see <http://www.gnu.org/licenses/>.
-//------------------------------------------------------------------------------------------------//
-// </editor-fold>
-package org.audiveris.omr.sig.inter;
-
-import org.audiveris.omr.glyph.Glyph;
-import org.audiveris.omr.glyph.Shape;
-import org.audiveris.omr.math.GeoOrder;
-import org.audiveris.omr.sheet.Scale;
-import org.audiveris.omr.sheet.Staff;
-import org.audiveris.omr.sheet.SystemInfo;
-import org.audiveris.omr.sheet.rhythm.Voice;
-import org.audiveris.omr.sig.relation.ChordOrnamentRelation;
-import org.audiveris.omr.sig.relation.Link;
-import org.audiveris.omr.sig.relation.Relation;
-
-import org.slf4j.Logger;
-import org.slf4j.LoggerFactory;
-
-import java.awt.Point;
-import java.awt.Rectangle;
-import java.util.Collection;
-import java.util.Collections;
-import java.util.List;
-
-import javax.xml.bind.annotation.XmlRootElement;
-
-/**
- * Class {@code OrnamentInter} represents an ornament interpretation.
- * (TR, TURN, TURN_INVERTED, TURN_UP, TURN_SLASH, MORDENT, MORDENT_INVERTED)
- * and perhaps GRACE_NOTE_SLASH, GRACE_NOTE
- *
- * @author Hervé Bitteur
- */
-@XmlRootElement(name = "ornament")
-public class OrnamentInter
-        extends AbstractInter
-{
-
-    private static final Logger logger = LoggerFactory.getLogger(OrnamentInter.class);
-
-    /**
-     * Creates a new OrnamentInter object.
-     *
-     * @param glyph underlying glyph
-     * @param shape precise shape (TR, TURN, TURN_INVERTED, TURN_UP, TURN_SLASH, MORDENT,
-     *              MORDENT_INVERTED) and perhaps GRACE_NOTE_SLASH, GRACE_NOTE
-     * @param grade evaluation value
-     */
-    public OrnamentInter (Glyph glyph,
-                          Shape shape,
-                          double grade)
-    {
-        super(glyph, (glyph != null) ? glyph.getBounds() : null, shape, grade);
-    }
-
-    /**
-     * No-arg constructor meant for JAXB.
-     */
-    private OrnamentInter ()
-    {
-    }
-
-    //--------//
-    // accept //
-    //--------//
-    @Override
-    public void accept (InterVisitor visitor)
-    {
-        visitor.visit(this);
-    }
-
-    //---------------//
-    // checkAbnormal //
-    //---------------//
-    @Override
-    public boolean checkAbnormal ()
-    {
-        // Check if a chord is connected
-        setAbnormal(!sig.hasRelation(this, ChordOrnamentRelation.class));
-
-        return isAbnormal();
-    }
-
-    //----------//
-    // getStaff //
-    //----------//
-    @Override
-    public Staff getStaff ()
-    {
-        if (staff == null) {
-            for (Relation rel : sig.getRelations(this, ChordOrnamentRelation.class)) {
-                HeadChordInter chord = (HeadChordInter) sig.getOppositeInter(this, rel);
-
-                return staff = chord.getStaff();
-            }
-        }
-
-        return staff;
-    }
-
-    //----------//
-    // getVoice //
-    //----------//
-    @Override
-    public Voice getVoice ()
-    {
-        for (Relation rel : sig.getRelations(this, ChordOrnamentRelation.class)) {
-            return sig.getOppositeInter(this, rel).getVoice();
-        }
-
-        return null;
-    }
-
-    //-------------//
-    // searchLinks //
-    //-------------//
-    @Override
-    public Collection<Link> searchLinks (SystemInfo system,
-                                         boolean doit)
-    {
-        // Not very optimized!
-        List<Inter> systemHeadChords = system.getSig().inters(HeadChordInter.class);
-        Collections.sort(systemHeadChords, Inters.byAbscissa);
-
-        Link link = lookupLink(systemHeadChords);
-
-        if (link == null) {
-            return Collections.emptyList();
-        }
-
-        if (doit) {
-            link.applyTo(this);
-        }
-
-        return Collections.singleton(link);
-    }
-
-    //-----------//
-    // internals //
-    //-----------//
-    @Override
-    protected String internals ()
-    {
-        return super.internals() + " " + shape;
-    }
-
-    //------------//
-    // lookupLink //
-    //------------//
-    /**
-     * Try to detect a link between this ornament instance and a HeadChord nearby.
-     *
-     * @param systemHeadChords ordered collection of head chords in system
-     * @return the link found or null
-     */
-    private Link lookupLink (List<Inter> systemHeadChords)
-    {
-        if (systemHeadChords.isEmpty()) {
-            return null;
-        }
-
-        final SystemInfo system = systemHeadChords.get(0).getSig().getSystem();
-        final Scale scale = system.getSheet().getScale();
-        final int maxDx = scale.toPixels(ChordOrnamentRelation.getXOutGapMaximum(manual));
-        final int maxDy = scale.toPixels(ChordOrnamentRelation.getYGapMaximum(manual));
-        final Rectangle ornamentBox = getBounds();
-        final Point ornamentCenter = getCenter();
-        final Rectangle luBox = new Rectangle(ornamentCenter);
-        luBox.grow(maxDx, maxDy);
-
-        final List<Inter> chords = Inters.intersectedInters(
-                systemHeadChords,
-                GeoOrder.BY_ABSCISSA,
-                luBox);
-
-        if (chords.isEmpty()) {
-            return null;
-        }
-
-        ChordOrnamentRelation bestRel = null;
-        Inter bestChord = null;
-        double bestYGap = Double.MAX_VALUE;
-
-        for (Inter chord : chords) {
-            Rectangle chordBox = chord.getBounds();
-
-            // The ornament cannot intersect the chord
-            if (chordBox.intersects(ornamentBox)) {
-                continue;
-            }
-
-            Point center = chord.getCenter();
-
-            // Select proper chord reference point (top or bottom)
-            int yRef = (ornamentCenter.y > center.y) ? (chordBox.y + chordBox.height) : chordBox.y;
-            double xGap = Math.abs(center.x - ornamentCenter.x);
-            double yGap = Math.abs(yRef - ornamentCenter.y);
-            ChordOrnamentRelation rel = new ChordOrnamentRelation();
-            rel.setOutGaps(scale.pixelsToFrac(xGap), scale.pixelsToFrac(yGap), manual);
-
-            if (rel.getGrade() >= rel.getMinGrade()) {
-                if ((bestRel == null) || (bestYGap > yGap)) {
-                    bestRel = rel;
-                    bestChord = chord;
-                    bestYGap = yGap;
-                }
-            }
-        }
-
-        if (bestRel != null) {
-            return new Link(bestChord, bestRel, false);
-        }
-
-        return null;
-    }
 
     //------------------//
     // createValidAdded //
@@ -593,5 +287,40 @@
 
         return null;
     }
-}
->>>>>>> 8e2b0fd5
+
+    //------------------//
+    // createValidAdded //
+    //------------------//
+    /**
+     * (Try to) create and add a valid OrnamentInter.
+     * <p>
+     * TODO: this is to be refined for GRACE ornaments which are located on left side of chord.
+     *
+     * @param annotationId     ID of original annotation if any
+     * @param bounds           bounding box
+     * @param omrShape         detected shape
+     * @param grade            assigned grade
+     * @param system           containing system
+     * @param systemHeadChords system head chords, ordered by abscissa
+     * @return the created articulation or null
+     */
+    public static OrnamentInter createValidAdded (int annotationId,
+                                                  Rectangle bounds,
+                                                  OmrShape omrShape,
+                                                  double grade,
+                                                  SystemInfo system,
+                                                  List<Inter> systemHeadChords)
+    {
+        OrnamentInter orn = new OrnamentInter(annotationId, bounds, omrShape, grade);
+        Link link = orn.lookupLink(systemHeadChords);
+
+        if (link != null) {
+            system.getSig().addVertex(orn);
+            link.applyTo(orn);
+
+            return orn;
+        }
+
+        return null;
+    }
+}