--- conflicted
+++ resolved
@@ -1,996 +1,977 @@
-//------------------------------------------------------------------------------------------------//
-//                                                                                                //
-//                                       S i g P a i n t e r                                      //
-//                                                                                                //
-//------------------------------------------------------------------------------------------------//
-// <editor-fold defaultstate="collapsed" desc="hdr">
-//
-//  Copyright © Audiveris 2018. All rights reserved.
-//
-//  This program is free software: you can redistribute it and/or modify it under the terms of the
-//  GNU Affero General Public License as published by the Free Software Foundation, either version
-//  3 of the License, or (at your option) any later version.
-//
-//  This program is distributed in the hope that it will be useful, but WITHOUT ANY WARRANTY;
-//  without even the implied warranty of MERCHANTABILITY or FITNESS FOR A PARTICULAR PURPOSE.
-//  See the GNU Affero General Public License for more details.
-//
-//  You should have received a copy of the GNU Affero General Public License along with this
-//  program.  If not, see <http://www.gnu.org/licenses/>.
-//------------------------------------------------------------------------------------------------//
-// </editor-fold>
-package org.audiveris.omr.sig.ui;
-
-import com.jgoodies.forms.builder.PanelBuilder;
-import com.jgoodies.forms.layout.CellConstraints;
-import com.jgoodies.forms.layout.FormLayout;
-
-import org.audiveris.omr.glyph.Glyph;
-import org.audiveris.omr.glyph.Shape;
-import org.audiveris.omr.math.GeoUtil;
-import org.audiveris.omr.run.Orientation;
-import org.audiveris.omr.sheet.Scale;
-import org.audiveris.omr.sheet.Staff;
-import org.audiveris.omr.sheet.SystemInfo;
-import org.audiveris.omr.sheet.rhythm.Voice;
-import org.audiveris.omr.sig.SIGraph;
-import org.audiveris.omr.sig.inter.AbstractBeamInter;
-import org.audiveris.omr.sig.inter.AbstractChordInter;
-import org.audiveris.omr.sig.inter.AbstractFlagInter;
-import org.audiveris.omr.sig.inter.AbstractInterVisitor;
-import org.audiveris.omr.sig.inter.AlterInter;
-import org.audiveris.omr.sig.inter.ArpeggiatoInter;
-import org.audiveris.omr.sig.inter.AugmentationDotInter;
-import org.audiveris.omr.sig.inter.BarConnectorInter;
-import org.audiveris.omr.sig.inter.BarlineInter;
-import org.audiveris.omr.sig.inter.BraceInter;
-import org.audiveris.omr.sig.inter.BracketConnectorInter;
-import org.audiveris.omr.sig.inter.BracketInter;
-import org.audiveris.omr.sig.inter.ClefInter;
-import org.audiveris.omr.sig.inter.EndingInter;
-import org.audiveris.omr.sig.inter.HeadInter;
-import org.audiveris.omr.sig.inter.Inter;
-import org.audiveris.omr.sig.inter.KeyAlterInter;
-import org.audiveris.omr.sig.inter.LedgerInter;
-import org.audiveris.omr.sig.inter.SentenceInter;
-import org.audiveris.omr.sig.inter.SlurInter;
-import org.audiveris.omr.sig.inter.StaffBarlineInter;
-import org.audiveris.omr.sig.inter.StemInter;
-import org.audiveris.omr.sig.inter.TimePairInter;
-import org.audiveris.omr.sig.inter.TimeWholeInter;
-import org.audiveris.omr.sig.inter.WedgeInter;
-import org.audiveris.omr.sig.inter.WordInter;
-import org.audiveris.omr.sig.relation.AlterHeadRelation;
-import org.audiveris.omr.sig.relation.AugmentationRelation;
-import org.audiveris.omr.sig.relation.FlagStemRelation;
-import org.audiveris.omr.sig.relation.Relation;
-import org.audiveris.omr.text.FontInfo;
-import org.audiveris.omr.ui.symbol.Alignment;
-import static org.audiveris.omr.ui.symbol.Alignment.*;
-import org.audiveris.omr.ui.symbol.MusicFont;
-import org.audiveris.omr.ui.symbol.OmrFont;
-import org.audiveris.omr.ui.symbol.ShapeSymbol;
-import org.audiveris.omr.ui.symbol.Symbols;
-import org.audiveris.omr.ui.symbol.TextFont;
-import static org.audiveris.omr.ui.symbol.Symbols.SYMBOL_BRACE_LOWER_HALF;
-import static org.audiveris.omr.ui.symbol.Symbols.SYMBOL_BRACE_UPPER_HALF;
-import static org.audiveris.omr.ui.symbol.Symbols.SYMBOL_BRACKET_LOWER_SERIF;
-import static org.audiveris.omr.ui.symbol.Symbols.SYMBOL_BRACKET_UPPER_SERIF;
-import org.audiveris.omr.ui.util.Panel;
-import org.audiveris.omr.ui.util.UIUtil;
-
-import org.slf4j.Logger;
-import org.slf4j.LoggerFactory;
-
-import java.awt.BasicStroke;
-import java.awt.Color;
-import java.awt.Dimension;
-import java.awt.Font;
-import java.awt.Graphics;
-import java.awt.Graphics2D;
-import java.awt.Point;
-import java.awt.Rectangle;
-import java.awt.Stroke;
-import java.awt.font.FontRenderContext;
-import java.awt.font.TextLayout;
-import java.awt.geom.CubicCurve2D;
-import java.awt.geom.Line2D;
-import java.awt.geom.Path2D;
-import java.util.ArrayList;
-import java.util.LinkedHashSet;
-import java.util.List;
-import java.util.Set;
-
-import javax.swing.JLabel;
-import javax.swing.JPanel;
-
-/**
- * Class {@code SigPainter} paints all the {@link Inter} instances of a SIG.
- * <p>
- * Its life cycle ends with the painting of a sheet.
- * <p>
- * Remarks on no-op visit() for:
- * <ul>
- * <li>AbstractChordInter: Notes and stem are painted on their own
- * <li>KeyInter: Each key item is painted on its own
- * <li>WordInter: Painting is handled from sentence
- * </ul>
- *
- * @author Hervé Bitteur
- */
-public abstract class SigPainter
-        extends AbstractInterVisitor
-{
-
-    private static final Logger logger = LoggerFactory.getLogger(SigPainter.class);
-
-    /** Sequence of colors for voices. */
-    private static final int alpha = 200;
-
-    private static final Color[] voiceColors = new Color[]{
-        /** 1 Purple */
-        new Color(128, 64, 255, alpha),
-        /** 2 Green */
-        new Color(0, 255, 0, alpha),
-        /** 3 Brown */
-        new Color(165, 42, 42, alpha),
-        /** 4 Magenta */
-        new Color(255, 0, 255, alpha),
-        /** 5 Cyan */
-        new Color(0, 255, 255, alpha),
-        /** 6 Orange */
-        new Color(255, 200, 0, alpha),
-        /** 7 Pink */
-        new Color(255, 150, 150, alpha),
-        /** 8 BlueGreen */
-<<<<<<< HEAD
-        new Color(0, 128, 128, alpha)
-    };
-=======
-        new Color(0, 128, 128, alpha)};
->>>>>>> 8e2b0fd5
-
-    /** Graphic context. */
-    protected final Graphics2D g;
-
-    /** Clip rectangle. */
-    private final Rectangle clip;
-
-    /** Music font for large staves. */
-    private final MusicFont musicFontLarge;
-
-    /** Music font for small staves, if any. */
-    private final MusicFont musicFontSmall;
-
-    /** Music font for heads in large staves. */
-    private final MusicFont musicHeadFontLarge;
-
-    /** Music font for heads in small staves, if any. */
-    private final MusicFont musicHeadFontSmall;
-
-    /** Global stroke for staff lines. */
-    private final Stroke lineStroke;
-
-    /** Global stroke for stems. */
-    private final Stroke stemStroke;
-
-    /** Global stroke for ledgers, with no glyph. */
-    private final Stroke ledgerStroke;
-
-    /**
-     * Creates a new {@code SigPainter} object.
-     *
-     * @param g     Graphic context
-     * @param scale the global scale
-     */
-    public SigPainter (Graphics g,
-                       Scale scale)
-    {
-        this.g = (Graphics2D) g;
-        this.clip = g.getClipBounds();
-
-        // Determine proper music fonts
-        if (scale == null) {
-            musicFontLarge = musicFontSmall = null;
-            musicHeadFontLarge = musicHeadFontSmall = null;
-        } else {
-            // Standard size
-            final int large = scale.getInterline();
-            musicFontLarge = MusicFont.getBaseFont(large);
-            musicHeadFontLarge = MusicFont.getHeadFont(scale, large);
-
-            // Smaller size
-            final Integer small = scale.getSmallInterline();
-            musicFontSmall = (small != null) ? MusicFont.getBaseFont(small) : null;
-            musicHeadFontSmall = (small != null) ? MusicFont.getHeadFont(scale, small) : null;
-        }
-
-        // Determine lines parameters
-        lineStroke = new BasicStroke(
-                (scale != null) ? scale.getFore() : 2f,
-                BasicStroke.CAP_ROUND,
-                BasicStroke.JOIN_ROUND);
-        stemStroke = new BasicStroke(3f, BasicStroke.CAP_BUTT, BasicStroke.JOIN_BEVEL);
-        ledgerStroke = new BasicStroke(2f, BasicStroke.CAP_BUTT, BasicStroke.JOIN_BEVEL);
-    }
-
-    //---------------//
-    // getVoicePanel //
-    //---------------//
-    /**
-     * Build a panel which displays all defined voice ID colors.
-     * <p>
-     * Separate numbers for first staff and second staff as: 1234 - 5678
-     *
-     * @return the populated voice panel
-     */
-    public static JPanel getVoicePanel ()
-    {
-        final int length = voiceColors.length;
-        final Font font = new Font("SansSerif", Font.BOLD, 22);
-        final Color background = Color.WHITE;
-        final StringBuilder sbc = new StringBuilder();
-
-        for (int i = 0; i <= length; i++) {
-            if (i != 0) {
-                sbc.append(",");
-            }
-
-            sbc.append("10dlu");
-        }
-
-        final FormLayout layout = new FormLayout(sbc.toString(), "pref");
-        final Panel panel = new Panel();
-        final PanelBuilder builder = new PanelBuilder(layout, panel);
-        final CellConstraints cst = new CellConstraints();
-
-        // Adjust dimensions
-        final Dimension cellDim = new Dimension(5, 22);
-        panel.setInsets(3, 0, 0, 3); // TLBR
-
-        final int mid = length / 2;
-
-        for (int c = 1; c <= length; c++) {
-            final Color color = new Color(voiceColors[c - 1].getRGB()); // Remove alpha
-            final JLabel label = new JLabel("" + c, JLabel.CENTER);
-            label.setPreferredSize(cellDim);
-            label.setFont(font);
-            label.setOpaque(true);
-            label.setBackground(background);
-            label.setForeground(color);
-
-            int col = (c <= mid) ? c : (c + 1);
-            builder.add(label, cst.xy(col, 1));
-        }
-        // Separation between staves
-        {
-            final Color color = Color.BLACK;
-            final JLabel label = new JLabel("=");
-            label.setPreferredSize(cellDim);
-            label.setFont(font);
-            label.setOpaque(true);
-            label.setBackground(background);
-            label.setForeground(color);
-            builder.add(label, cst.xy(mid + 1, 1));
-        }
-
-        return panel;
-    }
-
-    //---------//
-    // process //
-    //---------//
-    public void process (SIGraph sig)
-    {
-        final int bracketGrowth = 2 * sig.getSystem().getSheet().getInterline();
-
-        // Use a COPY of vertices, to reduce risks of concurrent modifications (but not all...)
-        Set<Inter> copy = new LinkedHashSet<>(sig.vertexSet());
-
-        for (Inter inter : copy) {
-            if (!inter.isRemoved()) {
-                Rectangle bounds = inter.getBounds();
-
-                if (bounds != null) {
-                    // Dirty hack to make sure bracket serifs are fully painted
-                    // (despite the fact that bracket serif is not included in their bounds)
-                    if (inter.getShape() == Shape.BRACKET) {
-                        bounds.grow(bracketGrowth, bracketGrowth);
-                    }
-
-                    if ((clip == null) || clip.intersects(bounds)) {
-                        inter.accept(this);
-                    }
-                }
-            }
-        }
-    }
-
-    //-------//
-    // visit //
-    //-------//
-    @Override
-    public void visit (AbstractBeamInter beam)
-    {
-        try {
-            setColor(beam);
-            g.fill(beam.getArea());
-        } catch (Exception ex) {
-            logger.warn("Error painting {} {}", beam, ex.toString(), ex);
-        }
-    }
-
-    //-------//
-    // visit //
-    //-------//
-    @Override
-    public void visit (AbstractFlagInter flag)
-    {
-        setColor(flag);
-
-        SIGraph sig = flag.getSig();
-        Set<Relation> rels = sig.getRelations(flag, FlagStemRelation.class);
-
-        if (rels.isEmpty()) {
-            // The flag exists in sig, but is not yet linked to a stem, use default painting
-            visit((Inter) flag);
-        } else {
-            // Paint the flag precisely on stem abscissa
-            StemInter stem = (StemInter) sig.getOppositeInter(flag, rels.iterator().next());
-            Point location = new Point(stem.getCenterLeft().x, flag.getCenter().y);
-            ShapeSymbol symbol = Symbols.getSymbol(flag.getShape());
-
-            if (symbol != null) {
-                final MusicFont font = getMusicFont(flag.getStaff());
-                symbol.paintSymbol(g, font, location, Alignment.MIDDLE_LEFT);
-            } else {
-                logger.error("No symbol to paint {}", flag);
-            }
-        }
-    }
-
-    //-------//
-    // visit //
-    //-------//
-    @Override
-    public void visit (AlterInter inter)
-    {
-        paintHalf(inter, AlterHeadRelation.class);
-    }
-
-    //-------//
-    // visit //
-    //-------//
-    @Override
-    public void visit (ArpeggiatoInter arpeggiato)
-    {
-        setColor(arpeggiato);
-
-        final Rectangle bx = arpeggiato.getBounds();
-        Point location = new Point(bx.x + (bx.width / 2), bx.y);
-        ShapeSymbol symbol = Symbols.getSymbol(arpeggiato.getShape());
-        MusicFont font = getMusicFont(arpeggiato.getStaff());
-        Dimension dim = symbol.getDimension(font);
-
-        bx.grow(dim.width, 0); // To avoid any clipping on x
-        g.setClip(clip.intersection(bx));
-
-        // Nb of symbols to draw, one below the other
-        int nb = (int) Math.ceil((double) bx.height / dim.height);
-
-        for (int i = 0; i < nb; i++) {
-            symbol.paintSymbol(g, font, location, Alignment.TOP_CENTER);
-            location.y += dim.height;
-        }
-
-        g.setClip(clip);
-    }
-
-    //-------//
-    // visit //
-    //-------//
-    @Override
-    public void visit (AugmentationDotInter inter)
-    {
-        paintHalf(inter, AugmentationRelation.class);
-    }
-
-    //-------//
-    // visit //
-    //-------//
-    @Override
-    public void visit (BarConnectorInter connector)
-    {
-        setColor(connector);
-        g.fill(connector.getArea());
-    }
-
-    //-------//
-    // visit //
-    //-------//
-    @Override
-    public void visit (BarlineInter barline)
-    {
-        setColor(barline);
-        g.fill(barline.getArea());
-    }
-
-    //-------//
-    // visit //
-    //-------//
-    @Override
-    public void visit (BraceInter brace)
-    {
-        setColor(brace);
-
-        final Rectangle box = brace.getBounds();
-        final Point center = GeoUtil.centerOf(box);
-        final Dimension halfDim = new Dimension(box.width, box.height / 2);
-        final MusicFont font = getMusicFont(false);
-        OmrFont.paint(g, font.layout(SYMBOL_BRACE_UPPER_HALF, halfDim), center, BOTTOM_CENTER);
-        OmrFont.paint(g, font.layout(SYMBOL_BRACE_LOWER_HALF, halfDim), center, TOP_CENTER);
-    }
-
-    //-------//
-    // visit //
-    //-------//
-    @Override
-    public void visit (BracketConnectorInter connection)
-    {
-        setColor(connection);
-        g.fill(connection.getArea());
-    }
-
-    //-------//
-    // visit //
-    //-------//
-    @Override
-    public void visit (BracketInter bracket)
-    {
-        setColor(bracket);
-
-        // Serif symbol
-        final double widthRatio = 2.7; // Symbol width WRT bar width
-        final double heightRatio = widthRatio * 1.25; // Symbol height WRT bar width
-        final double barRatio = 2.3; // Symbol bar height WRT bar width
-
-        final Rectangle box = bracket.getBounds();
-        final Rectangle glyphBox = bracket.getGlyph().getBounds();
-        final BracketInter.BracketKind kind = bracket.getKind();
-        final double width = bracket.getWidth();
-        final Dimension dim = new Dimension(
-                (int) Math.rint(widthRatio * width),
-                (int) Math.rint(heightRatio * width));
-        final MusicFont font = getMusicFont(false);
-
-        Integer top = null;
-
-        if ((kind == BracketInter.BracketKind.TOP) || (kind == BracketInter.BracketKind.BOTH)) {
-            // Draw upper symbol part
-            final Point left = new Point(box.x, glyphBox.y + (int) Math.rint(barRatio * width));
-            OmrFont.paint(g, font.layout(SYMBOL_BRACKET_UPPER_SERIF, dim), left, BOTTOM_LEFT);
-            top = left.y;
-        }
-
-        Integer bottom = null;
-
-        if ((kind == BracketInter.BracketKind.BOTTOM) || (kind == BracketInter.BracketKind.BOTH)) {
-            // Draw lower symbol part
-            final Point left = new Point(
-                    box.x,
-                    (glyphBox.y + glyphBox.height) - (int) Math.rint(barRatio * width));
-            OmrFont.paint(g, font.layout(SYMBOL_BRACKET_LOWER_SERIF, dim), left, TOP_LEFT);
-            bottom = left.y;
-        }
-
-        // Bracket area
-        Rectangle bx = null;
-
-        if (top != null) {
-            bx = bracket.getArea().getBounds();
-            bx = bx.intersection(new Rectangle(bx.x, top, bx.width, bx.height));
-        }
-
-        if (bottom != null) {
-            if (bx == null) {
-                bx = bracket.getArea().getBounds();
-            }
-
-            bx = bx.intersection(new Rectangle(bx.x, bx.y, bx.width, bottom - bx.y));
-        }
-
-        if (bx != null) {
-            g.setClip(clip.intersection(bx));
-        }
-
-        g.fill(bracket.getArea());
-
-        if (bx != null) {
-            g.setClip(clip);
-        }
-    }
-
-    //-------//
-    // visit //
-    //-------//
-    @Override
-    public void visit (ClefInter clef)
-    {
-        visit((Inter) clef);
-    }
-
-    //-------//
-    // visit //
-    //-------//
-    @Override
-    public void visit (EndingInter ending)
-    {
-        setColor(ending);
-        g.setStroke(lineStroke);
-        g.draw(ending.getLine());
-
-        if (ending.getLeftLeg() != null) {
-            g.draw(ending.getLeftLeg());
-        }
-
-        if (ending.getRightLeg() != null) {
-            g.draw(ending.getRightLeg());
-        }
-    }
-
-    //-------//
-    // visit //
-    //-------//
-    @Override
-    public void visit (HeadInter head)
-    {
-<<<<<<< HEAD
-        // Consider it as a plain inter
-        visit((Inter) head);
-
-        if (head.getMirror() != null) {
-            // Draw a sign using complementary color of head
-            Color compColor = UIUtil.complementaryColor(g.getColor());
-            Stroke oldStroke = UIUtil.setAbsoluteStroke(g, 1f);
-            Rectangle box = head.getBounds();
-            g.setColor(compColor);
-            g.drawLine(box.x, box.y, box.x + box.width, box.y + box.height);
-            g.setStroke(oldStroke);
-=======
-        final Line2D midLine = head.getMidLine();
-
-        if (midLine != null) {
-            if (splitMirrors()) {
-                // Draw head proper half
-                int width = head.getBounds().width;
-                int xDir = midLine.getY2() > midLine.getY1() ? -1 : +1;
-                Path2D p = new Path2D.Double();
-                p.append(midLine, false);
-                p.lineTo(midLine.getX2() + xDir * width, midLine.getY2());
-                p.lineTo(midLine.getX1() + xDir * width, midLine.getY1());
-                p.closePath();
-
-                java.awt.Shape oldClip = g.getClip();
-                g.clip(p);
-                visit((Inter) head);
-                g.setClip(oldClip);
-            } else {
-                visit((Inter) head);
-            }
-
-            // Draw midLine using complementary color of head
-            Color compColor = UIUtil.complementaryColor(g.getColor());
-            Stroke oldStroke = UIUtil.setAbsoluteStroke(g, 1f);
-            g.setColor(compColor);
-            g.draw(midLine);
-            g.setStroke(oldStroke);
-        } else {
-            visit((Inter) head);
->>>>>>> 8e2b0fd5
-        }
-    }
-
-    //-------//
-    // visit //
-    //-------//
-    @Override
-    public void visit (Inter inter)
-    {
-        final Shape shape = inter.getShape();
-
-        if (shape == null) {
-            return;
-        }
-
-        final ShapeSymbol symbol = Symbols.getSymbol(shape);
-        setColor(inter);
-
-        if (symbol != null) {
-            final Staff staff = inter.getStaff();
-            final MusicFont font;
-
-            if (shape.isHead()) {
-                font = getMusicHeadFont(staff);
-            } else {
-                font = getMusicFont(staff);
-            }
-
-            final Point center = GeoUtil.centerOf(inter.getBounds());
-            symbol.paintSymbol(g, font, center, Alignment.AREA_CENTER);
-        } else {
-            logger.error("No symbol to paint {}", inter);
-        }
-    }
-
-    //-------//
-    // visit //
-    //-------//
-    @Override
-    public void visit (KeyAlterInter inter)
-    {
-        final MusicFont font = getMusicFont(inter.getStaff());
-        setColor(inter);
-
-        Point center = GeoUtil.centerOf(inter.getBounds());
-        SystemInfo system = inter.getSig().getSystem();
-        Staff staff = system.getClosestStaff(center);
-        double y = staff.pitchToOrdinate(center.x, inter.getPitch());
-        center.y = (int) Math.rint(y);
-
-        Shape shape = inter.getShape();
-        ShapeSymbol symbol = Symbols.getSymbol(shape);
-
-        if (shape == Shape.SHARP) {
-            symbol.paintSymbol(g, font, center, Alignment.AREA_CENTER);
-        } else {
-            Dimension dim = symbol.getDimension(font);
-            center.y += dim.width;
-            symbol.paintSymbol(g, font, center, Alignment.BOTTOM_CENTER);
-        }
-    }
-
-    //-------//
-    // visit //
-    //-------//
-    @Override
-    public void visit (LedgerInter ledger)
-    {
-        try {
-            setColor(ledger);
-
-            final Glyph glyph = ledger.getGlyph();
-
-            if (glyph != null) {
-                g.setStroke(
-                        new BasicStroke(
-                                (float) Math.rint(glyph.getMeanThickness(Orientation.HORIZONTAL)),
-                                BasicStroke.CAP_BUTT,
-                                BasicStroke.JOIN_ROUND));
-                glyph.renderLine(g);
-            } else {
-                g.setStroke(ledgerStroke);
-
-                final Rectangle b = ledger.getBounds();
-                g.drawLine(b.x, b.y + (b.height / 2), b.x + b.width, b.y + (b.height / 2));
-            }
-        } catch (Exception ex) {
-            logger.warn("Error painting {} {}", ledger, ex, ex);
-        }
-    }
-
-    //-------//
-    // visit //
-    //-------//
-    @Override
-    public void visit (SentenceInter sentence)
-    {
-        FontInfo lineMeanFont = sentence.getMeanFont();
-
-        for (Inter member : sentence.getMembers()) {
-            WordInter word = (WordInter) member;
-            paintWord(word, lineMeanFont);
-        }
-    }
-
-    //-------//
-    // visit //
-    //-------//
-    @Override
-    public void visit (SlurInter slur)
-    {
-        CubicCurve2D curve = slur.getCurve();
-
-        if (curve != null) {
-            setColor(slur);
-            g.setStroke(lineStroke);
-            g.draw(curve);
-        }
-    }
-
-    //-------//
-    // visit //
-    //-------//
-    @Override
-    public void visit (StemInter stem)
-    {
-        setColor(stem);
-
-        //TODO: use proper stem thickness! (see ledger)
-        g.setStroke(stemStroke);
-
-        final Glyph glyph = stem.getGlyph();
-
-        if (glyph != null) {
-            glyph.renderLine(g);
-        } else {
-            g.fill(stem.getBounds());
-        }
-    }
-
-    //-------//
-    // visit //
-    //-------//
-    @Override
-    public void visit (StaffBarlineInter inter)
-    {
-        List<Inter> members = inter.getMembers();
-
-        if (!members.isEmpty()) {
-            for (Inter member : members) {
-                member.accept(this);
-            }
-        } else if (inter.getShape() != null) {
-            visit((Inter) inter);
-        }
-    }
-
-    //-------//
-    // visit //
-    //-------//
-    @Override
-    public void visit (TimePairInter pair)
-    {
-        for (Inter member : pair.getMembers()) {
-            visit((Inter) member);
-        }
-    }
-
-    //-------//
-    // visit //
-    //-------//
-    @Override
-    public void visit (TimeWholeInter inter)
-    {
-        visit((Inter) inter);
-    }
-
-    //-------//
-    // visit //
-    //-------//
-    @Override
-    public void visit (WedgeInter wedge)
-    {
-        setColor(wedge);
-        g.setStroke(lineStroke);
-        g.draw(wedge.getLine1());
-        g.draw(wedge.getLine2());
-    }
-
-    //----------//
-    // setColor //
-    //----------//
-    /**
-     * Use color adapted to current inter and global viewing parameters.
-     *
-     * @param inter the interpretation to colorize
-     */
-    protected abstract void setColor (Inter inter);
-
-    //--------------//
-    // splitMirrors //
-    //--------------//
-    /**
-     * Tell whether shared heads are split.
-     *
-     * @return true if so
-     */
-    protected abstract boolean splitMirrors ();
-
-    //---------//
-    // colorOf //
-    //---------//
-    /**
-     * Report the color to use when painting elements related to the provided voice
-     *
-     * @param voice the provided voice
-     * @return the color to use
-     */
-    protected Color colorOf (Voice voice)
-    {
-        // Use table of colors, circularly.
-        int index = (voice.getId() - 1) % voiceColors.length;
-
-        return voiceColors[index];
-    }
-
-    //--------------//
-    // getMusicFont //
-    //--------------//
-    /**
-     * Select proper size of music font, according to provided staff size.
-     *
-     * @param small true for small staff
-     * @return selected music font
-     */
-    protected MusicFont getMusicFont (boolean small)
-    {
-        return small ? musicFontSmall : musicFontLarge;
-    }
-
-    //--------------//
-    // getMusicFont //
-    //--------------//
-    /**
-     * Select proper size of music font, according to provided staff.
-     *
-     * @param staff related staff
-     * @return selected music font
-     */
-    protected MusicFont getMusicFont (Staff staff)
-    {
-        return getMusicFont((staff != null) ? staff.isSmall() : false);
-    }
-
-    //------------------//
-    // getMusicHeadFont //
-    //------------------//
-    protected MusicFont getMusicHeadFont (Staff staff)
-    {
-        return getMusicHeadFont((staff != null) ? staff.isSmall() : false);
-    }
-
-    //------------------//
-    // getMusicHeadFont //
-    //------------------//
-    protected MusicFont getMusicHeadFont (boolean small)
-    {
-        return small ? musicHeadFontSmall : musicHeadFontLarge;
-    }
-
-    //
-    //    //------------------//
-    //    // getMusicVoidFont //
-    //    //------------------//
-    //    /**
-    //     * Select proper size of music font for void heads, according to provided staff.
-    //     *
-    //     * @param small true for small staff
-    //     * @return selected music font
-    //     */
-    //    protected MusicFont getMusicVoidFont (boolean small)
-    //    {
-    //        return small ? musicVoidFontSmall : musicVoidFontLarge;
-    //    }
-    //
-    //    //------------------//
-    //    // getMusicVoidFont //
-    //    //------------------//
-    //    /**
-    //     * Select proper size of music font for void heads, according to provided staff size.
-    //     *
-    //     * @param staff related staff
-    //     * @return selected music font
-    //     */
-    //    protected MusicFont getMusicVoidFont (Staff staff)
-    //    {
-    //        return getMusicVoidFont((staff != null) ? staff.isSmall() : false);
-    //    }
-    //
-    //-------//
-    // paint //
-    //-------//
-    /**
-     * This is the general paint method for drawing a symbol layout, at a specified
-     * location, using a specified alignment
-     *
-     * @param layout    what: the symbol, perhaps transformed
-     * @param location  where: the precise location in the display
-     * @param alignment how: the way the symbol is aligned wrt the location
-     */
-    protected void paint (TextLayout layout,
-                          Point location,
-                          Alignment alignment)
-    {
-        OmrFont.paint(g, layout, location, alignment);
-    }
-
-    //-----------//
-    // paintHalf //
-    //-----------//
-    /**
-     * Paint upper and lower parts of a symbol, if it is linked to two shared heads.
-     * Otherwise, paint it normally as a whole.
-     *
-     * @param inter  the inter to paint
-     *               (AugmentationDotInter or AlterInter)
-     * @param classe the relation class to search between inter and head
-     *               (AugmentationRelation or AlterHeadRelation)
-     */
-    private void paintHalf (Inter inter,
-                            Class<? extends Relation> classe)
-    {
-        if (!splitMirrors()) {
-            visit(inter);
-
-            return;
-        }
-
-        final SIGraph sig = inter.getSig();
-        final List<HeadInter> heads = new ArrayList<>();
-
-        for (Relation rel : sig.getRelations(inter, classe)) {
-            Inter opposite = sig.getOppositeInter(inter, rel);
-
-            if (opposite instanceof HeadInter) {
-                heads.add((HeadInter) opposite);
-            }
-        }
-
-        if ((heads.size() != 2) || (heads.get(0).getMirror() != heads.get(1))) {
-            // Standard case where symbol is painted as a whole
-            visit(inter);
-        } else {
-            // Split according to linked shared heads
-            final Rectangle box = inter.getBounds();
-            final int height = box.height;
-            final Point center = inter.getCenter();
-            final Point ref = inter.getRelationCenter(); // Not always the area center
-            final Shape shape = inter.getShape();
-            final Staff staff = inter.getStaff();
-            final ShapeSymbol symbol = Symbols.getSymbol(shape);
-            final MusicFont font = getMusicFont(staff);
-            final Dimension dim = symbol.getDimension(font);
-            final int w = dim.width;
-            final Line2D line = new Line2D.Double(ref.x - w, ref.y, ref.x + w, ref.y);
-
-            // Draw each inter half
-            for (HeadInter h : heads) {
-                final AbstractChordInter ch = h.getChord();
-                final int yDir = ch.getCenter().y > h.getCenter().y ? +1 : -1;
-                final Path2D p = new Path2D.Double();
-                p.append(line, false);
-                p.lineTo(line.getX2(), line.getY2() + yDir * height);
-                p.lineTo(line.getX1(), line.getY1() + yDir * height);
-                p.closePath();
-
-                final java.awt.Shape oldClip = g.getClip();
-                g.clip(p);
-
-                setColor(ch);
-                symbol.paintSymbol(g, font, center, Alignment.AREA_CENTER);
-
-                g.setClip(oldClip);
-            }
-        }
-    }
-
-    //-----------//
-    // paintWord //
-    //-----------//
-    private void paintWord (WordInter word,
-                            FontInfo lineMeanFont)
-    {
-        if (lineMeanFont != null) {
-            Font font = new TextFont(lineMeanFont);
-            FontRenderContext frc = g.getFontRenderContext();
-            TextLayout layout = new TextLayout(word.getValue(), font, frc);
-            setColor(word);
-
-            if (word.getValue().length() > 2) {
-                paint(layout, word.getLocation(), BASELINE_LEFT);
-            } else {
-                paint(layout, word.getCenter(), AREA_CENTER);
-            }
-        }
-    }
-}
+//------------------------------------------------------------------------------------------------//
+//                                                                                                //
+//                                       S i g P a i n t e r                                      //
+//                                                                                                //
+//------------------------------------------------------------------------------------------------//
+// <editor-fold defaultstate="collapsed" desc="hdr">
+//
+//  Copyright © Audiveris 2018. All rights reserved.
+//
+//  This program is free software: you can redistribute it and/or modify it under the terms of the
+//  GNU Affero General Public License as published by the Free Software Foundation, either version
+//  3 of the License, or (at your option) any later version.
+//
+//  This program is distributed in the hope that it will be useful, but WITHOUT ANY WARRANTY;
+//  without even the implied warranty of MERCHANTABILITY or FITNESS FOR A PARTICULAR PURPOSE.
+//  See the GNU Affero General Public License for more details.
+//
+//  You should have received a copy of the GNU Affero General Public License along with this
+//  program.  If not, see <http://www.gnu.org/licenses/>.
+//------------------------------------------------------------------------------------------------//
+// </editor-fold>
+package org.audiveris.omr.sig.ui;
+
+import com.jgoodies.forms.builder.PanelBuilder;
+import com.jgoodies.forms.layout.CellConstraints;
+import com.jgoodies.forms.layout.FormLayout;
+
+import org.audiveris.omr.glyph.Glyph;
+import org.audiveris.omr.glyph.Shape;
+import org.audiveris.omr.math.GeoUtil;
+import org.audiveris.omr.run.Orientation;
+import org.audiveris.omr.sheet.Scale;
+import org.audiveris.omr.sheet.Staff;
+import org.audiveris.omr.sheet.SystemInfo;
+import org.audiveris.omr.sheet.rhythm.Voice;
+import org.audiveris.omr.sig.SIGraph;
+import org.audiveris.omr.sig.inter.AbstractBeamInter;
+import org.audiveris.omr.sig.inter.AbstractChordInter;
+import org.audiveris.omr.sig.inter.AbstractFlagInter;
+import org.audiveris.omr.sig.inter.AbstractInterVisitor;
+import org.audiveris.omr.sig.inter.AlterInter;
+import org.audiveris.omr.sig.inter.ArpeggiatoInter;
+import org.audiveris.omr.sig.inter.AugmentationDotInter;
+import org.audiveris.omr.sig.inter.BarConnectorInter;
+import org.audiveris.omr.sig.inter.BarlineInter;
+import org.audiveris.omr.sig.inter.BraceInter;
+import org.audiveris.omr.sig.inter.BracketConnectorInter;
+import org.audiveris.omr.sig.inter.BracketInter;
+import org.audiveris.omr.sig.inter.ClefInter;
+import org.audiveris.omr.sig.inter.EndingInter;
+import org.audiveris.omr.sig.inter.HeadInter;
+import org.audiveris.omr.sig.inter.Inter;
+import org.audiveris.omr.sig.inter.KeyAlterInter;
+import org.audiveris.omr.sig.inter.LedgerInter;
+import org.audiveris.omr.sig.inter.SentenceInter;
+import org.audiveris.omr.sig.inter.SlurInter;
+import org.audiveris.omr.sig.inter.StaffBarlineInter;
+import org.audiveris.omr.sig.inter.StemInter;
+import org.audiveris.omr.sig.inter.TimePairInter;
+import org.audiveris.omr.sig.inter.TimeWholeInter;
+import org.audiveris.omr.sig.inter.WedgeInter;
+import org.audiveris.omr.sig.inter.WordInter;
+import org.audiveris.omr.sig.relation.AlterHeadRelation;
+import org.audiveris.omr.sig.relation.AugmentationRelation;
+import org.audiveris.omr.sig.relation.FlagStemRelation;
+import org.audiveris.omr.sig.relation.Relation;
+import org.audiveris.omr.text.FontInfo;
+import org.audiveris.omr.ui.symbol.Alignment;
+import static org.audiveris.omr.ui.symbol.Alignment.*;
+import org.audiveris.omr.ui.symbol.MusicFont;
+import org.audiveris.omr.ui.symbol.OmrFont;
+import org.audiveris.omr.ui.symbol.ShapeSymbol;
+import org.audiveris.omr.ui.symbol.Symbols;
+import org.audiveris.omr.ui.symbol.TextFont;
+import static org.audiveris.omr.ui.symbol.Symbols.SYMBOL_BRACE_LOWER_HALF;
+import static org.audiveris.omr.ui.symbol.Symbols.SYMBOL_BRACE_UPPER_HALF;
+import static org.audiveris.omr.ui.symbol.Symbols.SYMBOL_BRACKET_LOWER_SERIF;
+import static org.audiveris.omr.ui.symbol.Symbols.SYMBOL_BRACKET_UPPER_SERIF;
+import org.audiveris.omr.ui.util.Panel;
+import org.audiveris.omr.ui.util.UIUtil;
+
+import org.slf4j.Logger;
+import org.slf4j.LoggerFactory;
+
+import java.awt.BasicStroke;
+import java.awt.Color;
+import java.awt.Dimension;
+import java.awt.Font;
+import java.awt.Graphics;
+import java.awt.Graphics2D;
+import java.awt.Point;
+import java.awt.Rectangle;
+import java.awt.Stroke;
+import java.awt.font.FontRenderContext;
+import java.awt.font.TextLayout;
+import java.awt.geom.CubicCurve2D;
+import java.awt.geom.Line2D;
+import java.awt.geom.Path2D;
+import java.util.ArrayList;
+import java.util.LinkedHashSet;
+import java.util.List;
+import java.util.Set;
+
+import javax.swing.JLabel;
+import javax.swing.JPanel;
+
+/**
+ * Class {@code SigPainter} paints all the {@link Inter} instances of a SIG.
+ * <p>
+ * Its life cycle ends with the painting of a sheet.
+ * <p>
+ * Remarks on no-op visit() for:
+ * <ul>
+ * <li>AbstractChordInter: Notes and stem are painted on their own
+ * <li>KeyInter: Each key item is painted on its own
+ * <li>WordInter: Painting is handled from sentence
+ * </ul>
+ *
+ * @author Hervé Bitteur
+ */
+public abstract class SigPainter
+        extends AbstractInterVisitor
+{
+
+    private static final Logger logger = LoggerFactory.getLogger(SigPainter.class);
+
+    /** Sequence of colors for voices. */
+    private static final int alpha = 200;
+
+    private static final Color[] voiceColors = new Color[]{
+        /** 1 Purple */
+        new Color(128, 64, 255, alpha),
+        /** 2 Green */
+        new Color(0, 255, 0, alpha),
+        /** 3 Brown */
+        new Color(165, 42, 42, alpha),
+        /** 4 Magenta */
+        new Color(255, 0, 255, alpha),
+        /** 5 Cyan */
+        new Color(0, 255, 255, alpha),
+        /** 6 Orange */
+        new Color(255, 200, 0, alpha),
+        /** 7 Pink */
+        new Color(255, 150, 150, alpha),
+        /** 8 BlueGreen */
+        new Color(0, 128, 128, alpha)};
+
+    /** Graphic context. */
+    protected final Graphics2D g;
+
+    /** Clip rectangle. */
+    private final Rectangle clip;
+
+    /** Music font for large staves. */
+    private final MusicFont musicFontLarge;
+
+    /** Music font for small staves, if any. */
+    private final MusicFont musicFontSmall;
+
+    /** Music font for heads in large staves. */
+    private final MusicFont musicHeadFontLarge;
+
+    /** Music font for heads in small staves, if any. */
+    private final MusicFont musicHeadFontSmall;
+
+    /** Global stroke for staff lines. */
+    private final Stroke lineStroke;
+
+    /** Global stroke for stems. */
+    private final Stroke stemStroke;
+
+    /** Global stroke for ledgers, with no glyph. */
+    private final Stroke ledgerStroke;
+
+    /**
+     * Creates a new {@code SigPainter} object.
+     *
+     * @param g     Graphic context
+     * @param scale the global scale
+     */
+    public SigPainter (Graphics g,
+                       Scale scale)
+    {
+        this.g = (Graphics2D) g;
+        this.clip = g.getClipBounds();
+
+        // Determine proper music fonts
+        if (scale == null) {
+            musicFontLarge = musicFontSmall = null;
+            musicHeadFontLarge = musicHeadFontSmall = null;
+        } else {
+            // Standard size
+            final int large = scale.getInterline();
+            musicFontLarge = MusicFont.getBaseFont(large);
+            musicHeadFontLarge = MusicFont.getHeadFont(scale, large);
+
+            // Smaller size
+            final Integer small = scale.getSmallInterline();
+            musicFontSmall = (small != null) ? MusicFont.getBaseFont(small) : null;
+            musicHeadFontSmall = (small != null) ? MusicFont.getHeadFont(scale, small) : null;
+        }
+
+        // Determine lines parameters
+        lineStroke = new BasicStroke(
+                (scale != null) ? scale.getFore() : 2f,
+                BasicStroke.CAP_ROUND,
+                BasicStroke.JOIN_ROUND);
+        stemStroke = new BasicStroke(3f, BasicStroke.CAP_BUTT, BasicStroke.JOIN_BEVEL);
+        ledgerStroke = new BasicStroke(2f, BasicStroke.CAP_BUTT, BasicStroke.JOIN_BEVEL);
+    }
+
+    //---------------//
+    // getVoicePanel //
+    //---------------//
+    /**
+     * Build a panel which displays all defined voice ID colors.
+     * <p>
+     * Separate numbers for first staff and second staff as: 1234 - 5678
+     *
+     * @return the populated voice panel
+     */
+    public static JPanel getVoicePanel ()
+    {
+        final int length = voiceColors.length;
+        final Font font = new Font("SansSerif", Font.BOLD, 22);
+        final Color background = Color.WHITE;
+        final StringBuilder sbc = new StringBuilder();
+
+        for (int i = 0; i <= length; i++) {
+            if (i != 0) {
+                sbc.append(",");
+            }
+
+            sbc.append("10dlu");
+        }
+
+        final FormLayout layout = new FormLayout(sbc.toString(), "pref");
+        final Panel panel = new Panel();
+        final PanelBuilder builder = new PanelBuilder(layout, panel);
+        final CellConstraints cst = new CellConstraints();
+
+        // Adjust dimensions
+        final Dimension cellDim = new Dimension(5, 22);
+        panel.setInsets(3, 0, 0, 3); // TLBR
+
+        final int mid = length / 2;
+
+        for (int c = 1; c <= length; c++) {
+            final Color color = new Color(voiceColors[c - 1].getRGB()); // Remove alpha
+            final JLabel label = new JLabel("" + c, JLabel.CENTER);
+            label.setPreferredSize(cellDim);
+            label.setFont(font);
+            label.setOpaque(true);
+            label.setBackground(background);
+            label.setForeground(color);
+
+            int col = (c <= mid) ? c : (c + 1);
+            builder.add(label, cst.xy(col, 1));
+        }
+        // Separation between staves
+        {
+            final Color color = Color.BLACK;
+            final JLabel label = new JLabel("=");
+            label.setPreferredSize(cellDim);
+            label.setFont(font);
+            label.setOpaque(true);
+            label.setBackground(background);
+            label.setForeground(color);
+            builder.add(label, cst.xy(mid + 1, 1));
+        }
+
+        return panel;
+    }
+
+    //---------//
+    // process //
+    //---------//
+    public void process (SIGraph sig)
+    {
+        final int bracketGrowth = 2 * sig.getSystem().getSheet().getInterline();
+
+        // Use a COPY of vertices, to reduce risks of concurrent modifications (but not all...)
+        Set<Inter> copy = new LinkedHashSet<>(sig.vertexSet());
+
+        for (Inter inter : copy) {
+            if (!inter.isRemoved()) {
+                Rectangle bounds = inter.getBounds();
+
+                if (bounds != null) {
+                    // Dirty hack to make sure bracket serifs are fully painted
+                    // (despite the fact that bracket serif is not included in their bounds)
+                    if (inter.getShape() == Shape.BRACKET) {
+                        bounds.grow(bracketGrowth, bracketGrowth);
+                    }
+
+                    if ((clip == null) || clip.intersects(bounds)) {
+                        inter.accept(this);
+                    }
+                }
+            }
+        }
+    }
+
+    //-------//
+    // visit //
+    //-------//
+    @Override
+    public void visit (AbstractBeamInter beam)
+    {
+        try {
+            setColor(beam);
+            g.fill(beam.getArea());
+        } catch (Exception ex) {
+            logger.warn("Error painting {} {}", beam, ex.toString(), ex);
+        }
+    }
+
+    //-------//
+    // visit //
+    //-------//
+    @Override
+    public void visit (AbstractFlagInter flag)
+    {
+        setColor(flag);
+
+        SIGraph sig = flag.getSig();
+        Set<Relation> rels = sig.getRelations(flag, FlagStemRelation.class);
+
+        if (rels.isEmpty()) {
+            // The flag exists in sig, but is not yet linked to a stem, use default painting
+            visit((Inter) flag);
+        } else {
+            // Paint the flag precisely on stem abscissa
+            StemInter stem = (StemInter) sig.getOppositeInter(flag, rels.iterator().next());
+            Point location = new Point(stem.getCenterLeft().x, flag.getCenter().y);
+            ShapeSymbol symbol = Symbols.getSymbol(flag.getShape());
+
+            if (symbol != null) {
+                final MusicFont font = getMusicFont(flag.getStaff());
+                symbol.paintSymbol(g, font, location, Alignment.MIDDLE_LEFT);
+            } else {
+                logger.error("No symbol to paint {}", flag);
+            }
+        }
+    }
+
+    //-------//
+    // visit //
+    //-------//
+    @Override
+    public void visit (AlterInter inter)
+    {
+        paintHalf(inter, AlterHeadRelation.class);
+    }
+
+    //-------//
+    // visit //
+    //-------//
+    @Override
+    public void visit (ArpeggiatoInter arpeggiato)
+    {
+        setColor(arpeggiato);
+
+        final Rectangle bx = arpeggiato.getBounds();
+        Point location = new Point(bx.x + (bx.width / 2), bx.y);
+        ShapeSymbol symbol = Symbols.getSymbol(arpeggiato.getShape());
+        MusicFont font = getMusicFont(arpeggiato.getStaff());
+        Dimension dim = symbol.getDimension(font);
+
+        bx.grow(dim.width, 0); // To avoid any clipping on x
+        g.setClip(clip.intersection(bx));
+
+        // Nb of symbols to draw, one below the other
+        int nb = (int) Math.ceil((double) bx.height / dim.height);
+
+        for (int i = 0; i < nb; i++) {
+            symbol.paintSymbol(g, font, location, Alignment.TOP_CENTER);
+            location.y += dim.height;
+        }
+
+        g.setClip(clip);
+    }
+
+    //-------//
+    // visit //
+    //-------//
+    @Override
+    public void visit (AugmentationDotInter inter)
+    {
+        paintHalf(inter, AugmentationRelation.class);
+    }
+
+    //-------//
+    // visit //
+    //-------//
+    @Override
+    public void visit (BarConnectorInter connector)
+    {
+        setColor(connector);
+        g.fill(connector.getArea());
+    }
+
+    //-------//
+    // visit //
+    //-------//
+    @Override
+    public void visit (BarlineInter barline)
+    {
+        setColor(barline);
+        g.fill(barline.getArea());
+    }
+
+    //-------//
+    // visit //
+    //-------//
+    @Override
+    public void visit (BraceInter brace)
+    {
+        setColor(brace);
+
+        final Rectangle box = brace.getBounds();
+        final Point center = GeoUtil.centerOf(box);
+        final Dimension halfDim = new Dimension(box.width, box.height / 2);
+        final MusicFont font = getMusicFont(false);
+        OmrFont.paint(g, font.layout(SYMBOL_BRACE_UPPER_HALF, halfDim), center, BOTTOM_CENTER);
+        OmrFont.paint(g, font.layout(SYMBOL_BRACE_LOWER_HALF, halfDim), center, TOP_CENTER);
+    }
+
+    //-------//
+    // visit //
+    //-------//
+    @Override
+    public void visit (BracketConnectorInter connection)
+    {
+        setColor(connection);
+        g.fill(connection.getArea());
+    }
+
+    //-------//
+    // visit //
+    //-------//
+    @Override
+    public void visit (BracketInter bracket)
+    {
+        setColor(bracket);
+
+        // Serif symbol
+        final double widthRatio = 2.7; // Symbol width WRT bar width
+        final double heightRatio = widthRatio * 1.25; // Symbol height WRT bar width
+        final double barRatio = 2.3; // Symbol bar height WRT bar width
+
+        final Rectangle box = bracket.getBounds();
+        final Rectangle glyphBox = bracket.getGlyph().getBounds();
+        final BracketInter.BracketKind kind = bracket.getKind();
+        final double width = bracket.getWidth();
+        final Dimension dim = new Dimension(
+                (int) Math.rint(widthRatio * width),
+                (int) Math.rint(heightRatio * width));
+        final MusicFont font = getMusicFont(false);
+
+        Integer top = null;
+
+        if ((kind == BracketInter.BracketKind.TOP) || (kind == BracketInter.BracketKind.BOTH)) {
+            // Draw upper symbol part
+            final Point left = new Point(box.x, glyphBox.y + (int) Math.rint(barRatio * width));
+            OmrFont.paint(g, font.layout(SYMBOL_BRACKET_UPPER_SERIF, dim), left, BOTTOM_LEFT);
+            top = left.y;
+        }
+
+        Integer bottom = null;
+
+        if ((kind == BracketInter.BracketKind.BOTTOM) || (kind == BracketInter.BracketKind.BOTH)) {
+            // Draw lower symbol part
+            final Point left = new Point(
+                    box.x,
+                    (glyphBox.y + glyphBox.height) - (int) Math.rint(barRatio * width));
+            OmrFont.paint(g, font.layout(SYMBOL_BRACKET_LOWER_SERIF, dim), left, TOP_LEFT);
+            bottom = left.y;
+        }
+
+        // Bracket area
+        Rectangle bx = null;
+
+        if (top != null) {
+            bx = bracket.getArea().getBounds();
+            bx = bx.intersection(new Rectangle(bx.x, top, bx.width, bx.height));
+        }
+
+        if (bottom != null) {
+            if (bx == null) {
+                bx = bracket.getArea().getBounds();
+            }
+
+            bx = bx.intersection(new Rectangle(bx.x, bx.y, bx.width, bottom - bx.y));
+        }
+
+        if (bx != null) {
+            g.setClip(clip.intersection(bx));
+        }
+
+        g.fill(bracket.getArea());
+
+        if (bx != null) {
+            g.setClip(clip);
+        }
+    }
+
+    //-------//
+    // visit //
+    //-------//
+    @Override
+    public void visit (ClefInter clef)
+    {
+        visit((Inter) clef);
+    }
+
+    //-------//
+    // visit //
+    //-------//
+    @Override
+    public void visit (EndingInter ending)
+    {
+        setColor(ending);
+        g.setStroke(lineStroke);
+        g.draw(ending.getLine());
+
+        if (ending.getLeftLeg() != null) {
+            g.draw(ending.getLeftLeg());
+        }
+
+        if (ending.getRightLeg() != null) {
+            g.draw(ending.getRightLeg());
+        }
+    }
+
+    //-------//
+    // visit //
+    //-------//
+    @Override
+    public void visit (HeadInter head)
+    {
+        final Line2D midLine = head.getMidLine();
+
+        if (midLine != null) {
+            if (splitMirrors()) {
+                // Draw head proper half
+                int width = head.getBounds().width;
+                int xDir = midLine.getY2() > midLine.getY1() ? -1 : +1;
+                Path2D p = new Path2D.Double();
+                p.append(midLine, false);
+                p.lineTo(midLine.getX2() + xDir * width, midLine.getY2());
+                p.lineTo(midLine.getX1() + xDir * width, midLine.getY1());
+                p.closePath();
+
+                java.awt.Shape oldClip = g.getClip();
+                g.clip(p);
+                visit((Inter) head);
+                g.setClip(oldClip);
+            } else {
+                visit((Inter) head);
+            }
+
+            // Draw midLine using complementary color of head
+            Color compColor = UIUtil.complementaryColor(g.getColor());
+            Stroke oldStroke = UIUtil.setAbsoluteStroke(g, 1f);
+            g.setColor(compColor);
+            g.draw(midLine);
+            g.setStroke(oldStroke);
+        } else {
+            visit((Inter) head);
+        }
+    }
+
+    //-------//
+    // visit //
+    //-------//
+    @Override
+    public void visit (Inter inter)
+    {
+        final Shape shape = inter.getShape();
+
+        if (shape == null) {
+            return;
+        }
+
+        final ShapeSymbol symbol = Symbols.getSymbol(shape);
+        setColor(inter);
+
+        if (symbol != null) {
+            final Staff staff = inter.getStaff();
+            final MusicFont font;
+
+            if (shape.isHead()) {
+                font = getMusicHeadFont(staff);
+            } else {
+                font = getMusicFont(staff);
+            }
+
+            final Point center = GeoUtil.centerOf(inter.getBounds());
+            symbol.paintSymbol(g, font, center, Alignment.AREA_CENTER);
+        } else {
+            logger.error("No symbol to paint {}", inter);
+        }
+    }
+
+    //-------//
+    // visit //
+    //-------//
+    @Override
+    public void visit (KeyAlterInter inter)
+    {
+        final MusicFont font = getMusicFont(inter.getStaff());
+        setColor(inter);
+
+        Point center = GeoUtil.centerOf(inter.getBounds());
+        SystemInfo system = inter.getSig().getSystem();
+        Staff staff = system.getClosestStaff(center);
+        double y = staff.pitchToOrdinate(center.x, inter.getPitch());
+        center.y = (int) Math.rint(y);
+
+        Shape shape = inter.getShape();
+        ShapeSymbol symbol = Symbols.getSymbol(shape);
+
+        if (shape == Shape.SHARP) {
+            symbol.paintSymbol(g, font, center, Alignment.AREA_CENTER);
+        } else {
+            Dimension dim = symbol.getDimension(font);
+            center.y += dim.width;
+            symbol.paintSymbol(g, font, center, Alignment.BOTTOM_CENTER);
+        }
+    }
+
+    //-------//
+    // visit //
+    //-------//
+    @Override
+    public void visit (LedgerInter ledger)
+    {
+        try {
+            setColor(ledger);
+
+            final Glyph glyph = ledger.getGlyph();
+
+            if (glyph != null) {
+                g.setStroke(
+                        new BasicStroke(
+                                (float) Math.rint(glyph.getMeanThickness(Orientation.HORIZONTAL)),
+                                BasicStroke.CAP_BUTT,
+                                BasicStroke.JOIN_ROUND));
+                glyph.renderLine(g);
+            } else {
+                g.setStroke(ledgerStroke);
+
+                final Rectangle b = ledger.getBounds();
+                g.drawLine(b.x, b.y + (b.height / 2), b.x + b.width, b.y + (b.height / 2));
+            }
+        } catch (Exception ex) {
+            logger.warn("Error painting {} {}", ledger, ex, ex);
+        }
+    }
+
+    //-------//
+    // visit //
+    //-------//
+    @Override
+    public void visit (SentenceInter sentence)
+    {
+        FontInfo lineMeanFont = sentence.getMeanFont();
+
+        for (Inter member : sentence.getMembers()) {
+            WordInter word = (WordInter) member;
+            paintWord(word, lineMeanFont);
+        }
+    }
+
+    //-------//
+    // visit //
+    //-------//
+    @Override
+    public void visit (SlurInter slur)
+    {
+        CubicCurve2D curve = slur.getCurve();
+
+        if (curve != null) {
+            setColor(slur);
+            g.setStroke(lineStroke);
+            g.draw(curve);
+        }
+    }
+
+    //-------//
+    // visit //
+    //-------//
+    @Override
+    public void visit (StemInter stem)
+    {
+        setColor(stem);
+
+        //TODO: use proper stem thickness! (see ledger)
+        g.setStroke(stemStroke);
+
+        final Glyph glyph = stem.getGlyph();
+
+        if (glyph != null) {
+            glyph.renderLine(g);
+        } else {
+            g.fill(stem.getBounds());
+        }
+    }
+
+    //-------//
+    // visit //
+    //-------//
+    @Override
+    public void visit (StaffBarlineInter inter)
+    {
+        List<Inter> members = inter.getMembers();
+
+        if (!members.isEmpty()) {
+            for (Inter member : members) {
+                member.accept(this);
+            }
+        } else if (inter.getShape() != null) {
+            visit((Inter) inter);
+        }
+    }
+
+    //-------//
+    // visit //
+    //-------//
+    @Override
+    public void visit (TimePairInter pair)
+    {
+        for (Inter member : pair.getMembers()) {
+            visit((Inter) member);
+        }
+    }
+
+    //-------//
+    // visit //
+    //-------//
+    @Override
+    public void visit (TimeWholeInter inter)
+    {
+        visit((Inter) inter);
+    }
+
+    //-------//
+    // visit //
+    //-------//
+    @Override
+    public void visit (WedgeInter wedge)
+    {
+        setColor(wedge);
+        g.setStroke(lineStroke);
+        g.draw(wedge.getLine1());
+        g.draw(wedge.getLine2());
+    }
+
+    //----------//
+    // setColor //
+    //----------//
+    /**
+     * Use color adapted to current inter and global viewing parameters.
+     *
+     * @param inter the interpretation to colorize
+     */
+    protected abstract void setColor (Inter inter);
+
+    //--------------//
+    // splitMirrors //
+    //--------------//
+    /**
+     * Tell whether shared heads are split.
+     *
+     * @return true if so
+     */
+    protected abstract boolean splitMirrors ();
+
+    //---------//
+    // colorOf //
+    //---------//
+    /**
+     * Report the color to use when painting elements related to the provided voice
+     *
+     * @param voice the provided voice
+     * @return the color to use
+     */
+    protected Color colorOf (Voice voice)
+    {
+        // Use table of colors, circularly.
+        int index = (voice.getId() - 1) % voiceColors.length;
+
+        return voiceColors[index];
+    }
+
+    //--------------//
+    // getMusicFont //
+    //--------------//
+    /**
+     * Select proper size of music font, according to provided staff size.
+     *
+     * @param small true for small staff
+     * @return selected music font
+     */
+    protected MusicFont getMusicFont (boolean small)
+    {
+        return small ? musicFontSmall : musicFontLarge;
+    }
+
+    //--------------//
+    // getMusicFont //
+    //--------------//
+    /**
+     * Select proper size of music font, according to provided staff.
+     *
+     * @param staff related staff
+     * @return selected music font
+     */
+    protected MusicFont getMusicFont (Staff staff)
+    {
+        return getMusicFont((staff != null) ? staff.isSmall() : false);
+    }
+
+    //------------------//
+    // getMusicHeadFont //
+    //------------------//
+    protected MusicFont getMusicHeadFont (Staff staff)
+    {
+        return getMusicHeadFont((staff != null) ? staff.isSmall() : false);
+    }
+
+    //------------------//
+    // getMusicHeadFont //
+    //------------------//
+    protected MusicFont getMusicHeadFont (boolean small)
+    {
+        return small ? musicHeadFontSmall : musicHeadFontLarge;
+    }
+
+    //
+    //    //------------------//
+    //    // getMusicVoidFont //
+    //    //------------------//
+    //    /**
+    //     * Select proper size of music font for void heads, according to provided staff.
+    //     *
+    //     * @param small true for small staff
+    //     * @return selected music font
+    //     */
+    //    protected MusicFont getMusicVoidFont (boolean small)
+    //    {
+    //        return small ? musicVoidFontSmall : musicVoidFontLarge;
+    //    }
+    //
+    //    //------------------//
+    //    // getMusicVoidFont //
+    //    //------------------//
+    //    /**
+    //     * Select proper size of music font for void heads, according to provided staff size.
+    //     *
+    //     * @param staff related staff
+    //     * @return selected music font
+    //     */
+    //    protected MusicFont getMusicVoidFont (Staff staff)
+    //    {
+    //        return getMusicVoidFont((staff != null) ? staff.isSmall() : false);
+    //    }
+    //
+    //-------//
+    // paint //
+    //-------//
+    /**
+     * This is the general paint method for drawing a symbol layout, at a specified
+     * location, using a specified alignment
+     *
+     * @param layout    what: the symbol, perhaps transformed
+     * @param location  where: the precise location in the display
+     * @param alignment how: the way the symbol is aligned wrt the location
+     */
+    protected void paint (TextLayout layout,
+                          Point location,
+                          Alignment alignment)
+    {
+        OmrFont.paint(g, layout, location, alignment);
+    }
+
+    //-----------//
+    // paintHalf //
+    //-----------//
+    /**
+     * Paint upper and lower parts of a symbol, if it is linked to two shared heads.
+     * Otherwise, paint it normally as a whole.
+     *
+     * @param inter  the inter to paint
+     *               (AugmentationDotInter or AlterInter)
+     * @param classe the relation class to search between inter and head
+     *               (AugmentationRelation or AlterHeadRelation)
+     */
+    private void paintHalf (Inter inter,
+                            Class<? extends Relation> classe)
+    {
+        if (!splitMirrors()) {
+            visit(inter);
+
+            return;
+        }
+
+        final SIGraph sig = inter.getSig();
+        final List<HeadInter> heads = new ArrayList<>();
+
+        for (Relation rel : sig.getRelations(inter, classe)) {
+            Inter opposite = sig.getOppositeInter(inter, rel);
+
+            if (opposite instanceof HeadInter) {
+                heads.add((HeadInter) opposite);
+            }
+        }
+
+        if ((heads.size() != 2) || (heads.get(0).getMirror() != heads.get(1))) {
+            // Standard case where symbol is painted as a whole
+            visit(inter);
+        } else {
+            // Split according to linked shared heads
+            final Rectangle box = inter.getBounds();
+            final int height = box.height;
+            final Point center = inter.getCenter();
+            final Point ref = inter.getRelationCenter(); // Not always the area center
+            final Shape shape = inter.getShape();
+            final Staff staff = inter.getStaff();
+            final ShapeSymbol symbol = Symbols.getSymbol(shape);
+            final MusicFont font = getMusicFont(staff);
+            final Dimension dim = symbol.getDimension(font);
+            final int w = dim.width;
+            final Line2D line = new Line2D.Double(ref.x - w, ref.y, ref.x + w, ref.y);
+
+            // Draw each inter half
+            for (HeadInter h : heads) {
+                final AbstractChordInter ch = h.getChord();
+                final int yDir = ch.getCenter().y > h.getCenter().y ? +1 : -1;
+                final Path2D p = new Path2D.Double();
+                p.append(line, false);
+                p.lineTo(line.getX2(), line.getY2() + yDir * height);
+                p.lineTo(line.getX1(), line.getY1() + yDir * height);
+                p.closePath();
+
+                final java.awt.Shape oldClip = g.getClip();
+                g.clip(p);
+
+                setColor(ch);
+                symbol.paintSymbol(g, font, center, Alignment.AREA_CENTER);
+
+                g.setClip(oldClip);
+            }
+        }
+    }
+
+    //-----------//
+    // paintWord //
+    //-----------//
+    private void paintWord (WordInter word,
+                            FontInfo lineMeanFont)
+    {
+        if (lineMeanFont != null) {
+            Font font = new TextFont(lineMeanFont);
+            FontRenderContext frc = g.getFontRenderContext();
+            TextLayout layout = new TextLayout(word.getValue(), font, frc);
+            setColor(word);
+
+            if (word.getValue().length() > 2) {
+                paint(layout, word.getLocation(), BASELINE_LEFT);
+            } else {
+                paint(layout, word.getCenter(), AREA_CENTER);
+            }
+        }
+    }
+}