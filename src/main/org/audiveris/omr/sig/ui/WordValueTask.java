--- conflicted
+++ resolved
@@ -1,102 +1,3 @@
-<<<<<<< HEAD
-//------------------------------------------------------------------------------------------------//
-//                                                                                                //
-//                                    W o r d V a l u e T a s k                                   //
-//                                                                                                //
-//------------------------------------------------------------------------------------------------//
-// <editor-fold defaultstate="collapsed" desc="hdr">
-//
-//  Copyright © Audiveris 2018. All rights reserved.
-//
-//  This program is free software: you can redistribute it and/or modify it under the terms of the
-//  GNU Affero General Public License as published by the Free Software Foundation, either version
-//  3 of the License, or (at your option) any later version.
-//
-//  This program is distributed in the hope that it will be useful, but WITHOUT ANY WARRANTY;
-//  without even the implied warranty of MERCHANTABILITY or FITNESS FOR A PARTICULAR PURPOSE.
-//  See the GNU Affero General Public License for more details.
-//
-//  You should have received a copy of the GNU Affero General Public License along with this
-//  program.  If not, see <http://www.gnu.org/licenses/>.
-//------------------------------------------------------------------------------------------------//
-// </editor-fold>
-package org.audiveris.omr.sig.ui;
-
-import org.audiveris.omr.sig.inter.WordInter;
-
-/**
- * Class {@code WordValueTask} handle the text value update of a word.
- *
- * @author Hervé Bitteur
- */
-public class WordValueTask
-        extends InterTask
-{
-    //~ Instance fields ----------------------------------------------------------------------------
-
-    /** Old word content. */
-    private final String oldValue;
-
-    /** New word content. */
-    private final String newValue;
-
-    //~ Constructors -------------------------------------------------------------------------------
-    /**
-     * Creates a new {@code WordTask} object.
-     *
-     * @param word     the word to modify
-     * @param newValue new word value
-     */
-    public WordValueTask (WordInter word,
-                          String newValue)
-    {
-        super(word.getSig(), word, word.getBounds(), null);
-        this.newValue = newValue;
-
-        oldValue = word.getValue();
-    }
-
-    //~ Methods ------------------------------------------------------------------------------------
-    @Override
-    public WordInter getInter ()
-    {
-        return (WordInter) inter;
-    }
-
-    @Override
-    public void performDo ()
-    {
-        getInter().setValue(newValue);
-
-        sheet.getInterIndex().publish(getInter());
-    }
-
-    @Override
-    public void performUndo ()
-    {
-        getInter().setValue(oldValue);
-
-        sheet.getInterIndex().publish(getInter());
-    }
-
-    @Override
-    public String toString ()
-    {
-        StringBuilder sb = new StringBuilder(actionName());
-        sb.append(" ").append(inter);
-        sb.append(" from \"").append(oldValue).append("\"");
-        sb.append(" to \"").append(newValue).append("\"");
-
-        return sb.toString();
-    }
-
-    @Override
-    protected String actionName ()
-    {
-        return "word";
-    }
-}
-=======
 //------------------------------------------------------------------------------------------------//
 //                                                                                                //
 //                                    W o r d V a l u e T a s k                                   //
@@ -190,5 +91,4 @@
     {
         return "word";
     }
-}
->>>>>>> 8e2b0fd5
+}