--- conflicted
+++ resolved
@@ -1,1024 +1,1020 @@
-//------------------------------------------------------------------------------------------------//
-//                                                                                                //
-//                                     I n t e r F a c t o r y                                    //
-//                                                                                                //
-//------------------------------------------------------------------------------------------------//
-// <editor-fold defaultstate="collapsed" desc="hdr">
-//
-//  Copyright © Audiveris 2019. All rights reserved.
-//
-//  This program is free software: you can redistribute it and/or modify it under the terms of the
-//  GNU Affero General Public License as published by the Free Software Foundation, either version
-//  3 of the License, or (at your option) any later version.
-//
-//  This program is distributed in the hope that it will be useful, but WITHOUT ANY WARRANTY;
-//  without even the implied warranty of MERCHANTABILITY or FITNESS FOR A PARTICULAR PURPOSE.
-//  See the GNU Affero General Public License for more details.
-//
-//  You should have received a copy of the GNU Affero General Public License along with this
-//  program.  If not, see <http://www.gnu.org/licenses/>.
-//------------------------------------------------------------------------------------------------//
-// </editor-fold>
-package org.audiveris.omr.sheet.symbol;
-
-import org.audiveris.omr.classifier.Evaluation;
-import org.audiveris.omr.glyph.Glyph;
-import org.audiveris.omr.glyph.Grades;
-import org.audiveris.omr.glyph.Shape;
-import static org.audiveris.omr.glyph.Shape.*;
-import org.audiveris.omr.sheet.ProcessingSwitches;
-import org.audiveris.omr.sheet.ProcessingSwitches.Switch;
-import org.audiveris.omr.sheet.Sheet;
-import org.audiveris.omr.sheet.Staff;
-import org.audiveris.omr.sheet.SystemInfo;
-import org.audiveris.omr.sheet.rhythm.MeasureStack;
-import org.audiveris.omr.sheet.time.BasicTimeColumn;
-import org.audiveris.omr.sheet.time.TimeColumn;
-import org.audiveris.omr.sig.SIGraph;
-import org.audiveris.omr.sig.inter.AbstractChordInter;
-import org.audiveris.omr.sig.inter.AbstractFlagInter;
-import org.audiveris.omr.sig.inter.AbstractTimeInter;
-import org.audiveris.omr.sig.inter.AlterInter;
-import org.audiveris.omr.sig.inter.ArpeggiatoInter;
-import org.audiveris.omr.sig.inter.ArticulationInter;
-import org.audiveris.omr.sig.inter.AugmentationDotInter;
-import org.audiveris.omr.sig.inter.BarlineInter;
-import org.audiveris.omr.sig.inter.BeamHookInter;
-import org.audiveris.omr.sig.inter.BeamInter;
-import org.audiveris.omr.sig.inter.BraceInter;
-import org.audiveris.omr.sig.inter.BracketInter;
-import org.audiveris.omr.sig.inter.BreathMarkInter;
-import org.audiveris.omr.sig.inter.CaesuraInter;
-import org.audiveris.omr.sig.inter.ClefInter;
-<<<<<<< HEAD
-import org.audiveris.omr.sig.inter.ClutterInter;
-import org.audiveris.omr.sig.inter.DeletedInterException;
-=======
->>>>>>> 386886fb
-import org.audiveris.omr.sig.inter.DynamicsInter;
-import org.audiveris.omr.sig.inter.EndingInter;
-import org.audiveris.omr.sig.inter.FermataArcInter;
-import org.audiveris.omr.sig.inter.FermataDotInter;
-import org.audiveris.omr.sig.inter.FermataInter;
-import org.audiveris.omr.sig.inter.FingeringInter;
-import org.audiveris.omr.sig.inter.FlagInter;
-import org.audiveris.omr.sig.inter.FretInter;
-import org.audiveris.omr.sig.inter.HeadInter;
-import org.audiveris.omr.sig.inter.Inter;
-import org.audiveris.omr.sig.inter.InterEnsemble;
-import org.audiveris.omr.sig.inter.Inters;
-import org.audiveris.omr.sig.inter.KeyInter;
-import org.audiveris.omr.sig.inter.LedgerInter;
-import org.audiveris.omr.sig.inter.LyricItemInter;
-import org.audiveris.omr.sig.inter.MarkerInter;
-import org.audiveris.omr.sig.inter.OrnamentInter;
-import org.audiveris.omr.sig.inter.PedalInter;
-import org.audiveris.omr.sig.inter.PluckingInter;
-import org.audiveris.omr.sig.inter.RepeatDotInter;
-import org.audiveris.omr.sig.inter.RestInter;
-import org.audiveris.omr.sig.inter.SlurInter;
-import org.audiveris.omr.sig.inter.SmallFlagInter;
-import org.audiveris.omr.sig.inter.StaffBarlineInter;
-import org.audiveris.omr.sig.inter.StemInter;
-import org.audiveris.omr.sig.inter.TimeCustomInter;
-import org.audiveris.omr.sig.inter.TimeNumberInter;
-import org.audiveris.omr.sig.inter.TimeWholeInter;
-import org.audiveris.omr.sig.inter.TupletInter;
-import org.audiveris.omr.sig.inter.WedgeInter;
-import org.audiveris.omr.sig.inter.WordInter;
-import org.audiveris.omr.step.Step;
-import org.audiveris.omr.util.Navigable;
-import org.audiveris.omr.util.Predicate;
-
-import org.slf4j.Logger;
-import org.slf4j.LoggerFactory;
-
-import java.awt.Rectangle;
-import java.util.ArrayList;
-import java.util.Collection;
-import java.util.Collections;
-import java.util.Comparator;
-import java.util.Iterator;
-import java.util.LinkedHashSet;
-import java.util.List;
-import java.util.Map;
-import java.util.Map.Entry;
-import java.util.Set;
-import java.util.TreeMap;
-
-/**
- * Class {@code InterFactory} generates the inter instances corresponding to
- * to an acceptable symbol evaluation in a given system.
- * <p>
- * (Generally there is one inter instance per evaluation, an exception is the case of full time
- * signature which leads to upper plus lower number instances).
- *
- * @author Hervé Bitteur
- */
-public class InterFactory
-{
-
-    private static final Logger logger = LoggerFactory.getLogger(InterFactory.class);
-
-    /** The dedicated system. */
-    @Navigable(false)
-    private final SystemInfo system;
-
-    /** The related SIG. */
-    private final SIGraph sig;
-
-    /** All system stems, ordered by abscissa. */
-    private final List<Inter> systemStems;
-
-    /** All system heads, ordered by abscissa. */
-    private final List<Inter> systemHeads;
-
-    /** All system notes (heads and rests), ordered by abscissa. */
-    private List<Inter> systemNotes;
-
-    /** All system head-based chords, ordered by abscissa. */
-    private final List<Inter> systemHeadChords;
-
-    /** All system rests, ordered by abscissa. */
-    private List<Inter> systemRests;
-
-    /** All system bar lines, ordered by abscissa. */
-    private List<Inter> systemBars;
-
-    /** Dot factory companion. */
-    private final DotFactory dotFactory;
-
-    /** Processing switches. */
-    private final ProcessingSwitches switches;
-
-    /**
-     * Creates a new InterFactory object.
-     *
-     * @param system the dedicated system
-     */
-    public InterFactory (SystemInfo system)
-    {
-        this.system = system;
-
-        sig = system.getSig();
-
-        systemStems = sig.inters(Shape.STEM);
-        Collections.sort(systemStems, Inters.byAbscissa);
-
-        systemHeads = sig.inters(HeadInter.class);
-        Collections.sort(systemHeads, Inters.byAbscissa);
-
-        systemHeadChords = sig.inters(AbstractChordInter.class);
-        Collections.sort(systemHeadChords, Inters.byAbscissa);
-
-        dotFactory = new DotFactory(this, system);
-
-        switches = system.getSheet().getStub().getProcessingSwitches();
-    }
-
-    //--------//
-    // create //
-    //--------//
-    /**
-     * Create and add to SIG the proper inter instance(s) for provided evaluated glyph.
-     *
-     * @param eval         evaluation result
-     * @param glyph        evaluated glyph
-     * @param closestStaff only the closest staff, ordinate-wise
-     */
-    public void create (Evaluation eval,
-                        Glyph glyph,
-                        Staff closestStaff)
-    {
-        final Inter inter = doCreate(eval, glyph, closestStaff);
-
-        // Add to SIG if not already done
-        if ((inter != null) && (inter.getSig() == null)) {
-            sig.addVertex(inter);
-        }
-    }
-
-    //---------------//
-    // getSystemBars //
-    //---------------//
-    /**
-     * Report all system barlines.
-     *
-     * @return all barlines in the containing system
-     */
-    public List<Inter> getSystemBars ()
-    {
-        if (systemBars == null) {
-            systemBars = sig.inters(BarlineInter.class);
-            Collections.sort(systemBars, Inters.byAbscissa);
-        }
-
-        return systemBars;
-    }
-
-    //----------------//
-    // getSystemRests //
-    //----------------//
-    /**
-     * Report all rests in system.
-     *
-     * @return all rests in the containing system
-     */
-    public List<Inter> getSystemRests ()
-    {
-        if (systemRests == null) {
-            systemRests = sig.inters(RestInter.class);
-            Collections.sort(systemRests, Inters.byAbscissa);
-        }
-
-        return systemRests;
-    }
-
-    //------------//
-    // lateChecks //
-    //------------//
-    /**
-     * Perform late checks.
-     */
-    public void lateChecks ()
-    {
-        // Conflicting dot interpretations
-        dotFactory.lateDotChecks();
-
-        // Complex dynamics
-        handleComplexDynamics();
-
-        // Column consistency of Time Signatures in a system
-        handleTimes();
-    }
-
-    //----------//
-    // doCreate //
-    //----------//
-    /**
-     * Create proper inter instance(s) for provided evaluated glyph.
-     * <p>
-     * This method addresses only the symbols handled via a classifier.
-     * In current OMR design, this does not address:
-     * <ul>
-     * <li>Brace
-     * <li>Bracket
-     * <li>Barline
-     * <li>Beam, Beam_hook
-     * <li>Head
-     * <li>Fermata, Fermata_below (not yet directly handled by OMR engine)
-     * <li>Ledger
-     * <li>Stem
-     * <li>Curve
-     * <li>Text, Lyrics
-     * </ul>
-     *
-     * @param eval         evaluation result
-     * @param glyph        evaluated glyph
-     * @param closestStaff only the closest staff, ordinate-wise
-     */
-    private Inter doCreate (Evaluation eval,
-                            Glyph glyph,
-                            Staff closestStaff)
-    {
-        final Shape shape = eval.shape;
-        final double grade = Grades.intrinsicRatio * eval.grade;
-
-        if (glyph.isVip()) {
-            logger.info("VIP glyph#{} symbol created as {}", glyph.getId(), eval.shape);
-        }
-
-        switch (shape) {
-        case CLUTTER:
-            return null;
-
-        // Ottava (TODO: not yet handled ???)
-        //
-        case OTTAVA_ALTA:
-        case OTTAVA_BASSA:
-            return null;
-
-        // All dots:
-        // - REPEAT_DOT
-        // - FERMATA_DOT
-        // - STACCATO_DOT
-        // - AUGMENTATION_DOT
-        case DOT_set:
-            dotFactory.instantDotChecks(eval, glyph, closestStaff);
-
-            return null;
-
-        // Clefs
-        case G_CLEF:
-        case G_CLEF_SMALL:
-        case G_CLEF_8VA:
-        case G_CLEF_8VB:
-        case F_CLEF:
-        case F_CLEF_SMALL:
-        case F_CLEF_8VA:
-        case F_CLEF_8VB:
-        case C_CLEF:
-        case PERCUSSION_CLEF:
-            return ClefInter.create(glyph, shape, grade, closestStaff); // Staff is OK
-
-        // Key signatures
-        case KEY_FLAT_7:
-        case KEY_FLAT_6:
-        case KEY_FLAT_5:
-        case KEY_FLAT_4:
-        case KEY_FLAT_3:
-        case KEY_FLAT_2:
-        case KEY_FLAT_1:
-        case KEY_CANCEL:
-        case KEY_SHARP_1:
-        case KEY_SHARP_2:
-        case KEY_SHARP_3:
-        case KEY_SHARP_4:
-        case KEY_SHARP_5:
-        case KEY_SHARP_6:
-        case KEY_SHARP_7:
-            return new KeyInter(grade, shape);
-
-        // Time sig
-        //        case TIME_ZERO:
-        //        case TIME_ONE:
-        case TIME_TWO:
-        case TIME_THREE:
-        case TIME_FOUR:
-        case TIME_FIVE:
-        case TIME_SIX:
-        case TIME_SEVEN:
-        case TIME_EIGHT:
-        case TIME_NINE:
-        case TIME_TWELVE:
-        case TIME_SIXTEEN:
-            return TimeNumberInter.create(glyph, shape, grade, closestStaff); // Staff is OK
-
-        case COMMON_TIME:
-        case CUT_TIME:
-        case TIME_FOUR_FOUR:
-        case TIME_TWO_TWO:
-        case TIME_TWO_FOUR:
-        case TIME_THREE_FOUR:
-        case TIME_FIVE_FOUR:
-        case TIME_SIX_FOUR:
-        case TIME_THREE_EIGHT:
-        case TIME_SIX_EIGHT:
-        case TIME_TWELVE_EIGHT:
-            return TimeWholeInter.create(glyph, shape, grade, closestStaff); // Staff is OK
-
-        // Flags
-        case FLAG_1:
-        case FLAG_2:
-        case FLAG_3:
-        case FLAG_4:
-        case FLAG_5:
-        case FLAG_1_UP:
-        case FLAG_2_UP:
-        case FLAG_3_UP:
-        case FLAG_4_UP:
-        case FLAG_5_UP:
-        case SMALL_FLAG:
-        case SMALL_FLAG_SLASH:
-            return AbstractFlagInter.createValidAdded(glyph, shape, grade, system, systemStems); // Glyph is checked
-
-        // Rests
-        case LONG_REST:
-        case BREVE_REST:
-        case WHOLE_REST:
-        case HALF_REST:
-        case QUARTER_REST:
-        case EIGHTH_REST:
-        case ONE_16TH_REST:
-        case ONE_32ND_REST:
-        case ONE_64TH_REST:
-        case ONE_128TH_REST:
-            return RestInter.createValid(glyph, shape, grade, system, systemHeadChords);
-
-        // Tuplets
-        case TUPLET_THREE:
-        case TUPLET_SIX:
-            return TupletInter.createValid(glyph, shape, grade, system, systemHeadChords);
-
-        // Accidentals
-        case FLAT:
-        case NATURAL:
-        case SHARP:
-        case DOUBLE_SHARP:
-        case DOUBLE_FLAT: {
-            AlterInter alter = AlterInter.create(glyph, shape, grade, closestStaff); // Staff is very questionable!
-
-            sig.addVertex(alter);
-            alter.setLinks(systemHeads);
-
-            return alter;
-        }
-
-        // Articulations
-        case ACCENT:
-        case TENUTO:
-        case STACCATO:
-        case STACCATISSIMO:
-        case STRONG_ACCENT:
-            return switches.getValue(Switch.articulations) ? ArticulationInter.createValidAdded(
-                    glyph,
-                    shape,
-                    grade,
-                    system,
-                    systemHeadChords) : null;
-
-        // Markers
-        case CODA:
-        case SEGNO:
-        case DAL_SEGNO:
-        case DA_CAPO: {
-            MarkerInter marker = MarkerInter.create(glyph, shape, grade, closestStaff); // OK
-
-            sig.addVertex(marker);
-            marker.linkWithStaffBarline();
-
-            return marker;
-        }
-
-        // Holds
-        case FERMATA_ARC:
-        case FERMATA_ARC_BELOW:
-            return FermataArcInter.create(glyph, shape, grade, system);
-
-        case CAESURA:
-            return CaesuraInter.create(glyph, grade, system);
-
-        case BREATH_MARK:
-            return BreathMarkInter.create(glyph, grade, system);
-
-        // Dynamics
-        case DYNAMICS_P:
-        case DYNAMICS_PP:
-        case DYNAMICS_MP:
-        case DYNAMICS_F:
-        case DYNAMICS_FF:
-        case DYNAMICS_MF:
-        case DYNAMICS_FP:
-        case DYNAMICS_SF:
-        case DYNAMICS_SFZ:
-            return new DynamicsInter(glyph, shape, grade);
-
-        // Wedges
-        case CRESCENDO:
-        case DIMINUENDO:
-            return new WedgeInter(glyph, shape, grade);
-
-        // Ornaments (TODO: Really handle GRACE_NOTE and GRACE_NOTE_SLASH)
-        case GRACE_NOTE_SLASH:
-        case GRACE_NOTE:
-        case TR:
-        case TURN:
-        case TURN_INVERTED:
-        case TURN_UP:
-        case TURN_SLASH:
-        case MORDENT:
-        case MORDENT_INVERTED:
-            return OrnamentInter.createValidAdded(glyph, shape, grade, system, systemHeadChords);
-
-        // Plucked techniques
-        case ARPEGGIATO:
-            return ArpeggiatoInter.createValidAdded(glyph, grade, system, systemHeadChords);
-
-        // Keyboards
-        case PEDAL_MARK:
-        case PEDAL_UP_MARK:
-            return new PedalInter(glyph, shape, grade);
-
-        // Fingering
-        case DIGIT_0:
-        case DIGIT_1:
-        case DIGIT_2:
-        case DIGIT_3:
-        case DIGIT_4:
-        case DIGIT_5:
-            return switches.getValue(Switch.fingerings) ? new FingeringInter(glyph, shape, grade)
-                    : null;
-
-        // Plucking
-        case PLUCK_P:
-        case PLUCK_I:
-        case PLUCK_M:
-        case PLUCK_A:
-            return switches.getValue(Switch.pluckings) ? new PluckingInter(glyph, shape, grade)
-                    : null;
-
-        // Romans
-        case ROMAN_I:
-        case ROMAN_II:
-        case ROMAN_III:
-        case ROMAN_IV:
-        case ROMAN_V:
-        case ROMAN_VI:
-        case ROMAN_VII:
-        case ROMAN_VIII:
-        case ROMAN_IX:
-        case ROMAN_X:
-        case ROMAN_XI:
-        case ROMAN_XII:
-            return switches.getValue(Switch.frets) ? new FretInter(glyph, shape, grade) : null;
-
-        // Others
-        default:
-            logger.info("No support yet for {}", shape);
-
-            return null;
-        }
-    }
-
-    //-----------------------//
-    // handleComplexDynamics //
-    //-----------------------//
-    /**
-     * Handle competition between complex and shorter dynamics.
-     */
-    private void handleComplexDynamics ()
-    {
-        // All dynamics in system
-        final List<Inter> dynamics = sig.inters(DynamicsInter.class);
-        // Complex dynamics in system, sorted by decreasing length
-        final List<DynamicsInter> complexes = new ArrayList<>();
-        for (Inter inter : dynamics) {
-            DynamicsInter dyn = (DynamicsInter) inter;
-
-            if (dyn.getSymbolString().length() > 1) {
-                complexes.add(dyn);
-            }
-        }
-        Collections.sort(complexes, new Comparator<DynamicsInter>()
-                 {
-                     @Override
-                     public int compare (DynamicsInter d1,
-                                         DynamicsInter d2)
-                     {
-                         // Sort by decreasing length
-                         return Integer.compare(
-                                 d2.getSymbolString().length(),
-                                 d1.getSymbolString().length());
-                     }
-                 });
-        for (DynamicsInter complex : complexes) {
-            complex.swallowShorterDynamics(dynamics);
-        }
-    }
-
-    //-------------//
-    // handleTimes //
-    //-------------//
-    /**
-     * Handle time inters outside of system header.
-     * <p>
-     * Isolated time inters found outside of system header lead to the retrieval of a column of
-     * time signatures.
-     */
-    private void handleTimes ()
-    {
-        // Retrieve all time inters (outside staff headers)
-        final List<Inter> systemTimes = sig.inters(new Class[]{
-            TimeWholeInter.class, // Whole symbol like C or predefined 6/8
-            TimeCustomInter.class, // User modifiable combo 6/8
-            TimeNumberInter.class}); // Partial symbol like 6 or 8
-
-        final List<Inter> headerTimes = new ArrayList<>();
-        for (Inter inter : systemTimes) {
-            Staff staff = inter.getStaff();
-
-            if (inter.getCenter().x < staff.getHeaderStop()) {
-                headerTimes.add(inter);
-            }
-        }
-        systemTimes.removeAll(headerTimes);
-
-        if (systemTimes.isEmpty()) {
-            return;
-        }
-
-        // Dispatch these time inters into their containing stack
-        final Map<MeasureStack, Set<Inter>> timeMap = new TreeMap<>(new Comparator<MeasureStack>()
-        {
-            @Override
-            public int compare (MeasureStack s1,
-                                MeasureStack s2)
-            {
-                return Integer.compare(s1.getIdValue(), s2.getIdValue());
-            }
-        });
-
-        for (Inter inter : systemTimes) {
-            final MeasureStack stack = system.getStackAt(inter.getCenter());
-            Set<Inter> stackSet = timeMap.get(stack);
-
-            if (stackSet == null) {
-                timeMap.put(stack, stackSet = new LinkedHashSet<>());
-            }
-
-            stackSet.add(inter);
-        }
-
-        // Finally, scan each stack populated with some time sig(s)
-        for (Entry<MeasureStack, Set<Inter>> entry : timeMap.entrySet()) {
-            final MeasureStack stack = entry.getKey();
-            final TimeColumn column = new BasicTimeColumn(stack, entry.getValue());
-            final int res = column.retrieveTime();
-
-            // If the stack does have a validated time sig, discard overlapping stuff right now!
-            if (res != -1) {
-                final Collection<AbstractTimeInter> times = column.getTimeInters().values();
-                final Rectangle columnBox = Inters.getBounds(times);
-                final List<Inter> neighbors = sig.inters(new Predicate<Inter>()
-                {
-                    @Override
-                    public boolean check (Inter inter)
-                    {
-                        return inter.getBounds().intersects(columnBox)
-                                       && !(inter instanceof InterEnsemble);
-                    }
-                });
-
-                neighbors.removeAll(times);
-
-                for (AbstractTimeInter time : times) {
-                    for (Iterator<Inter> it = neighbors.iterator(); it.hasNext();) {
-                        final Inter neighbor = it.next();
-
-                        if (neighbor.overlaps(time)) {
-                            logger.debug("Deleting time overlapping {}", neighbor);
-                            neighbor.remove();
-                            it.remove();
-                        }
-                    }
-                }
-            }
-        }
-    }
-
-    //---------------------//
-    // getSystemHeadChords //
-    //---------------------//
-    List<Inter> getSystemHeadChords ()
-    {
-        return systemHeadChords;
-    }
-
-    //----------------//
-    // getSystemHeads //
-    //----------------//
-    List<Inter> getSystemHeads ()
-    {
-        return systemHeads;
-    }
-
-    //----------------//
-    // getSystemNotes //
-    //----------------//
-    List<Inter> getSystemNotes ()
-    {
-        if (systemNotes == null) {
-            systemNotes = new ArrayList<>(getSystemHeads().size() + getSystemRests().size());
-            systemNotes.addAll(getSystemHeads());
-            systemNotes.addAll(getSystemRests());
-            Collections.sort(systemNotes, Inters.byAbscissa);
-        }
-
-        return systemNotes;
-    }
-
-    //--------------//
-    // createManual //
-    //--------------//
-    /**
-     * Create a manual inter instance to handle the provided shape.
-     *
-     * @param shape provided shape
-     * @param sheet related sheet
-     * @return the created manual inter or null
-     */
-    public static Inter createManual (Shape shape,
-                                      Sheet sheet)
-    {
-        Inter ghost = doCreateManual(shape, sheet);
-
-        if (ghost != null) {
-            ghost.setManual(true);
-        }
-
-        return ghost;
-    }
-
-    //----------------//
-    // doCreateManual //
-    //----------------//
-    /**
-     * Create a not-yet-settled inter instance to handle the provided shape.
-     * <p>
-     * This method is meant to address all shapes for which a manual inter can be created.
-     *
-     * @param shape provided shape
-     * @param sheet related sheet
-     * @return the created ghost inter or null
-     */
-    private static Inter doCreateManual (Shape shape,
-                                         Sheet sheet)
-    {
-        final double GRADE = 1.0; // Grade value for any manual shape
-
-        switch (shape) {
-        case CLUTTER:
-            return new ClutterInter(null, GRADE);
-        //
-        // Ottava TODO ???
-        //        case OTTAVA_ALTA:
-        //        case OTTAVA_BASSA:
-        //            return null;
-        //
-        // Brace, bracket
-        case BRACE:
-            return new BraceInter(GRADE);
-        case BRACKET:
-            return new BracketInter(GRADE);
-
-        // Barlines
-        case THIN_BARLINE:
-        case THICK_BARLINE:
-
-            if (sheet.getStub().getLatestStep().compareTo(Step.MEASURES) < 0) {
-                return new BarlineInter(null, shape, GRADE, null, null);
-            } else {
-                return new StaffBarlineInter(shape, GRADE);
-            }
-
-        case DOUBLE_BARLINE:
-        case FINAL_BARLINE:
-        case REVERSE_FINAL_BARLINE:
-        case LEFT_REPEAT_SIGN:
-        case RIGHT_REPEAT_SIGN:
-        case BACK_TO_BACK_REPEAT_SIGN:
-            return new StaffBarlineInter(shape, GRADE);
-
-        // Beams
-        case BEAM:
-            return new BeamInter(GRADE);
-
-        case BEAM_HOOK:
-            return new BeamHookInter(GRADE);
-
-        // Ledger
-        case LEDGER:
-            return new LedgerInter(null, GRADE);
-
-        // Stem
-        case STEM:
-            return new StemInter(null, GRADE);
-
-        // Repeats
-        case REPEAT_DOT:
-            return new RepeatDotInter(null, GRADE, null, null); // No visit
-
-        // Curves
-        case SLUR_ABOVE:
-            return new SlurInter(true, GRADE);
-
-        case SLUR_BELOW:
-            return new SlurInter(false, GRADE);
-
-        case ENDING:
-            return new EndingInter(false, GRADE);
-
-        case ENDING_WRL:
-            return new EndingInter(true, GRADE);
-
-        // Text
-        case LYRICS:
-            return new LyricItemInter(GRADE);
-
-        case TEXT:
-            return new WordInter(shape, GRADE);
-
-        // Clefs
-        case G_CLEF:
-        case G_CLEF_SMALL:
-        case G_CLEF_8VA:
-        case G_CLEF_8VB:
-        case F_CLEF:
-        case F_CLEF_SMALL:
-        case F_CLEF_8VA:
-        case F_CLEF_8VB:
-        case C_CLEF:
-        case PERCUSSION_CLEF:
-            return new ClefInter(shape, GRADE);
-
-        // Key signatures
-        case KEY_FLAT_7:
-        case KEY_FLAT_6:
-        case KEY_FLAT_5:
-        case KEY_FLAT_4:
-        case KEY_FLAT_3:
-        case KEY_FLAT_2:
-        case KEY_FLAT_1:
-        case KEY_CANCEL:
-        case KEY_SHARP_1:
-        case KEY_SHARP_2:
-        case KEY_SHARP_3:
-        case KEY_SHARP_4:
-        case KEY_SHARP_5:
-        case KEY_SHARP_6:
-        case KEY_SHARP_7:
-            return new KeyInter(GRADE, shape);
-
-        // Time sig
-        case TIME_ZERO:
-        case TIME_ONE:
-        case TIME_TWO:
-        case TIME_THREE:
-        case TIME_FOUR:
-        case TIME_FIVE:
-        case TIME_SIX:
-        case TIME_SEVEN:
-        case TIME_EIGHT:
-        case TIME_NINE:
-        case TIME_TWELVE:
-        case TIME_SIXTEEN:
-            return new TimeNumberInter(null, shape, GRADE, null); // No visit
-
-        case COMMON_TIME:
-        case CUT_TIME:
-        case TIME_FOUR_FOUR:
-        case TIME_TWO_TWO:
-        case TIME_TWO_FOUR:
-        case TIME_THREE_FOUR:
-        case TIME_FIVE_FOUR:
-        case TIME_SIX_FOUR:
-        case TIME_THREE_EIGHT:
-        case TIME_SIX_EIGHT:
-        case TIME_TWELVE_EIGHT:
-            return new TimeWholeInter(null, shape, GRADE);
-
-        case CUSTOM_TIME:
-            return new TimeCustomInter(0, 0, GRADE);
-
-        // Noteheads
-        case NOTEHEAD_CROSS:
-        case NOTEHEAD_BLACK:
-        case NOTEHEAD_BLACK_SMALL:
-        case NOTEHEAD_VOID:
-        case NOTEHEAD_VOID_SMALL:
-        case BREVE:
-        case WHOLE_NOTE:
-        case WHOLE_NOTE_SMALL:
-            return new HeadInter(null, null, null, shape, GRADE, null, null);
-
-        case AUGMENTATION_DOT:
-            return new AugmentationDotInter(null, GRADE); // No visit
-
-        // Flags
-        case FLAG_1:
-        case FLAG_2:
-        case FLAG_3:
-        case FLAG_4:
-        case FLAG_5:
-        case FLAG_1_UP:
-        case FLAG_2_UP:
-        case FLAG_3_UP:
-        case FLAG_4_UP:
-        case FLAG_5_UP:
-            return new FlagInter(null, shape, GRADE);
-
-        case SMALL_FLAG:
-        case SMALL_FLAG_SLASH:
-            return new SmallFlagInter(null, shape, GRADE);
-
-        // Rests
-        case LONG_REST:
-        case BREVE_REST:
-        case WHOLE_REST:
-        case HALF_REST:
-        case QUARTER_REST:
-        case EIGHTH_REST:
-        case ONE_16TH_REST:
-        case ONE_32ND_REST:
-        case ONE_64TH_REST:
-        case ONE_128TH_REST:
-            return new RestInter(null, shape, GRADE, null, null); // No visit
-
-        // Tuplets
-        case TUPLET_THREE:
-        case TUPLET_SIX:
-            return new TupletInter(null, shape, GRADE); // No visit
-
-        // Accidentals
-        case FLAT:
-        case NATURAL:
-        case SHARP:
-        case DOUBLE_SHARP:
-        case DOUBLE_FLAT:
-            return new AlterInter(null, shape, GRADE, null, null, null); // No visit
-
-        // Articulations
-        case ACCENT:
-        case TENUTO:
-        case STACCATO:
-        case STACCATISSIMO:
-        case STRONG_ACCENT:
-            return new ArticulationInter(null, shape, GRADE); // No visit
-
-        // Markers
-        case CODA:
-        case SEGNO:
-        case DAL_SEGNO:
-        case DA_CAPO:
-            return new MarkerInter(null, shape, GRADE); // No visit
-
-        // Holds
-        case FERMATA:
-        case FERMATA_BELOW:
-            return new FermataInter(shape, GRADE); // No visit
-
-        case FERMATA_DOT:
-            return new FermataDotInter(null, GRADE); // No visit
-
-        case CAESURA:
-            return new CaesuraInter(null, GRADE); // No visit
-
-        case BREATH_MARK:
-            return new BreathMarkInter(null, GRADE); // No visit
-
-        // Dynamics
-        case DYNAMICS_P:
-        case DYNAMICS_PP:
-        case DYNAMICS_MP:
-        case DYNAMICS_F:
-        case DYNAMICS_FF:
-        case DYNAMICS_MF:
-        case DYNAMICS_FP:
-        case DYNAMICS_SF:
-        case DYNAMICS_SFZ:
-            return new DynamicsInter(null, shape, GRADE); // No visit
-
-        // Wedges
-        case CRESCENDO:
-        case DIMINUENDO:
-            return new WedgeInter(null, shape, GRADE); // ?
-
-        // Ornaments
-        case GRACE_NOTE_SLASH:
-        case GRACE_NOTE:
-        case TR:
-        case TURN:
-        case TURN_INVERTED:
-        case TURN_UP:
-        case TURN_SLASH:
-        case MORDENT:
-        case MORDENT_INVERTED:
-            return new OrnamentInter(null, shape, GRADE); // No visit
-
-        // Plucked techniques
-        case ARPEGGIATO:
-            return new ArpeggiatoInter(null, GRADE);
-
-        // Keyboards
-        case PEDAL_MARK:
-        case PEDAL_UP_MARK:
-            return new PedalInter(null, shape, GRADE); // No visit
-
-        // Fingering
-        case DIGIT_0:
-        case DIGIT_1:
-        case DIGIT_2:
-        case DIGIT_3:
-        case DIGIT_4:
-        case DIGIT_5:
-            return new FingeringInter(null, shape, GRADE); // No visit
-
-        // Plucking
-        case PLUCK_P:
-        case PLUCK_I:
-        case PLUCK_M:
-        case PLUCK_A:
-            return new PluckingInter(null, shape, GRADE); // No visit
-
-        // Romans
-        case ROMAN_I:
-        case ROMAN_II:
-        case ROMAN_III:
-        case ROMAN_IV:
-        case ROMAN_V:
-        case ROMAN_VI:
-        case ROMAN_VII:
-        case ROMAN_VIII:
-        case ROMAN_IX:
-        case ROMAN_X:
-        case ROMAN_XI:
-        case ROMAN_XII:
-            return new FretInter(null, shape, GRADE); // No visit
-
-        // Others
-        default:
-            logger.warn("No ghost instance for {}", shape);
-            return null;
-        }
-    }
-}
+//------------------------------------------------------------------------------------------------//
+//                                                                                                //
+//                                     I n t e r F a c t o r y                                    //
+//                                                                                                //
+//------------------------------------------------------------------------------------------------//
+// <editor-fold defaultstate="collapsed" desc="hdr">
+//
+//  Copyright © Audiveris 2019. All rights reserved.
+//
+//  This program is free software: you can redistribute it and/or modify it under the terms of the
+//  GNU Affero General Public License as published by the Free Software Foundation, either version
+//  3 of the License, or (at your option) any later version.
+//
+//  This program is distributed in the hope that it will be useful, but WITHOUT ANY WARRANTY;
+//  without even the implied warranty of MERCHANTABILITY or FITNESS FOR A PARTICULAR PURPOSE.
+//  See the GNU Affero General Public License for more details.
+//
+//  You should have received a copy of the GNU Affero General Public License along with this
+//  program.  If not, see <http://www.gnu.org/licenses/>.
+//------------------------------------------------------------------------------------------------//
+// </editor-fold>
+package org.audiveris.omr.sheet.symbol;
+
+import org.audiveris.omr.classifier.Evaluation;
+import org.audiveris.omr.glyph.Glyph;
+import org.audiveris.omr.glyph.Grades;
+import org.audiveris.omr.glyph.Shape;
+import static org.audiveris.omr.glyph.Shape.*;
+import org.audiveris.omr.sheet.ProcessingSwitches;
+import org.audiveris.omr.sheet.ProcessingSwitches.Switch;
+import org.audiveris.omr.sheet.Sheet;
+import org.audiveris.omr.sheet.Staff;
+import org.audiveris.omr.sheet.SystemInfo;
+import org.audiveris.omr.sheet.rhythm.MeasureStack;
+import org.audiveris.omr.sheet.time.BasicTimeColumn;
+import org.audiveris.omr.sheet.time.TimeColumn;
+import org.audiveris.omr.sig.SIGraph;
+import org.audiveris.omr.sig.inter.AbstractChordInter;
+import org.audiveris.omr.sig.inter.AbstractFlagInter;
+import org.audiveris.omr.sig.inter.AbstractTimeInter;
+import org.audiveris.omr.sig.inter.AlterInter;
+import org.audiveris.omr.sig.inter.ArpeggiatoInter;
+import org.audiveris.omr.sig.inter.ArticulationInter;
+import org.audiveris.omr.sig.inter.AugmentationDotInter;
+import org.audiveris.omr.sig.inter.BarlineInter;
+import org.audiveris.omr.sig.inter.BeamHookInter;
+import org.audiveris.omr.sig.inter.BeamInter;
+import org.audiveris.omr.sig.inter.BraceInter;
+import org.audiveris.omr.sig.inter.BracketInter;
+import org.audiveris.omr.sig.inter.BreathMarkInter;
+import org.audiveris.omr.sig.inter.CaesuraInter;
+import org.audiveris.omr.sig.inter.ClefInter;
+import org.audiveris.omr.sig.inter.ClutterInter;
+import org.audiveris.omr.sig.inter.DynamicsInter;
+import org.audiveris.omr.sig.inter.EndingInter;
+import org.audiveris.omr.sig.inter.FermataArcInter;
+import org.audiveris.omr.sig.inter.FermataDotInter;
+import org.audiveris.omr.sig.inter.FermataInter;
+import org.audiveris.omr.sig.inter.FingeringInter;
+import org.audiveris.omr.sig.inter.FlagInter;
+import org.audiveris.omr.sig.inter.FretInter;
+import org.audiveris.omr.sig.inter.HeadInter;
+import org.audiveris.omr.sig.inter.Inter;
+import org.audiveris.omr.sig.inter.InterEnsemble;
+import org.audiveris.omr.sig.inter.Inters;
+import org.audiveris.omr.sig.inter.KeyInter;
+import org.audiveris.omr.sig.inter.LedgerInter;
+import org.audiveris.omr.sig.inter.LyricItemInter;
+import org.audiveris.omr.sig.inter.MarkerInter;
+import org.audiveris.omr.sig.inter.OrnamentInter;
+import org.audiveris.omr.sig.inter.PedalInter;
+import org.audiveris.omr.sig.inter.PluckingInter;
+import org.audiveris.omr.sig.inter.RepeatDotInter;
+import org.audiveris.omr.sig.inter.RestInter;
+import org.audiveris.omr.sig.inter.SlurInter;
+import org.audiveris.omr.sig.inter.SmallFlagInter;
+import org.audiveris.omr.sig.inter.StaffBarlineInter;
+import org.audiveris.omr.sig.inter.StemInter;
+import org.audiveris.omr.sig.inter.TimeCustomInter;
+import org.audiveris.omr.sig.inter.TimeNumberInter;
+import org.audiveris.omr.sig.inter.TimeWholeInter;
+import org.audiveris.omr.sig.inter.TupletInter;
+import org.audiveris.omr.sig.inter.WedgeInter;
+import org.audiveris.omr.sig.inter.WordInter;
+import org.audiveris.omr.step.Step;
+import org.audiveris.omr.util.Navigable;
+import org.audiveris.omr.util.Predicate;
+
+import org.slf4j.Logger;
+import org.slf4j.LoggerFactory;
+
+import java.awt.Rectangle;
+import java.util.ArrayList;
+import java.util.Collection;
+import java.util.Collections;
+import java.util.Comparator;
+import java.util.Iterator;
+import java.util.LinkedHashSet;
+import java.util.List;
+import java.util.Map;
+import java.util.Map.Entry;
+import java.util.Set;
+import java.util.TreeMap;
+
+/**
+ * Class {@code InterFactory} generates the inter instances corresponding to
+ * to an acceptable symbol evaluation in a given system.
+ * <p>
+ * (Generally there is one inter instance per evaluation, an exception is the case of full time
+ * signature which leads to upper plus lower number instances).
+ *
+ * @author Hervé Bitteur
+ */
+public class InterFactory
+{
+
+    private static final Logger logger = LoggerFactory.getLogger(InterFactory.class);
+
+    /** The dedicated system. */
+    @Navigable(false)
+    private final SystemInfo system;
+
+    /** The related SIG. */
+    private final SIGraph sig;
+
+    /** All system stems, ordered by abscissa. */
+    private final List<Inter> systemStems;
+
+    /** All system heads, ordered by abscissa. */
+    private final List<Inter> systemHeads;
+
+    /** All system notes (heads and rests), ordered by abscissa. */
+    private List<Inter> systemNotes;
+
+    /** All system head-based chords, ordered by abscissa. */
+    private final List<Inter> systemHeadChords;
+
+    /** All system rests, ordered by abscissa. */
+    private List<Inter> systemRests;
+
+    /** All system bar lines, ordered by abscissa. */
+    private List<Inter> systemBars;
+
+    /** Dot factory companion. */
+    private final DotFactory dotFactory;
+
+    /** Processing switches. */
+    private final ProcessingSwitches switches;
+
+    /**
+     * Creates a new InterFactory object.
+     *
+     * @param system the dedicated system
+     */
+    public InterFactory (SystemInfo system)
+    {
+        this.system = system;
+
+        sig = system.getSig();
+
+        systemStems = sig.inters(Shape.STEM);
+        Collections.sort(systemStems, Inters.byAbscissa);
+
+        systemHeads = sig.inters(HeadInter.class);
+        Collections.sort(systemHeads, Inters.byAbscissa);
+
+        systemHeadChords = sig.inters(AbstractChordInter.class);
+        Collections.sort(systemHeadChords, Inters.byAbscissa);
+
+        dotFactory = new DotFactory(this, system);
+
+        switches = system.getSheet().getStub().getProcessingSwitches();
+    }
+
+    //--------//
+    // create //
+    //--------//
+    /**
+     * Create and add to SIG the proper inter instance(s) for provided evaluated glyph.
+     *
+     * @param eval         evaluation result
+     * @param glyph        evaluated glyph
+     * @param closestStaff only the closest staff, ordinate-wise
+     */
+    public void create (Evaluation eval,
+                        Glyph glyph,
+                        Staff closestStaff)
+    {
+        final Inter inter = doCreate(eval, glyph, closestStaff);
+
+        // Add to SIG if not already done
+        if ((inter != null) && (inter.getSig() == null)) {
+            sig.addVertex(inter);
+        }
+    }
+
+    //---------------//
+    // getSystemBars //
+    //---------------//
+    /**
+     * Report all system barlines.
+     *
+     * @return all barlines in the containing system
+     */
+    public List<Inter> getSystemBars ()
+    {
+        if (systemBars == null) {
+            systemBars = sig.inters(BarlineInter.class);
+            Collections.sort(systemBars, Inters.byAbscissa);
+        }
+
+        return systemBars;
+    }
+
+    //----------------//
+    // getSystemRests //
+    //----------------//
+    /**
+     * Report all rests in system.
+     *
+     * @return all rests in the containing system
+     */
+    public List<Inter> getSystemRests ()
+    {
+        if (systemRests == null) {
+            systemRests = sig.inters(RestInter.class);
+            Collections.sort(systemRests, Inters.byAbscissa);
+        }
+
+        return systemRests;
+    }
+
+    //------------//
+    // lateChecks //
+    //------------//
+    /**
+     * Perform late checks.
+     */
+    public void lateChecks ()
+    {
+        // Conflicting dot interpretations
+        dotFactory.lateDotChecks();
+
+        // Complex dynamics
+        handleComplexDynamics();
+
+        // Column consistency of Time Signatures in a system
+        handleTimes();
+    }
+
+    //----------//
+    // doCreate //
+    //----------//
+    /**
+     * Create proper inter instance(s) for provided evaluated glyph.
+     * <p>
+     * This method addresses only the symbols handled via a classifier.
+     * In current OMR design, this does not address:
+     * <ul>
+     * <li>Brace
+     * <li>Bracket
+     * <li>Barline
+     * <li>Beam, Beam_hook
+     * <li>Head
+     * <li>Fermata, Fermata_below (not yet directly handled by OMR engine)
+     * <li>Ledger
+     * <li>Stem
+     * <li>Curve
+     * <li>Text, Lyrics
+     * </ul>
+     *
+     * @param eval         evaluation result
+     * @param glyph        evaluated glyph
+     * @param closestStaff only the closest staff, ordinate-wise
+     */
+    private Inter doCreate (Evaluation eval,
+                            Glyph glyph,
+                            Staff closestStaff)
+    {
+        final Shape shape = eval.shape;
+        final double grade = Grades.intrinsicRatio * eval.grade;
+
+        if (glyph.isVip()) {
+            logger.info("VIP glyph#{} symbol created as {}", glyph.getId(), eval.shape);
+        }
+
+        switch (shape) {
+        case CLUTTER:
+            return null;
+
+        // Ottava (TODO: not yet handled ???)
+        //
+        case OTTAVA_ALTA:
+        case OTTAVA_BASSA:
+            return null;
+
+        // All dots:
+        // - REPEAT_DOT
+        // - FERMATA_DOT
+        // - STACCATO_DOT
+        // - AUGMENTATION_DOT
+        case DOT_set:
+            dotFactory.instantDotChecks(eval, glyph, closestStaff);
+
+            return null;
+
+        // Clefs
+        case G_CLEF:
+        case G_CLEF_SMALL:
+        case G_CLEF_8VA:
+        case G_CLEF_8VB:
+        case F_CLEF:
+        case F_CLEF_SMALL:
+        case F_CLEF_8VA:
+        case F_CLEF_8VB:
+        case C_CLEF:
+        case PERCUSSION_CLEF:
+            return ClefInter.create(glyph, shape, grade, closestStaff); // Staff is OK
+
+        // Key signatures
+        case KEY_FLAT_7:
+        case KEY_FLAT_6:
+        case KEY_FLAT_5:
+        case KEY_FLAT_4:
+        case KEY_FLAT_3:
+        case KEY_FLAT_2:
+        case KEY_FLAT_1:
+        case KEY_CANCEL:
+        case KEY_SHARP_1:
+        case KEY_SHARP_2:
+        case KEY_SHARP_3:
+        case KEY_SHARP_4:
+        case KEY_SHARP_5:
+        case KEY_SHARP_6:
+        case KEY_SHARP_7:
+            return new KeyInter(grade, shape);
+
+        // Time sig
+        //        case TIME_ZERO:
+        //        case TIME_ONE:
+        case TIME_TWO:
+        case TIME_THREE:
+        case TIME_FOUR:
+        case TIME_FIVE:
+        case TIME_SIX:
+        case TIME_SEVEN:
+        case TIME_EIGHT:
+        case TIME_NINE:
+        case TIME_TWELVE:
+        case TIME_SIXTEEN:
+            return TimeNumberInter.create(glyph, shape, grade, closestStaff); // Staff is OK
+
+        case COMMON_TIME:
+        case CUT_TIME:
+        case TIME_FOUR_FOUR:
+        case TIME_TWO_TWO:
+        case TIME_TWO_FOUR:
+        case TIME_THREE_FOUR:
+        case TIME_FIVE_FOUR:
+        case TIME_SIX_FOUR:
+        case TIME_THREE_EIGHT:
+        case TIME_SIX_EIGHT:
+        case TIME_TWELVE_EIGHT:
+            return TimeWholeInter.create(glyph, shape, grade, closestStaff); // Staff is OK
+
+        // Flags
+        case FLAG_1:
+        case FLAG_2:
+        case FLAG_3:
+        case FLAG_4:
+        case FLAG_5:
+        case FLAG_1_UP:
+        case FLAG_2_UP:
+        case FLAG_3_UP:
+        case FLAG_4_UP:
+        case FLAG_5_UP:
+        case SMALL_FLAG:
+        case SMALL_FLAG_SLASH:
+            return AbstractFlagInter.createValidAdded(glyph, shape, grade, system, systemStems); // Glyph is checked
+
+        // Rests
+        case LONG_REST:
+        case BREVE_REST:
+        case WHOLE_REST:
+        case HALF_REST:
+        case QUARTER_REST:
+        case EIGHTH_REST:
+        case ONE_16TH_REST:
+        case ONE_32ND_REST:
+        case ONE_64TH_REST:
+        case ONE_128TH_REST:
+            return RestInter.createValid(glyph, shape, grade, system, systemHeadChords);
+
+        // Tuplets
+        case TUPLET_THREE:
+        case TUPLET_SIX:
+            return TupletInter.createValid(glyph, shape, grade, system, systemHeadChords);
+
+        // Accidentals
+        case FLAT:
+        case NATURAL:
+        case SHARP:
+        case DOUBLE_SHARP:
+        case DOUBLE_FLAT: {
+            AlterInter alter = AlterInter.create(glyph, shape, grade, closestStaff); // Staff is very questionable!
+
+            sig.addVertex(alter);
+            alter.setLinks(systemHeads);
+
+            return alter;
+        }
+
+        // Articulations
+        case ACCENT:
+        case TENUTO:
+        case STACCATO:
+        case STACCATISSIMO:
+        case STRONG_ACCENT:
+            return switches.getValue(Switch.articulations) ? ArticulationInter.createValidAdded(
+                    glyph,
+                    shape,
+                    grade,
+                    system,
+                    systemHeadChords) : null;
+
+        // Markers
+        case CODA:
+        case SEGNO:
+        case DAL_SEGNO:
+        case DA_CAPO: {
+            MarkerInter marker = MarkerInter.create(glyph, shape, grade, closestStaff); // OK
+
+            sig.addVertex(marker);
+            marker.linkWithStaffBarline();
+
+            return marker;
+        }
+
+        // Holds
+        case FERMATA_ARC:
+        case FERMATA_ARC_BELOW:
+            return FermataArcInter.create(glyph, shape, grade, system);
+
+        case CAESURA:
+            return CaesuraInter.create(glyph, grade, system);
+
+        case BREATH_MARK:
+            return BreathMarkInter.create(glyph, grade, system);
+
+        // Dynamics
+        case DYNAMICS_P:
+        case DYNAMICS_PP:
+        case DYNAMICS_MP:
+        case DYNAMICS_F:
+        case DYNAMICS_FF:
+        case DYNAMICS_MF:
+        case DYNAMICS_FP:
+        case DYNAMICS_SF:
+        case DYNAMICS_SFZ:
+            return new DynamicsInter(glyph, shape, grade);
+
+        // Wedges
+        case CRESCENDO:
+        case DIMINUENDO:
+            return new WedgeInter(glyph, shape, grade);
+
+        // Ornaments (TODO: Really handle GRACE_NOTE and GRACE_NOTE_SLASH)
+        case GRACE_NOTE_SLASH:
+        case GRACE_NOTE:
+        case TR:
+        case TURN:
+        case TURN_INVERTED:
+        case TURN_UP:
+        case TURN_SLASH:
+        case MORDENT:
+        case MORDENT_INVERTED:
+            return OrnamentInter.createValidAdded(glyph, shape, grade, system, systemHeadChords);
+
+        // Plucked techniques
+        case ARPEGGIATO:
+            return ArpeggiatoInter.createValidAdded(glyph, grade, system, systemHeadChords);
+
+        // Keyboards
+        case PEDAL_MARK:
+        case PEDAL_UP_MARK:
+            return new PedalInter(glyph, shape, grade);
+
+        // Fingering
+        case DIGIT_0:
+        case DIGIT_1:
+        case DIGIT_2:
+        case DIGIT_3:
+        case DIGIT_4:
+        case DIGIT_5:
+            return switches.getValue(Switch.fingerings) ? new FingeringInter(glyph, shape, grade)
+                    : null;
+
+        // Plucking
+        case PLUCK_P:
+        case PLUCK_I:
+        case PLUCK_M:
+        case PLUCK_A:
+            return switches.getValue(Switch.pluckings) ? new PluckingInter(glyph, shape, grade)
+                    : null;
+
+        // Romans
+        case ROMAN_I:
+        case ROMAN_II:
+        case ROMAN_III:
+        case ROMAN_IV:
+        case ROMAN_V:
+        case ROMAN_VI:
+        case ROMAN_VII:
+        case ROMAN_VIII:
+        case ROMAN_IX:
+        case ROMAN_X:
+        case ROMAN_XI:
+        case ROMAN_XII:
+            return switches.getValue(Switch.frets) ? new FretInter(glyph, shape, grade) : null;
+
+        // Others
+        default:
+            logger.info("No support yet for {}", shape);
+
+            return null;
+        }
+    }
+
+    //-----------------------//
+    // handleComplexDynamics //
+    //-----------------------//
+    /**
+     * Handle competition between complex and shorter dynamics.
+     */
+    private void handleComplexDynamics ()
+    {
+        // All dynamics in system
+        final List<Inter> dynamics = sig.inters(DynamicsInter.class);
+        // Complex dynamics in system, sorted by decreasing length
+        final List<DynamicsInter> complexes = new ArrayList<>();
+        for (Inter inter : dynamics) {
+            DynamicsInter dyn = (DynamicsInter) inter;
+
+            if (dyn.getSymbolString().length() > 1) {
+                complexes.add(dyn);
+            }
+        }
+        Collections.sort(complexes, new Comparator<DynamicsInter>()
+                 {
+                     @Override
+                     public int compare (DynamicsInter d1,
+                                         DynamicsInter d2)
+                     {
+                         // Sort by decreasing length
+                         return Integer.compare(
+                                 d2.getSymbolString().length(),
+                                 d1.getSymbolString().length());
+                     }
+                 });
+        for (DynamicsInter complex : complexes) {
+            complex.swallowShorterDynamics(dynamics);
+        }
+    }
+
+    //-------------//
+    // handleTimes //
+    //-------------//
+    /**
+     * Handle time inters outside of system header.
+     * <p>
+     * Isolated time inters found outside of system header lead to the retrieval of a column of
+     * time signatures.
+     */
+    private void handleTimes ()
+    {
+        // Retrieve all time inters (outside staff headers)
+        final List<Inter> systemTimes = sig.inters(new Class[]{
+            TimeWholeInter.class, // Whole symbol like C or predefined 6/8
+            TimeCustomInter.class, // User modifiable combo 6/8
+            TimeNumberInter.class}); // Partial symbol like 6 or 8
+
+        final List<Inter> headerTimes = new ArrayList<>();
+        for (Inter inter : systemTimes) {
+            Staff staff = inter.getStaff();
+
+            if (inter.getCenter().x < staff.getHeaderStop()) {
+                headerTimes.add(inter);
+            }
+        }
+        systemTimes.removeAll(headerTimes);
+
+        if (systemTimes.isEmpty()) {
+            return;
+        }
+
+        // Dispatch these time inters into their containing stack
+        final Map<MeasureStack, Set<Inter>> timeMap = new TreeMap<>(new Comparator<MeasureStack>()
+        {
+            @Override
+            public int compare (MeasureStack s1,
+                                MeasureStack s2)
+            {
+                return Integer.compare(s1.getIdValue(), s2.getIdValue());
+            }
+        });
+
+        for (Inter inter : systemTimes) {
+            final MeasureStack stack = system.getStackAt(inter.getCenter());
+            Set<Inter> stackSet = timeMap.get(stack);
+
+            if (stackSet == null) {
+                timeMap.put(stack, stackSet = new LinkedHashSet<>());
+            }
+
+            stackSet.add(inter);
+        }
+
+        // Finally, scan each stack populated with some time sig(s)
+        for (Entry<MeasureStack, Set<Inter>> entry : timeMap.entrySet()) {
+            final MeasureStack stack = entry.getKey();
+            final TimeColumn column = new BasicTimeColumn(stack, entry.getValue());
+            final int res = column.retrieveTime();
+
+            // If the stack does have a validated time sig, discard overlapping stuff right now!
+            if (res != -1) {
+                final Collection<AbstractTimeInter> times = column.getTimeInters().values();
+                final Rectangle columnBox = Inters.getBounds(times);
+                final List<Inter> neighbors = sig.inters(new Predicate<Inter>()
+                {
+                    @Override
+                    public boolean check (Inter inter)
+                    {
+                        return inter.getBounds().intersects(columnBox)
+                                       && !(inter instanceof InterEnsemble);
+                    }
+                });
+
+                neighbors.removeAll(times);
+
+                for (AbstractTimeInter time : times) {
+                    for (Iterator<Inter> it = neighbors.iterator(); it.hasNext();) {
+                        final Inter neighbor = it.next();
+
+                        if (neighbor.overlaps(time)) {
+                            logger.debug("Deleting time overlapping {}", neighbor);
+                            neighbor.remove();
+                            it.remove();
+                        }
+                    }
+                }
+            }
+        }
+    }
+
+    //---------------------//
+    // getSystemHeadChords //
+    //---------------------//
+    List<Inter> getSystemHeadChords ()
+    {
+        return systemHeadChords;
+    }
+
+    //----------------//
+    // getSystemHeads //
+    //----------------//
+    List<Inter> getSystemHeads ()
+    {
+        return systemHeads;
+    }
+
+    //----------------//
+    // getSystemNotes //
+    //----------------//
+    List<Inter> getSystemNotes ()
+    {
+        if (systemNotes == null) {
+            systemNotes = new ArrayList<>(getSystemHeads().size() + getSystemRests().size());
+            systemNotes.addAll(getSystemHeads());
+            systemNotes.addAll(getSystemRests());
+            Collections.sort(systemNotes, Inters.byAbscissa);
+        }
+
+        return systemNotes;
+    }
+
+    //--------------//
+    // createManual //
+    //--------------//
+    /**
+     * Create a manual inter instance to handle the provided shape.
+     *
+     * @param shape provided shape
+     * @param sheet related sheet
+     * @return the created manual inter or null
+     */
+    public static Inter createManual (Shape shape,
+                                      Sheet sheet)
+    {
+        Inter ghost = doCreateManual(shape, sheet);
+
+        if (ghost != null) {
+            ghost.setManual(true);
+        }
+
+        return ghost;
+    }
+
+    //----------------//
+    // doCreateManual //
+    //----------------//
+    /**
+     * Create a not-yet-settled inter instance to handle the provided shape.
+     * <p>
+     * This method is meant to address all shapes for which a manual inter can be created.
+     *
+     * @param shape provided shape
+     * @param sheet related sheet
+     * @return the created ghost inter or null
+     */
+    private static Inter doCreateManual (Shape shape,
+                                         Sheet sheet)
+    {
+        final double GRADE = 1.0; // Grade value for any manual shape
+
+        switch (shape) {
+        case CLUTTER:
+            return new ClutterInter(null, GRADE);
+        //
+        // Ottava TODO ???
+        //        case OTTAVA_ALTA:
+        //        case OTTAVA_BASSA:
+        //            return null;
+        //
+        // Brace, bracket
+        case BRACE:
+            return new BraceInter(GRADE);
+        case BRACKET:
+            return new BracketInter(GRADE);
+
+        // Barlines
+        case THIN_BARLINE:
+        case THICK_BARLINE:
+
+            if (sheet.getStub().getLatestStep().compareTo(Step.MEASURES) < 0) {
+                return new BarlineInter(null, shape, GRADE, null, null);
+            } else {
+                return new StaffBarlineInter(shape, GRADE);
+            }
+
+        case DOUBLE_BARLINE:
+        case FINAL_BARLINE:
+        case REVERSE_FINAL_BARLINE:
+        case LEFT_REPEAT_SIGN:
+        case RIGHT_REPEAT_SIGN:
+        case BACK_TO_BACK_REPEAT_SIGN:
+            return new StaffBarlineInter(shape, GRADE);
+
+        // Beams
+        case BEAM:
+            return new BeamInter(GRADE);
+
+        case BEAM_HOOK:
+            return new BeamHookInter(GRADE);
+
+        // Ledger
+        case LEDGER:
+            return new LedgerInter(null, GRADE);
+
+        // Stem
+        case STEM:
+            return new StemInter(null, GRADE);
+
+        // Repeats
+        case REPEAT_DOT:
+            return new RepeatDotInter(null, GRADE, null, null); // No visit
+
+        // Curves
+        case SLUR_ABOVE:
+            return new SlurInter(true, GRADE);
+
+        case SLUR_BELOW:
+            return new SlurInter(false, GRADE);
+
+        case ENDING:
+            return new EndingInter(false, GRADE);
+
+        case ENDING_WRL:
+            return new EndingInter(true, GRADE);
+
+        // Text
+        case LYRICS:
+            return new LyricItemInter(GRADE);
+
+        case TEXT:
+            return new WordInter(shape, GRADE);
+
+        // Clefs
+        case G_CLEF:
+        case G_CLEF_SMALL:
+        case G_CLEF_8VA:
+        case G_CLEF_8VB:
+        case F_CLEF:
+        case F_CLEF_SMALL:
+        case F_CLEF_8VA:
+        case F_CLEF_8VB:
+        case C_CLEF:
+        case PERCUSSION_CLEF:
+            return new ClefInter(shape, GRADE);
+
+        // Key signatures
+        case KEY_FLAT_7:
+        case KEY_FLAT_6:
+        case KEY_FLAT_5:
+        case KEY_FLAT_4:
+        case KEY_FLAT_3:
+        case KEY_FLAT_2:
+        case KEY_FLAT_1:
+        case KEY_CANCEL:
+        case KEY_SHARP_1:
+        case KEY_SHARP_2:
+        case KEY_SHARP_3:
+        case KEY_SHARP_4:
+        case KEY_SHARP_5:
+        case KEY_SHARP_6:
+        case KEY_SHARP_7:
+            return new KeyInter(GRADE, shape);
+
+        // Time sig
+        case TIME_ZERO:
+        case TIME_ONE:
+        case TIME_TWO:
+        case TIME_THREE:
+        case TIME_FOUR:
+        case TIME_FIVE:
+        case TIME_SIX:
+        case TIME_SEVEN:
+        case TIME_EIGHT:
+        case TIME_NINE:
+        case TIME_TWELVE:
+        case TIME_SIXTEEN:
+            return new TimeNumberInter(null, shape, GRADE, null); // No visit
+
+        case COMMON_TIME:
+        case CUT_TIME:
+        case TIME_FOUR_FOUR:
+        case TIME_TWO_TWO:
+        case TIME_TWO_FOUR:
+        case TIME_THREE_FOUR:
+        case TIME_FIVE_FOUR:
+        case TIME_SIX_FOUR:
+        case TIME_THREE_EIGHT:
+        case TIME_SIX_EIGHT:
+        case TIME_TWELVE_EIGHT:
+            return new TimeWholeInter(null, shape, GRADE);
+
+        case CUSTOM_TIME:
+            return new TimeCustomInter(0, 0, GRADE);
+
+        // Noteheads
+        case NOTEHEAD_CROSS:
+        case NOTEHEAD_BLACK:
+        case NOTEHEAD_BLACK_SMALL:
+        case NOTEHEAD_VOID:
+        case NOTEHEAD_VOID_SMALL:
+        case BREVE:
+        case WHOLE_NOTE:
+        case WHOLE_NOTE_SMALL:
+            return new HeadInter(null, null, null, shape, GRADE, null, null);
+
+        case AUGMENTATION_DOT:
+            return new AugmentationDotInter(null, GRADE); // No visit
+
+        // Flags
+        case FLAG_1:
+        case FLAG_2:
+        case FLAG_3:
+        case FLAG_4:
+        case FLAG_5:
+        case FLAG_1_UP:
+        case FLAG_2_UP:
+        case FLAG_3_UP:
+        case FLAG_4_UP:
+        case FLAG_5_UP:
+            return new FlagInter(null, shape, GRADE);
+
+        case SMALL_FLAG:
+        case SMALL_FLAG_SLASH:
+            return new SmallFlagInter(null, shape, GRADE);
+
+        // Rests
+        case LONG_REST:
+        case BREVE_REST:
+        case WHOLE_REST:
+        case HALF_REST:
+        case QUARTER_REST:
+        case EIGHTH_REST:
+        case ONE_16TH_REST:
+        case ONE_32ND_REST:
+        case ONE_64TH_REST:
+        case ONE_128TH_REST:
+            return new RestInter(null, shape, GRADE, null, null); // No visit
+
+        // Tuplets
+        case TUPLET_THREE:
+        case TUPLET_SIX:
+            return new TupletInter(null, shape, GRADE); // No visit
+
+        // Accidentals
+        case FLAT:
+        case NATURAL:
+        case SHARP:
+        case DOUBLE_SHARP:
+        case DOUBLE_FLAT:
+            return new AlterInter(null, shape, GRADE, null, null, null); // No visit
+
+        // Articulations
+        case ACCENT:
+        case TENUTO:
+        case STACCATO:
+        case STACCATISSIMO:
+        case STRONG_ACCENT:
+            return new ArticulationInter(null, shape, GRADE); // No visit
+
+        // Markers
+        case CODA:
+        case SEGNO:
+        case DAL_SEGNO:
+        case DA_CAPO:
+            return new MarkerInter(null, shape, GRADE); // No visit
+
+        // Holds
+        case FERMATA:
+        case FERMATA_BELOW:
+            return new FermataInter(shape, GRADE); // No visit
+
+        case FERMATA_DOT:
+            return new FermataDotInter(null, GRADE); // No visit
+
+        case CAESURA:
+            return new CaesuraInter(null, GRADE); // No visit
+
+        case BREATH_MARK:
+            return new BreathMarkInter(null, GRADE); // No visit
+
+        // Dynamics
+        case DYNAMICS_P:
+        case DYNAMICS_PP:
+        case DYNAMICS_MP:
+        case DYNAMICS_F:
+        case DYNAMICS_FF:
+        case DYNAMICS_MF:
+        case DYNAMICS_FP:
+        case DYNAMICS_SF:
+        case DYNAMICS_SFZ:
+            return new DynamicsInter(null, shape, GRADE); // No visit
+
+        // Wedges
+        case CRESCENDO:
+        case DIMINUENDO:
+            return new WedgeInter(null, shape, GRADE); // ?
+
+        // Ornaments
+        case GRACE_NOTE_SLASH:
+        case GRACE_NOTE:
+        case TR:
+        case TURN:
+        case TURN_INVERTED:
+        case TURN_UP:
+        case TURN_SLASH:
+        case MORDENT:
+        case MORDENT_INVERTED:
+            return new OrnamentInter(null, shape, GRADE); // No visit
+
+        // Plucked techniques
+        case ARPEGGIATO:
+            return new ArpeggiatoInter(null, GRADE);
+
+        // Keyboards
+        case PEDAL_MARK:
+        case PEDAL_UP_MARK:
+            return new PedalInter(null, shape, GRADE); // No visit
+
+        // Fingering
+        case DIGIT_0:
+        case DIGIT_1:
+        case DIGIT_2:
+        case DIGIT_3:
+        case DIGIT_4:
+        case DIGIT_5:
+            return new FingeringInter(null, shape, GRADE); // No visit
+
+        // Plucking
+        case PLUCK_P:
+        case PLUCK_I:
+        case PLUCK_M:
+        case PLUCK_A:
+            return new PluckingInter(null, shape, GRADE); // No visit
+
+        // Romans
+        case ROMAN_I:
+        case ROMAN_II:
+        case ROMAN_III:
+        case ROMAN_IV:
+        case ROMAN_V:
+        case ROMAN_VI:
+        case ROMAN_VII:
+        case ROMAN_VIII:
+        case ROMAN_IX:
+        case ROMAN_X:
+        case ROMAN_XI:
+        case ROMAN_XII:
+            return new FretInter(null, shape, GRADE); // No visit
+
+        // Others
+        default:
+            logger.warn("No ghost instance for {}", shape);
+            return null;
+        }
+    }
+}