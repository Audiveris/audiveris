--- conflicted
+++ resolved
@@ -1,1543 +1,1540 @@
-//------------------------------------------------------------------------------------------------//
-//                                                                                                //
-//                                           S c a l e                                            //
-//                                                                                                //
-//------------------------------------------------------------------------------------------------//
-// <editor-fold defaultstate="collapsed" desc="hdr">
-//
-//  Copyright © Audiveris 2019. All rights reserved.
-//
-//  This program is free software: you can redistribute it and/or modify it under the terms of the
-//  GNU Affero General Public License as published by the Free Software Foundation, either version
-//  3 of the License, or (at your option) any later version.
-//
-//  This program is distributed in the hope that it will be useful, but WITHOUT ANY WARRANTY;
-//  without even the implied warranty of MERCHANTABILITY or FITNESS FOR A PARTICULAR PURPOSE.
-//  See the GNU Affero General Public License for more details.
-//
-//  You should have received a copy of the GNU Affero General Public License along with this
-//  program.  If not, see <http://www.gnu.org/licenses/>.
-//------------------------------------------------------------------------------------------------//
-// </editor-fold>
-package org.audiveris.omr.sheet;
-
-import org.audiveris.omr.constant.Constant;
-import org.audiveris.omr.math.Range;
-import org.audiveris.omr.sheet.note.HeadSeedScale;
-import org.audiveris.omr.util.Jaxb;
-
-import org.slf4j.Logger;
-import org.slf4j.LoggerFactory;
-
-import java.util.Objects;
-
-import javax.xml.bind.annotation.XmlAccessType;
-import javax.xml.bind.annotation.XmlAccessorType;
-import javax.xml.bind.annotation.XmlAttribute;
-import javax.xml.bind.annotation.XmlElement;
-import javax.xml.bind.annotation.XmlRootElement;
-import javax.xml.bind.annotation.adapters.XmlJavaTypeAdapter;
-
-/**
- * Class {@code Scale} encapsulates what drives the scale of a sheet, starting by the
- * distance between two staff lines (center to center).
- * <p>
- * Primary informations: This data is always detected, otherwise the current page is detected as not
- * being a music page.
- * <ul>
- * <li><b>Staff interline</b>: min, main, max. (Vertical distance measured from line center to line
- * center)</li>
- * <li><b>Staff line thickness</b> (fore): min, main, max.</li>
- * </ul>
- * <p>
- * Secondary informations: This data is always made available, either based on detected value or
- * derived from other information.
- * <ul>
- * <li><b>Beam thickness</b>: main. A second peak in the histogram of vertical foreground runs
- * signals the presence of beams.
- * Otherwise it is computed as a ratio of main background length between staff lines.</li>
- * <li><b>Stem thickness</b>: main, max. These values are computed during STEM_SEEDS step.</li>
- * </ul>
- * <p>
- * Optional informations: This data may exist or not, according to the sheet at hand.
- * <ul>
- * <li><b>Black head</b>: Typical width and height measured for black heads.</li>
- * <li><b>Music font</b>: Precise point size determined for music font rendering of heads.</li>
- * <li><b>Small staff scale</b>:
- * If a second peak is detected in the histogram of staff interlines, it signals the presence of
- * staves with a different interline value.
- * For small staves, a specific small Scale structure is then included.</li>
- * </ul>
- * <p>
- * This class also provides methods for converting values based on what the interline and the line
- * thickness are actually worth.
- * There are two different measurements, pixels and fractions:
- * <dl>
- * <dt><b>pixel</b></dt>
- * <dd>This is simply an absolute number of pixels, so generally an integer.</dd>
- * <dt><b>(interline) Fraction</b></dt>
- * <dd>This is a number (or fraction) of interlines.
- * Typical unit value for interline is around 20 pixels.</dd>
- * <dt><b>(interline) AreaFraction</b></dt>
- * <dd>This is a number (or fraction) of square interlines, meant to measure glyph area or weight.
- * Typical unit value for interline area is around 400 pixels.</dd>
- * <dt><b>LineFraction</b></dt>
- * <dd>This is a number (or fraction) of line thickness.
- * Typical unit value for line is around 4 pixels.</dd>
- * </dl>
- *
- * @author Hervé Bitteur
- */
-@XmlAccessorType(XmlAccessType.NONE)
-@XmlRootElement(name = "scale")
-public class Scale
-{
-    //~ Static fields/initializers -----------------------------------------------------------------
-
-    private static final Logger logger = LoggerFactory.getLogger(Scale.class);
-
-    //~ Enumerations -------------------------------------------------------------------------------
-    /**
-     * Scale information kind.
-     */
-    public static enum Item
-    {
-        line("Line thickness"),
-        interline("Interline"),
-        smallInterline("Small interline"),
-        beam("Beam thickness"),
-        stem("Stem thickness");
-
-        private final String description;
-
-        Item (String description)
-        {
-            this.description = description;
-        }
-
-        /**
-         * Report item description
-         *
-         * @return description
-         */
-        public String getDescription ()
-        {
-            return description;
-        }
-    }
-
-    /**
-     * Staff size kind.
-     */
-    public enum Size
-    {
-        /** Standard staff. */
-        LARGE,
-        /** Small staff. */
-        SMALL;
-    }
-
-    //~ Instance fields ----------------------------------------------------------------------------
-    /** Interline scale. */
-    @XmlElement(name = "interline")
-    private InterlineScale interlineScale;
-
-    /** Line thickness scale. */
-    @XmlElement(name = "line")
-    private LineScale lineScale;
-
-    /** Beam scale. */
-    @XmlElement(name = "beam")
-    private BeamScale beamScale;
-
-    /** Stem scale. */
-    @XmlElement(name = "stem")
-    private StemScale stemScale;
-
-    /** Black head scale. */
-    @XmlElement(name = "black-head")
-    private BlackHeadScale blackHeadScale;
-
-    /** Music font scale. */
-    @XmlElement(name = "music-font")
-    private MusicFontScale musicFontScale;
-
-    /** Head-stem scale. */
-//    @XmlElement(name = "head-seed")
-//    @XmlJavaTypeAdapter(HeadSeedScale.Adapter.class)
-    private HeadSeedScale headSeedScale;
-
-    /** Scale for small staves, if any. */
-    @XmlElement(name = "small-staff")
-    private Scale smallScale;
-
-    //~ Constructors -------------------------------------------------------------------------------
-    /**
-     * Create a Scale object, meant for a whole sheet.
-     *
-     * @param interlineScale scale of (large) interline
-     * @param lineScale      scale of line thickness
-     * @param beamScale      scale of beam
-     * @param smallScale     scale for small staves, perhaps null
-     */
-    public Scale (InterlineScale interlineScale,
-                  LineScale lineScale,
-                  BeamScale beamScale,
-                  Scale smallScale)
-    {
-        this.interlineScale = interlineScale;
-        this.lineScale = lineScale;
-        this.beamScale = beamScale;
-        this.smallScale = smallScale;
-    }
-
-    /**
-     * Create an empty Scale object.
-     */
-    public Scale ()
-    {
-    }
-
-<<<<<<< HEAD
-=======
-    //~ Methods ------------------------------------------------------------------------------------
->>>>>>> 32231784
-    //--------------//
-    // getBeamScale //
-    //--------------//
-    /**
-     * Report the beam scale.
-     *
-     * @return the beam scale
-     */
-    public BeamScale getBeamScale ()
-    {
-        return beamScale;
-    }
-
-    //------------------//
-    // getBeamThickness //
-    //------------------//
-    /**
-     * Report the main thickness for beams.
-     *
-     * @return main beam thickness, perhaps null
-     */
-    public Integer getBeamThickness ()
-    {
-        if (beamScale == null) {
-            return null;
-        }
-
-        return beamScale.getMain();
-    }
-
-    //-------------------//
-    // getBlackHeadScale //
-    //-------------------//
-    /**
-     * Report the black head scale
-     *
-     * @return black head scale
-     */
-    public BlackHeadScale getBlackHeadScale ()
-    {
-        return blackHeadScale;
-    }
-
-    //-------------------//
-    // setBlackHeadScale //
-    //-------------------//
-    /**
-     * Remember black head scale.
-     *
-     * @param blackHeadScale the blackHeadScale to set
-     */
-    public void setBlackHeadScale (BlackHeadScale blackHeadScale)
-    {
-        this.blackHeadScale = blackHeadScale;
-    }
-
-    //---------//
-    // getFore //
-    //---------//
-    /**
-     * Report the line thickness this scale is based upon.
-     *
-     * @return the number of black pixels in a staff line, perhaps null
-     */
-    public Integer getFore ()
-    {
-        if (lineScale == null) {
-            return null;
-        }
-
-        return lineScale.main;
-    }
-
-    //------------------//
-    // getHeadSeedScale //
-    //------------------//
-    public HeadSeedScale getHeadSeedScale ()
-    {
-        return headSeedScale;
-    }
-
-    //------------------//
-    // setHeadSeedScale //
-    //------------------//
-    public void setHeadSeedScale (HeadSeedScale headSeedScale)
-    {
-        this.headSeedScale = headSeedScale;
-    }
-
-    //--------------//
-    // getInterline //
-    //--------------//
-    /**
-     * Report the main interline value this scale is based upon.
-     *
-     * @return the number of pixels (black + white) from one line to the other, perhaps null
-     */
-    public Integer getInterline ()
-    {
-        if (interlineScale == null) {
-            return null;
-        }
-
-        return interlineScale.main;
-    }
-
-    //-------------------//
-    // getInterlineScale //
-    //-------------------//
-    /**
-     * Report the (large) interline scale.
-     *
-     * @return the interlineScale
-     */
-    public InterlineScale getInterlineScale ()
-    {
-        return interlineScale;
-    }
-
-    //-------------------//
-    // getInterlineScale //
-    //-------------------//
-    /**
-     * Report the scale that applies for the provided (staff) interline value.
-     *
-     * @param interline the provided (staff specific) interline
-     * @return the desired interlineScale
-     */
-    public InterlineScale getInterlineScale (int interline)
-    {
-        if (interlineScale.main == interline) {
-            return interlineScale;
-        }
-
-        if ((smallScale != null) && (smallScale.getInterline() == interline)) {
-            return smallScale.interlineScale;
-        }
-
-        throw new IllegalArgumentException("No interline scale for provided value " + interline);
-    }
-
-    //--------------//
-    // getItemValue //
-    //--------------//
-    /**
-     * Report the value of a specific item.
-     *
-     * @param item desired item
-     * @return item value, perhaps null
-     */
-    public Integer getItemValue (Item item)
-    {
-        switch (item) {
-        case line:
-            return getFore();
-
-        case interline:
-            return getInterline();
-
-        case smallInterline:
-            return getSmallInterline();
-
-        case beam:
-            return getBeamThickness();
-
-        case stem:
-            return getStemThickness();
-
-        default:
-            throw new IllegalArgumentException("No value defined for scaling item " + item);
-        }
-    }
-
-    //------------------------//
-    // getLargeInterlineScale //
-    //------------------------//
-    /**
-     * Same as {@link #getInterlineScale()}, method defined for completeness.
-     *
-     * @return the (large) interlineScale
-     */
-    public InterlineScale getLargeInterlineScale ()
-    {
-        return interlineScale;
-    }
-
-    //--------------//
-    // getLineScale //
-    //--------------//
-    /**
-     * Report the line scale.
-     *
-     * @return the lineScale
-     */
-    public LineScale getLineScale ()
-    {
-        return lineScale;
-    }
-
-    //------------//
-    // getMaxFore //
-    //------------//
-    /**
-     * Report the maximum line thickness (using standard percentile).
-     *
-     * @return the max fore value
-     */
-    public int getMaxFore ()
-    {
-        return lineScale.max;
-    }
-
-    //-----------------//
-    // getMaxInterline //
-    //-----------------//
-    /**
-     * Report the maximum interline (using standard percentile).
-     *
-     * @return the maxInterline
-     */
-    public int getMaxInterline ()
-    {
-        return interlineScale.max;
-    }
-
-    //----------------------//
-    // getMaxSmallInterline //
-    //----------------------//
-    /**
-     * Report the maximum value of small interline if any (using standard percentile).
-     *
-     * @return the max smallInterline if any, otherwise null
-     */
-    public Integer getMaxSmallInterline ()
-    {
-        if (smallScale != null) {
-            return smallScale.interlineScale.max;
-        } else {
-            return null;
-        }
-    }
-
-    //------------//
-    // getMaxStem //
-    //------------//
-    /**
-     * Report the reasonable maximum stem width within the sheet.
-     *
-     * @return the reasonable maximum stem thickness
-     */
-    public int getMaxStem ()
-    {
-        return stemScale.getMax();
-    }
-
-    //------------//
-    // getMinFore //
-    //------------//
-    /**
-     * Report the minimum line thickness (using standard percentile).
-     *
-     * @return the min fore value
-     */
-    public int getMinFore ()
-    {
-        return lineScale.min;
-    }
-
-    //-----------------//
-    // getMinInterline //
-    //-----------------//
-    /**
-     * Report the minimum (large) interline (using standard percentile).
-     *
-     * @return the minInterline
-     */
-    public int getMinInterline ()
-    {
-        return interlineScale.min;
-    }
-
-    //----------------------//
-    // getMinSmallInterline //
-    //----------------------//
-    /**
-     * Report the minimum value of small interline (using standard percentile).
-     *
-     * @return the min of smallInterline if any, otherwise null
-     */
-    public Integer getMinSmallInterline ()
-    {
-        if (smallScale != null) {
-            return smallScale.interlineScale.min;
-        } else {
-            return null;
-        }
-    }
-
-    //-------------------//
-    // getMusicFontScale //
-    //-------------------//
-    /**
-     * Report the music font scale information.
-     *
-     * @return the music font scale information
-     */
-    public MusicFontScale getMusicFontScale ()
-    {
-        return musicFontScale;
-    }
-
-    //-------------------//
-    // setMusicFontScale //
-    //-------------------//
-    /**
-     * Remember music font scale.
-     *
-     * @param musicFontScale the musicFontScale to set
-     */
-    public void setMusicFontScale (MusicFontScale musicFontScale)
-    {
-        this.musicFontScale = musicFontScale;
-    }
-
-    //-------------------//
-    // getSmallInterline //
-    //-------------------//
-    /**
-     * Report the small interline value, if any.
-     *
-     * @return the small interline, perhaps null.
-     */
-    public Integer getSmallInterline ()
-    {
-        if (smallScale != null) {
-            return smallScale.interlineScale.main;
-        } else {
-            return null;
-        }
-    }
-
-    //------------------------//
-    // getSmallInterlineScale //
-    //------------------------//
-    /**
-     * Report the small interline scale if any.
-     *
-     * @return the smallInterlineScale, perhaps null
-     */
-    public InterlineScale getSmallInterlineScale ()
-    {
-        if (smallScale != null) {
-            return smallScale.interlineScale;
-        } else {
-            return null;
-        }
-    }
-
-    //---------------//
-    // getSmallScale //
-    //---------------//
-    /**
-     * @return the smallScale
-     */
-    public Scale getSmallScale ()
-    {
-        return smallScale;
-    }
-
-    /**
-     * Set small scale information.
-     *
-     * @param smallScale the smallScale to set
-     */
-    public void setSmallScale (Scale smallScale)
-    {
-        this.smallScale = smallScale;
-    }
-
-    //--------------//
-    // getStemScale //
-    //--------------//
-    /**
-     * Report the stem scale.
-     *
-     * @return the stem scale
-     */
-    public StemScale getStemScale ()
-    {
-        return stemScale;
-    }
-
-    //--------------//
-    // setStemScale //
-    //--------------//
-    /**
-     * Remember stem scaling information.
-     *
-     * @param stemScale stem scaling
-     */
-    public void setStemScale (StemScale stemScale)
-    {
-        this.stemScale = stemScale;
-    }
-
-    //------------------//
-    // getStemThickness //
-    //------------------//
-    /**
-     * Report the most frequent stem thickness (width).
-     *
-     * @return the most frequent stem thickness
-     */
-    public Integer getStemThickness ()
-    {
-        if (stemScale == null) {
-            return null;
-        }
-
-        return stemScale.getMain();
-    }
-
-    //--------------------//
-    // isBeamExtrapolated //
-    //--------------------//
-    /**
-     * Tell whether beam scaling info is extrapolated (rather than measured).
-     *
-     * @return true for extrapolated, false for measured
-     */
-    public boolean isBeamExtrapolated ()
-    {
-        Objects.requireNonNull(beamScale, "This scale instance has no beam information");
-
-        return beamScale.isExtrapolated();
-    }
-
-    //------------------//
-    // pixelsToAreaFrac //
-    //------------------//
-    /**
-     * Compute the interline area fraction that corresponds to the given number of pixels.
-     *
-     * @param pixels the equivalent in number of pixels
-     * @return the interline area fraction
-     * @see #toPixels
-     */
-    public double pixelsToAreaFrac (double pixels)
-    {
-        return pixels / (interlineScale.main * interlineScale.main);
-    }
-
-    //--------------//
-    // pixelsToFrac //
-    //--------------//
-    /**
-     * Compute the interline fraction that corresponds to the given number of pixels.
-     *
-     * @param pixels the equivalent in number of pixels
-     * @return the interline fraction
-     * @see #toPixels
-     */
-    public double pixelsToFrac (double pixels)
-    {
-        return pixels / interlineScale.main;
-    }
-
-    //------------------//
-    // pixelsToLineFrac //
-    //------------------//
-    /**
-     * Compute the line fraction that corresponds to the given number of pixels.
-     *
-     * @param pixels the equivalent in number of pixels
-     * @return the line fraction
-     * @see #toPixels
-     */
-    public double pixelsToLineFrac (double pixels)
-    {
-        return pixels / lineScale.main;
-    }
-
-    //--------------//
-    // setItemValue //
-    //--------------//
-    /**
-     * Assign a value to a specific item.
-     *
-     * @param item desired item
-     * @param v    new value
-     * @return the modified scale object
-     */
-    public Object setItemValue (Item item,
-                                int v)
-    {
-        switch (item) {
-        case line:
-            return lineScale = new LineScale(v, v, v);
-
-        case interline:
-            return interlineScale = new InterlineScale(v, v, v);
-
-        case smallInterline:
-            return smallScale = new Scale(new InterlineScale(v, v, v), null, null, null);
-
-        case beam:
-            return beamScale = new BeamScale(v, false);
-
-        case stem:
-            return stemScale = new StemScale(v, v);
-
-        default:
-            throw new IllegalArgumentException("No value defined for scaling item " + item);
-        }
-    }
-
-    //----------//
-    // toPixels //
-    //----------//
-    /**
-     * Compute the number of pixels that corresponds to the fraction of interline
-     * provided, according to the scale.
-     *
-     * @param frac a measure based on interline (1 = one interline)
-     * @return the actual number of pixels with the current scale
-     */
-    public int toPixels (Fraction frac)
-    {
-        return (int) Math.rint(toPixelsDouble(frac));
-    }
-
-    //----------//
-    // toPixels //
-    //----------//
-    /**
-     * Compute the number of pixels that corresponds to the fraction of line thickness
-     * provided, according to the scale.
-     *
-     * @param lineFrac a measure based on line thickness (1 = one line height)
-     * @return the actual number of pixels with the current scale
-     */
-    public int toPixels (LineFraction lineFrac)
-    {
-        return (int) Math.rint(toPixelsDouble(lineFrac));
-    }
-
-    //----------//
-    // toPixels //
-    //----------//
-    /**
-     * Compute the squared-normalized number of pixels, according to the scale.
-     *
-     * @param areaFrac a measure based on interline (1 = one interline square)
-     * @return the actual squared number of pixels with the current scale
-     */
-    public int toPixels (AreaFraction areaFrac)
-    {
-        return InterlineScale.toPixels(interlineScale.main, areaFrac);
-    }
-
-    //----------------//
-    // toPixelsDouble //
-    //----------------//
-    /**
-     * Convenient method, working directly on a constant of interline fraction.
-     * Same as toPixels, but the result is a double instead of a rounded int.
-     *
-     * @param frac the interline fraction constant
-     * @return the equivalent in number of pixels
-     * @see #toPixels
-     */
-    public double toPixelsDouble (Fraction frac)
-    {
-        return fracToPixels(frac.getValue());
-    }
-
-    //----------------//
-    // toPixelsDouble //
-    //----------------//
-    /**
-     * Convenient method, working directly on a constant of line
-     * fraction.
-     * Same as toPixels, but the result is a double instead of a rounded int.
-     *
-     * @param lineFrac the line fraction constant
-     * @return the equivalent in number of pixels
-     * @see #toPixels
-     */
-    public double toPixelsDouble (LineFraction lineFrac)
-    {
-        return lineScale.main * lineFrac.getValue();
-    }
-
-    //----------//
-    // toString //
-    //----------//
-    @Override
-    public String toString ()
-    {
-        return toString(true);
-    }
-
-    //----------//
-    // toString //
-    //----------//
-    /**
-     * An extensible description of scale.
-     *
-     * @param full true for full description
-     * @return scale description
-     */
-    public String toString (boolean full)
-    {
-        StringBuilder sb = new StringBuilder("Scale{");
-
-        if (lineScale != null) {
-            sb.append(lineScale);
-        }
-
-        if (interlineScale != null) {
-            sb.append(" ").append(interlineScale);
-        }
-
-        if (beamScale != null) {
-            sb.append(" ").append(beamScale);
-        }
-
-        if (stemScale != null) {
-            sb.append(" ").append(stemScale);
-        }
-
-        if (full) {
-            if (blackHeadScale != null) {
-                sb.append(" ").append(blackHeadScale);
-            }
-
-            if (musicFontScale != null) {
-                sb.append(" ").append(musicFontScale);
-            }
-
-            if (headSeedScale != null) {
-                sb.append(" ").append(headSeedScale);
-            }
-        }
-
-        if (smallScale != null) {
-            sb.append(" small").append(smallScale);
-        }
-
-        sb.append("}");
-
-        return sb.toString();
-    }
-
-    //--------------//
-    // fracToPixels //
-    //--------------//
-    /**
-     * Convert a fraction of interline to a number of pixels.
-     *
-     * @param val the fraction value
-     * @return the (double) number of pixels
-     */
-    private double fracToPixels (double val)
-    {
-        return interlineScale.main * val;
-    }
-
-    //--------------------//
-    // getHeadSeedContent //
-    //--------------------//
-    /**
-     * Mean for JAXB marshalling only.
-     */
-    @SuppressWarnings("unused")
-    @XmlElement(name = "head-seeds")
-    private HeadSeedScale.Content getHeadSeedContent ()
-    {
-        if (headSeedScale == null) {
-            return null;
-        }
-
-        return headSeedScale.getContent();
-    }
-
-    //--------------------//
-    // setHeadSeedContent //
-    //--------------------//
-    /**
-     * Meant for JAXB unmarshalling only.
-     */
-    @SuppressWarnings("unused")
-    private void setHeadSeedContent (HeadSeedScale.Content content)
-    {
-        headSeedScale = new HeadSeedScale();
-        headSeedScale.setContent(content);
-    }
-
-    //~ Inner Classes ------------------------------------------------------------------------------
-    //--------------//
-    // AreaFraction //
-    //--------------//
-    /**
-     * A subclass of Constant.Double, meant to store a fraction of interline-based area.
-     */
-    @XmlAccessorType(XmlAccessType.NONE)
-    public static class AreaFraction
-            extends Constant.Double
-    {
-
-        /**
-         * Specific constructor, where 'unit' and 'name' are assigned later.
-         *
-         * @param defaultValue the (double) default value
-         * @param description  the semantic of the constant
-         */
-        public AreaFraction (double defaultValue,
-                             java.lang.String description)
-        {
-            super("Interline**2", defaultValue, description);
-        }
-    }
-
-    //-----------//
-    // BeamScale //
-    //-----------//
-    /**
-     * Class {@code BeamScale} keeps scaling information about beams in a sheet.
-     * <p>
-     * Generally, there are enough beam-based vertical runs in a sheet to produce a visible peak in
-     * the sheet histogram of vertical run lengths.
-     * In some cases, however, there is just a few beam-based vertical runs, and so the sheet
-     * histogram reveals no beam peak. The main value for beam thickness is then extrapolated as a
-     * pre-defined fraction of sheet interline, and flagged as such in this BeamScale instance.
-     * <p>
-     * When beams are actually retrieved (during BEAMS step), the vertical distance between beams of
-     * the same group is also measured and recorded in this BeamScale as mean value and standard
-     * deviation.
-     */
-    @XmlAccessorType(XmlAccessType.NONE)
-    public static class BeamScale
-    {
-
-        /** Most frequent beam thickness. */
-        @XmlAttribute(name = "main-thickness")
-        private final int main;
-
-        /** Measured or extrapolated. */
-        @XmlAttribute(name = "extra")
-        private final Boolean extra;
-
-        /**
-         * Creates a new {@code BeamScale} object.
-         *
-         * @param main         most frequent beam thickness
-         * @param extrapolated true if not enough measurements are available
-         */
-        public BeamScale (int main,
-                          boolean extrapolated)
-        {
-            this.main = main;
-            this.extra = extrapolated ? true : null;
-        }
-
-        /**
-         * No-arg constructor needed for JAXB.
-         */
-        private BeamScale ()
-        {
-            this.main = 0;
-            this.extra = null;
-        }
-
-        /**
-         * Report the most frequent beam distance
-         *
-         * @return the most frequent beam distance
-         */
-        public int getMain ()
-        {
-            return main;
-        }
-
-        /**
-         * Tell whether beam thickness is extrapolated (rather than measured)
-         *
-         * @return true for extrapolated, false for measured
-         */
-        public boolean isExtrapolated ()
-        {
-            return extra != null;
-        }
-
-        @Override
-        public String toString ()
-        {
-            StringBuilder sb = new StringBuilder("beam(");
-            sb.append(main);
-
-            if (extra != null) {
-                sb.append(" extra");
-            }
-
-            sb.append(')');
-
-            return sb.toString();
-        }
-    }
-
-    //----------------//
-    // BlackHeadScale //
-    //----------------//
-    /**
-     * Class {@code BlackHeadScale} keeps scaling information about single black heads
-     * in a sheet.
-     */
-    @XmlAccessorType(XmlAccessType.NONE)
-    public static class BlackHeadScale
-    {
-
-        @XmlAttribute(name = "mean-width")
-        @XmlJavaTypeAdapter(type = double.class, value = Jaxb.Double1Adapter.class)
-        final double widthMean;
-
-        @XmlAttribute(name = "sigma-width")
-        @XmlJavaTypeAdapter(type = double.class, value = Jaxb.Double1Adapter.class)
-        final double widthStd;
-
-        @XmlAttribute(name = "mean-height")
-        @XmlJavaTypeAdapter(type = double.class, value = Jaxb.Double1Adapter.class)
-        final double heightMean;
-
-        @XmlAttribute(name = "sigma-height")
-        @XmlJavaTypeAdapter(type = double.class, value = Jaxb.Double1Adapter.class)
-        final double heightStd;
-
-        /**
-         * Creates a new {@code BlackHeadScale} object.
-         *
-         * @param widthMean  width mean value
-         * @param widthStd   width standard deviation
-         * @param heightMean height mean value
-         * @param heightStd  height standard deviation
-         */
-        public BlackHeadScale (double widthMean,
-                               double widthStd,
-                               double heightMean,
-                               double heightStd)
-        {
-            this.widthMean = widthMean;
-            this.widthStd = widthStd;
-            this.heightMean = heightMean;
-            this.heightStd = heightStd;
-        }
-
-        /**
-         * No-arg constructor needed for JAXB.
-         */
-        private BlackHeadScale ()
-        {
-            this.widthMean = 0;
-            this.widthStd = 0;
-            this.heightMean = 0;
-            this.heightStd = 0;
-        }
-
-        /**
-         * @return the heightMean
-         */
-        public double getHeightMean ()
-        {
-            return heightMean;
-        }
-
-        /**
-         * @return the heightStd
-         */
-        public double getHeightStd ()
-        {
-            return heightStd;
-        }
-
-        /**
-         * @return the widthMean
-         */
-        public double getWidthMean ()
-        {
-            return widthMean;
-        }
-
-        /**
-         * @return the widthStd
-         */
-        public double getWidthStd ()
-        {
-            return widthStd;
-        }
-
-        @Override
-        public String toString ()
-        {
-            StringBuilder sb = new StringBuilder("blackHead(");
-            String frm = "%s:%.1f~%.1f";
-            sb.append(String.format(frm, "width", widthMean, widthStd));
-            sb.append(" ");
-            sb.append(String.format(frm, "height", heightMean, heightStd));
-            sb.append(')');
-
-            return sb.toString();
-        }
-    }
-
-    //----------//
-    // Fraction //
-    //----------//
-    /**
-     * A subclass of Constant.Double, meant to store a fraction of interline, since many
-     * distances on a music sheet are expressed as fraction of staff interline (as
-     * opposed to {@link Scale.LineFraction} which stores a fraction of line thickness).
-     */
-    @XmlAccessorType(XmlAccessType.NONE)
-    public static class Fraction
-            extends Constant.Double
-    {
-
-        /**
-         * Fraction with value 0.
-         */
-        public static final Fraction ZERO = new Fraction(0, "zero");
-
-        static {
-            ZERO.setUnitAndName(Scale.class.getName(), "ZERO");
-        }
-
-        /**
-         * Specific constructor, where 'unit' and 'name' are assigned later.
-         *
-         * @param defaultValue the (double) default value
-         * @param description  the semantic of the constant
-         */
-        public Fraction (double defaultValue,
-                         java.lang.String description)
-        {
-            super("Interline", defaultValue, description);
-        }
-
-        // Meant for JAXB
-        private Fraction ()
-        {
-            this(0d, null);
-        }
-    }
-
-    //----------------//
-    // InterlineScale //
-    //----------------//
-    /**
-     * Range of values for staff line vertical distance (center to center).
-     */
-    @XmlAccessorType(XmlAccessType.NONE)
-    public static class InterlineScale
-            extends Range
-    {
-
-        /**
-         * Create an InterlineScale object.
-         *
-         * @param range the underlying range
-         */
-        public InterlineScale (Range range)
-        {
-            this(range.min, range.main, range.max);
-        }
-
-        /**
-         * Create an InterlineScale object.
-         *
-         * @param min  minimum value
-         * @param main most frequent value
-         * @param max  maximum value
-         */
-        public InterlineScale (int min,
-                               int main,
-                               int max)
-        {
-            super(min, main, max);
-        }
-
-        /** Meant for JAXB. */
-        protected InterlineScale ()
-        {
-            this(0, 0, 0);
-        }
-
-        /**
-         * Compute the interline fraction that corresponds to the given number of pixels.
-         *
-         * @param pixels the equivalent in number of pixels
-         * @return the interline fraction
-         * @see #toPixels
-         */
-        public double pixelsToFrac (double pixels)
-        {
-            return pixels / main;
-        }
-
-        /**
-         * Compute the squared-normalized number of pixels.
-         *
-         * @param areaFrac a measure based on interline (1 = one interline square)
-         * @return the actual squared number of pixels with the current scale
-         */
-        public int toPixels (AreaFraction areaFrac)
-        {
-            return toPixels(main, areaFrac);
-        }
-
-        /**
-         * Compute the number of pixels that corresponds to the fraction of interline
-         * provided, according to the scale.
-         *
-         * @param frac a measure based on interline (1 = one interline)
-         * @return the actual number of pixels with the current scale
-         */
-        public int toPixels (Fraction frac)
-        {
-            return toPixels(main, frac);
-        }
-
-        /**
-         * Convenient method, working directly on a constant of interline fraction.
-         * Same as toPixels, but the result is a double instead of a rounded integer.
-         *
-         * @param frac the interline fraction constant
-         * @return the equivalent in number of pixels
-         * @see #toPixels
-         */
-        public double toPixelsDouble (Fraction frac)
-        {
-            return toPixelsDouble(main, frac);
-        }
-
-        /**
-         * Compute in pixels the provided Fraction, under the provided interline.
-         *
-         * @param interline the actual interline value
-         * @param frac      the interline-based specification
-         * @return the resulting integer value in pixels
-         */
-        public static int toPixels (int interline,
-                                    Fraction frac)
-        {
-            return (int) Math.rint(toPixelsDouble(interline, frac));
-        }
-
-        /**
-         * Compute the squared-normalized number of pixels, according to the provided
-         * interline.
-         *
-         * @param interline provided interline value
-         * @param areaFrac  a measure based on interline (1 = one interline square)
-         * @return the actual squared number of pixels with the current scale
-         */
-        public static int toPixels (int interline,
-                                    AreaFraction areaFrac)
-        {
-            return (int) Math.rint(interline * interline * areaFrac.getValue());
-        }
-
-        /**
-         * Compute in pixels the provided Fraction, under the provided interline.
-         *
-         * @param interline the actual interline value
-         * @param frac      the interline-based specification
-         * @return the resulting double value in pixels
-         */
-        public static double toPixelsDouble (int interline,
-                                             Fraction frac)
-        {
-            return interline * frac.getValue();
-        }
-
-        @Override
-        public String toString ()
-        {
-            return "interline" + super.toString();
-        }
-    }
-
-    //--------------//
-    // LineFraction //
-    //--------------//
-    /**
-     * A subclass of Constant.Double, meant to store a fraction of line thickness (as
-     * opposed to {@link Scale.Fraction} which stores a fraction of interline).
-     */
-    @XmlAccessorType(XmlAccessType.NONE)
-    public static class LineFraction
-            extends Constant.Double
-    {
-
-        /**
-         * Specific constructor, where 'unit' and 'name' are assigned later.
-         *
-         * @param defaultValue the (double) default value
-         * @param description  the semantic of the constant
-         */
-        public LineFraction (double defaultValue,
-                             java.lang.String description)
-        {
-            super("Line", defaultValue, description);
-        }
-
-        // Meant for JAXB
-        private LineFraction ()
-        {
-            this(0d, null);
-        }
-    }
-
-    //-----------//
-    // LineScale //
-    //-----------//
-    /**
-     * Range of values for staff line thickness.
-     */
-    @XmlAccessorType(XmlAccessType.NONE)
-    public static class LineScale
-            extends Range
-    {
-
-        /**
-         * Create a LineScale object.
-         *
-         * @param range the defining range
-         */
-        public LineScale (Range range)
-        {
-            this(range.min, range.main, range.max);
-        }
-
-        /**
-         * Create a LineScale object.
-         *
-         * @param min  minimum value
-         * @param main most frequent value
-         * @param max  maximum value
-         */
-        public LineScale (int min,
-                          int main,
-                          int max)
-        {
-            super(min, main, max);
-        }
-
-        /** Meant for JAXB. */
-        protected LineScale ()
-        {
-            this(0, 0, 0);
-        }
-
-        /**
-         * Compute the number of pixels that corresponds to the fraction of line
-         * thickness provided, according to the scale.
-         *
-         * @param lineFrac a measure based on line thickness (1 = one line height)
-         * @return the actual number of pixels with the current scale
-         */
-        public int toPixels (LineFraction lineFrac)
-        {
-            return (int) Math.rint(toPixelsDouble(lineFrac));
-        }
-
-        /**
-         * Convenient method, working directly on a constant of line fraction.
-         * Same as toPixels, but the result is a double instead of a rounded integer.
-         *
-         * @param lineFrac the line fraction constant
-         * @return the equivalent in number of pixels
-         * @see #toPixels
-         */
-        public double toPixelsDouble (LineFraction lineFrac)
-        {
-            return main * lineFrac.getValue();
-        }
-
-        @Override
-        public String toString ()
-        {
-            return "line" + super.toString();
-        }
-    }
-
-    //----------------//
-    // MusicFontScale //
-    //----------------//
-    /**
-     * Class {@code MusicFontScale} keeps scaling information about music font in sheet.
-     * <p>
-     * It can optionally handle a small font size for small staves in sheet.
-     */
-    @XmlAccessorType(XmlAccessType.NONE)
-    public static class MusicFontScale
-    {
-
-        /** Font name. */
-        @XmlAttribute(name = "name")
-        final String name;
-
-        /** Font size, specified in typographic point value. */
-        @XmlAttribute(name = "point-size")
-        final int pointSize;
-
-        /**
-         * Creates a new {@code MusicFontScale} object.
-         *
-         * @param name      name of font, not null
-         * @param pointSize point size for standard large staff, not null
-         */
-        public MusicFontScale (String name,
-                               int pointSize)
-        {
-            this.name = name;
-            this.pointSize = pointSize;
-        }
-
-        /** Meant for JAXB. */
-        private MusicFontScale ()
-        {
-            this.name = null;
-            this.pointSize = 0;
-        }
-
-        /**
-         * @return the name
-         */
-        public String getName ()
-        {
-            return name;
-        }
-
-        /**
-         * @return the pointSize
-         */
-        public int getPointSize ()
-        {
-            return pointSize;
-        }
-
-        @Override
-        public String toString ()
-        {
-            StringBuilder sb = new StringBuilder("MusicFont{");
-            sb.append("name:").append(name);
-            sb.append(" pointSize:").append(pointSize);
-            sb.append('}');
-
-            return sb.toString();
-        }
-    }
-
-    //-----------//
-    // StemScale //
-    //-----------//
-    /**
-     * Class {@code StemScale} keeps scaling information about stems in a sheet.
-     * <p>
-     * It handles main and max values for stem thickness.
-     * <p>
-     * TODO: It could also handle stem length, which can be interesting for stem candidates (at
-     * least their tail for those free of beam and flag).
-     */
-    @XmlAccessorType(XmlAccessType.NONE)
-    public static class StemScale
-    {
-
-        /** Most frequent stem thickness. */
-        @XmlAttribute(name = "main-thickness")
-        private final int main;
-
-        /** Maximum stem thickness. */
-        @XmlAttribute(name = "max-thickness")
-        private final int max;
-
-        /**
-         * Creates a new {@code StemScale} object.
-         *
-         * @param main most frequent thickness
-         * @param max  max thickness
-         */
-        public StemScale (int main,
-                          int max)
-        {
-            this.main = main;
-            this.max = max;
-        }
-
-        /**
-         * No-arg constructor needed for JAXB.
-         */
-        private StemScale ()
-        {
-            this.main = 0;
-            this.max = 0;
-        }
-
-        /**
-         * Report the most frequent stem thickness
-         *
-         * @return the main value
-         */
-        public int getMain ()
-        {
-            return main;
-        }
-
-        /**
-         * Report the reasonable maximum stem thickness.
-         *
-         * @return the max
-         */
-        public int getMax ()
-        {
-            return max;
-        }
-
-        @Override
-        public String toString ()
-        {
-            StringBuilder sb = new StringBuilder("stem");
-            sb.append('(');
-            sb.append(main);
-            sb.append(" max:").append(max);
-            sb.append(')');
-
-            return sb.toString();
-        }
-    }
-}
+//------------------------------------------------------------------------------------------------//
+//                                                                                                //
+//                                           S c a l e                                            //
+//                                                                                                //
+//------------------------------------------------------------------------------------------------//
+// <editor-fold defaultstate="collapsed" desc="hdr">
+//
+//  Copyright © Audiveris 2019. All rights reserved.
+//
+//  This program is free software: you can redistribute it and/or modify it under the terms of the
+//  GNU Affero General Public License as published by the Free Software Foundation, either version
+//  3 of the License, or (at your option) any later version.
+//
+//  This program is distributed in the hope that it will be useful, but WITHOUT ANY WARRANTY;
+//  without even the implied warranty of MERCHANTABILITY or FITNESS FOR A PARTICULAR PURPOSE.
+//  See the GNU Affero General Public License for more details.
+//
+//  You should have received a copy of the GNU Affero General Public License along with this
+//  program.  If not, see <http://www.gnu.org/licenses/>.
+//------------------------------------------------------------------------------------------------//
+// </editor-fold>
+package org.audiveris.omr.sheet;
+
+import org.audiveris.omr.constant.Constant;
+import org.audiveris.omr.math.Range;
+import org.audiveris.omr.sheet.note.HeadSeedScale;
+import org.audiveris.omr.util.Jaxb;
+
+import org.slf4j.Logger;
+import org.slf4j.LoggerFactory;
+
+import java.util.Objects;
+
+import javax.xml.bind.annotation.XmlAccessType;
+import javax.xml.bind.annotation.XmlAccessorType;
+import javax.xml.bind.annotation.XmlAttribute;
+import javax.xml.bind.annotation.XmlElement;
+import javax.xml.bind.annotation.XmlRootElement;
+import javax.xml.bind.annotation.adapters.XmlJavaTypeAdapter;
+
+/**
+ * Class {@code Scale} encapsulates what drives the scale of a sheet, starting by the
+ * distance between two staff lines (center to center).
+ * <p>
+ * Primary informations: This data is always detected, otherwise the current page is detected as not
+ * being a music page.
+ * <ul>
+ * <li><b>Staff interline</b>: min, main, max. (Vertical distance measured from line center to line
+ * center)</li>
+ * <li><b>Staff line thickness</b> (fore): min, main, max.</li>
+ * </ul>
+ * <p>
+ * Secondary informations: This data is always made available, either based on detected value or
+ * derived from other information.
+ * <ul>
+ * <li><b>Beam thickness</b>: main. A second peak in the histogram of vertical foreground runs
+ * signals the presence of beams.
+ * Otherwise it is computed as a ratio of main background length between staff lines.</li>
+ * <li><b>Stem thickness</b>: main, max. These values are computed during STEM_SEEDS step.</li>
+ * </ul>
+ * <p>
+ * Optional informations: This data may exist or not, according to the sheet at hand.
+ * <ul>
+ * <li><b>Black head</b>: Typical width and height measured for black heads.</li>
+ * <li><b>Music font</b>: Precise point size determined for music font rendering of heads.</li>
+ * <li><b>Small staff scale</b>:
+ * If a second peak is detected in the histogram of staff interlines, it signals the presence of
+ * staves with a different interline value.
+ * For small staves, a specific small Scale structure is then included.</li>
+ * </ul>
+ * <p>
+ * This class also provides methods for converting values based on what the interline and the line
+ * thickness are actually worth.
+ * There are two different measurements, pixels and fractions:
+ * <dl>
+ * <dt><b>pixel</b></dt>
+ * <dd>This is simply an absolute number of pixels, so generally an integer.</dd>
+ * <dt><b>(interline) Fraction</b></dt>
+ * <dd>This is a number (or fraction) of interlines.
+ * Typical unit value for interline is around 20 pixels.</dd>
+ * <dt><b>(interline) AreaFraction</b></dt>
+ * <dd>This is a number (or fraction) of square interlines, meant to measure glyph area or weight.
+ * Typical unit value for interline area is around 400 pixels.</dd>
+ * <dt><b>LineFraction</b></dt>
+ * <dd>This is a number (or fraction) of line thickness.
+ * Typical unit value for line is around 4 pixels.</dd>
+ * </dl>
+ *
+ * @author Hervé Bitteur
+ */
+@XmlAccessorType(XmlAccessType.NONE)
+@XmlRootElement(name = "scale")
+public class Scale
+{
+    //~ Static fields/initializers -----------------------------------------------------------------
+
+    private static final Logger logger = LoggerFactory.getLogger(Scale.class);
+
+    //~ Enumerations -------------------------------------------------------------------------------
+    /**
+     * Scale information kind.
+     */
+    public static enum Item
+    {
+        line("Line thickness"),
+        interline("Interline"),
+        smallInterline("Small interline"),
+        beam("Beam thickness"),
+        stem("Stem thickness");
+
+        private final String description;
+
+        Item (String description)
+        {
+            this.description = description;
+        }
+
+        /**
+         * Report item description
+         *
+         * @return description
+         */
+        public String getDescription ()
+        {
+            return description;
+        }
+    }
+
+    /**
+     * Staff size kind.
+     */
+    public enum Size
+    {
+        /** Standard staff. */
+        LARGE,
+        /** Small staff. */
+        SMALL;
+    }
+
+    //~ Instance fields ----------------------------------------------------------------------------
+    /** Interline scale. */
+    @XmlElement(name = "interline")
+    private InterlineScale interlineScale;
+
+    /** Line thickness scale. */
+    @XmlElement(name = "line")
+    private LineScale lineScale;
+
+    /** Beam scale. */
+    @XmlElement(name = "beam")
+    private BeamScale beamScale;
+
+    /** Stem scale. */
+    @XmlElement(name = "stem")
+    private StemScale stemScale;
+
+    /** Black head scale. */
+    @XmlElement(name = "black-head")
+    private BlackHeadScale blackHeadScale;
+
+    /** Music font scale. */
+    @XmlElement(name = "music-font")
+    private MusicFontScale musicFontScale;
+
+    /** Head-stem scale. */
+//    @XmlElement(name = "head-seed")
+//    @XmlJavaTypeAdapter(HeadSeedScale.Adapter.class)
+    private HeadSeedScale headSeedScale;
+
+    /** Scale for small staves, if any. */
+    @XmlElement(name = "small-staff")
+    private Scale smallScale;
+
+    //~ Constructors -------------------------------------------------------------------------------
+    /**
+     * Create a Scale object, meant for a whole sheet.
+     *
+     * @param interlineScale scale of (large) interline
+     * @param lineScale      scale of line thickness
+     * @param beamScale      scale of beam
+     * @param smallScale     scale for small staves, perhaps null
+     */
+    public Scale (InterlineScale interlineScale,
+                  LineScale lineScale,
+                  BeamScale beamScale,
+                  Scale smallScale)
+    {
+        this.interlineScale = interlineScale;
+        this.lineScale = lineScale;
+        this.beamScale = beamScale;
+        this.smallScale = smallScale;
+    }
+
+    /**
+     * Create an empty Scale object.
+     */
+    public Scale ()
+    {
+    }
+
+    //~ Methods ------------------------------------------------------------------------------------
+    //--------------//
+    // getBeamScale //
+    //--------------//
+    /**
+     * Report the beam scale.
+     *
+     * @return the beam scale
+     */
+    public BeamScale getBeamScale ()
+    {
+        return beamScale;
+    }
+
+    //------------------//
+    // getBeamThickness //
+    //------------------//
+    /**
+     * Report the main thickness for beams.
+     *
+     * @return main beam thickness, perhaps null
+     */
+    public Integer getBeamThickness ()
+    {
+        if (beamScale == null) {
+            return null;
+        }
+
+        return beamScale.getMain();
+    }
+
+    //-------------------//
+    // getBlackHeadScale //
+    //-------------------//
+    /**
+     * Report the black head scale
+     *
+     * @return black head scale
+     */
+    public BlackHeadScale getBlackHeadScale ()
+    {
+        return blackHeadScale;
+    }
+
+    //-------------------//
+    // setBlackHeadScale //
+    //-------------------//
+    /**
+     * Remember black head scale.
+     *
+     * @param blackHeadScale the blackHeadScale to set
+     */
+    public void setBlackHeadScale (BlackHeadScale blackHeadScale)
+    {
+        this.blackHeadScale = blackHeadScale;
+    }
+
+    //---------//
+    // getFore //
+    //---------//
+    /**
+     * Report the line thickness this scale is based upon.
+     *
+     * @return the number of black pixels in a staff line, perhaps null
+     */
+    public Integer getFore ()
+    {
+        if (lineScale == null) {
+            return null;
+        }
+
+        return lineScale.main;
+    }
+
+    //------------------//
+    // getHeadSeedScale //
+    //------------------//
+    public HeadSeedScale getHeadSeedScale ()
+    {
+        return headSeedScale;
+    }
+
+    //------------------//
+    // setHeadSeedScale //
+    //------------------//
+    public void setHeadSeedScale (HeadSeedScale headSeedScale)
+    {
+        this.headSeedScale = headSeedScale;
+    }
+
+    //--------------//
+    // getInterline //
+    //--------------//
+    /**
+     * Report the main interline value this scale is based upon.
+     *
+     * @return the number of pixels (black + white) from one line to the other, perhaps null
+     */
+    public Integer getInterline ()
+    {
+        if (interlineScale == null) {
+            return null;
+        }
+
+        return interlineScale.main;
+    }
+
+    //-------------------//
+    // getInterlineScale //
+    //-------------------//
+    /**
+     * Report the (large) interline scale.
+     *
+     * @return the interlineScale
+     */
+    public InterlineScale getInterlineScale ()
+    {
+        return interlineScale;
+    }
+
+    //-------------------//
+    // getInterlineScale //
+    //-------------------//
+    /**
+     * Report the scale that applies for the provided (staff) interline value.
+     *
+     * @param interline the provided (staff specific) interline
+     * @return the desired interlineScale
+     */
+    public InterlineScale getInterlineScale (int interline)
+    {
+        if (interlineScale.main == interline) {
+            return interlineScale;
+        }
+
+        if ((smallScale != null) && (smallScale.getInterline() == interline)) {
+            return smallScale.interlineScale;
+        }
+
+        throw new IllegalArgumentException("No interline scale for provided value " + interline);
+    }
+
+    //--------------//
+    // getItemValue //
+    //--------------//
+    /**
+     * Report the value of a specific item.
+     *
+     * @param item desired item
+     * @return item value, perhaps null
+     */
+    public Integer getItemValue (Item item)
+    {
+        switch (item) {
+        case line:
+            return getFore();
+
+        case interline:
+            return getInterline();
+
+        case smallInterline:
+            return getSmallInterline();
+
+        case beam:
+            return getBeamThickness();
+
+        case stem:
+            return getStemThickness();
+
+        default:
+            throw new IllegalArgumentException("No value defined for scaling item " + item);
+        }
+    }
+
+    //------------------------//
+    // getLargeInterlineScale //
+    //------------------------//
+    /**
+     * Same as {@link #getInterlineScale()}, method defined for completeness.
+     *
+     * @return the (large) interlineScale
+     */
+    public InterlineScale getLargeInterlineScale ()
+    {
+        return interlineScale;
+    }
+
+    //--------------//
+    // getLineScale //
+    //--------------//
+    /**
+     * Report the line scale.
+     *
+     * @return the lineScale
+     */
+    public LineScale getLineScale ()
+    {
+        return lineScale;
+    }
+
+    //------------//
+    // getMaxFore //
+    //------------//
+    /**
+     * Report the maximum line thickness (using standard percentile).
+     *
+     * @return the max fore value
+     */
+    public int getMaxFore ()
+    {
+        return lineScale.max;
+    }
+
+    //-----------------//
+    // getMaxInterline //
+    //-----------------//
+    /**
+     * Report the maximum interline (using standard percentile).
+     *
+     * @return the maxInterline
+     */
+    public int getMaxInterline ()
+    {
+        return interlineScale.max;
+    }
+
+    //----------------------//
+    // getMaxSmallInterline //
+    //----------------------//
+    /**
+     * Report the maximum value of small interline if any (using standard percentile).
+     *
+     * @return the max smallInterline if any, otherwise null
+     */
+    public Integer getMaxSmallInterline ()
+    {
+        if (smallScale != null) {
+            return smallScale.interlineScale.max;
+        } else {
+            return null;
+        }
+    }
+
+    //------------//
+    // getMaxStem //
+    //------------//
+    /**
+     * Report the reasonable maximum stem width within the sheet.
+     *
+     * @return the reasonable maximum stem thickness
+     */
+    public int getMaxStem ()
+    {
+        return stemScale.getMax();
+    }
+
+    //------------//
+    // getMinFore //
+    //------------//
+    /**
+     * Report the minimum line thickness (using standard percentile).
+     *
+     * @return the min fore value
+     */
+    public int getMinFore ()
+    {
+        return lineScale.min;
+    }
+
+    //-----------------//
+    // getMinInterline //
+    //-----------------//
+    /**
+     * Report the minimum (large) interline (using standard percentile).
+     *
+     * @return the minInterline
+     */
+    public int getMinInterline ()
+    {
+        return interlineScale.min;
+    }
+
+    //----------------------//
+    // getMinSmallInterline //
+    //----------------------//
+    /**
+     * Report the minimum value of small interline (using standard percentile).
+     *
+     * @return the min of smallInterline if any, otherwise null
+     */
+    public Integer getMinSmallInterline ()
+    {
+        if (smallScale != null) {
+            return smallScale.interlineScale.min;
+        } else {
+            return null;
+        }
+    }
+
+    //-------------------//
+    // getMusicFontScale //
+    //-------------------//
+    /**
+     * Report the music font scale information.
+     *
+     * @return the music font scale information
+     */
+    public MusicFontScale getMusicFontScale ()
+    {
+        return musicFontScale;
+    }
+
+    //-------------------//
+    // setMusicFontScale //
+    //-------------------//
+    /**
+     * Remember music font scale.
+     *
+     * @param musicFontScale the musicFontScale to set
+     */
+    public void setMusicFontScale (MusicFontScale musicFontScale)
+    {
+        this.musicFontScale = musicFontScale;
+    }
+
+    //-------------------//
+    // getSmallInterline //
+    //-------------------//
+    /**
+     * Report the small interline value, if any.
+     *
+     * @return the small interline, perhaps null.
+     */
+    public Integer getSmallInterline ()
+    {
+        if (smallScale != null) {
+            return smallScale.interlineScale.main;
+        } else {
+            return null;
+        }
+    }
+
+    //------------------------//
+    // getSmallInterlineScale //
+    //------------------------//
+    /**
+     * Report the small interline scale if any.
+     *
+     * @return the smallInterlineScale, perhaps null
+     */
+    public InterlineScale getSmallInterlineScale ()
+    {
+        if (smallScale != null) {
+            return smallScale.interlineScale;
+        } else {
+            return null;
+        }
+    }
+
+    //---------------//
+    // getSmallScale //
+    //---------------//
+    /**
+     * @return the smallScale
+     */
+    public Scale getSmallScale ()
+    {
+        return smallScale;
+    }
+
+    /**
+     * Set small scale information.
+     *
+     * @param smallScale the smallScale to set
+     */
+    public void setSmallScale (Scale smallScale)
+    {
+        this.smallScale = smallScale;
+    }
+
+    //--------------//
+    // getStemScale //
+    //--------------//
+    /**
+     * Report the stem scale.
+     *
+     * @return the stem scale
+     */
+    public StemScale getStemScale ()
+    {
+        return stemScale;
+    }
+
+    //--------------//
+    // setStemScale //
+    //--------------//
+    /**
+     * Remember stem scaling information.
+     *
+     * @param stemScale stem scaling
+     */
+    public void setStemScale (StemScale stemScale)
+    {
+        this.stemScale = stemScale;
+    }
+
+    //------------------//
+    // getStemThickness //
+    //------------------//
+    /**
+     * Report the most frequent stem thickness (width).
+     *
+     * @return the most frequent stem thickness
+     */
+    public Integer getStemThickness ()
+    {
+        if (stemScale == null) {
+            return null;
+        }
+
+        return stemScale.getMain();
+    }
+
+    //--------------------//
+    // isBeamExtrapolated //
+    //--------------------//
+    /**
+     * Tell whether beam scaling info is extrapolated (rather than measured).
+     *
+     * @return true for extrapolated, false for measured
+     */
+    public boolean isBeamExtrapolated ()
+    {
+        Objects.requireNonNull(beamScale, "This scale instance has no beam information");
+
+        return beamScale.isExtrapolated();
+    }
+
+    //------------------//
+    // pixelsToAreaFrac //
+    //------------------//
+    /**
+     * Compute the interline area fraction that corresponds to the given number of pixels.
+     *
+     * @param pixels the equivalent in number of pixels
+     * @return the interline area fraction
+     * @see #toPixels
+     */
+    public double pixelsToAreaFrac (double pixels)
+    {
+        return pixels / (interlineScale.main * interlineScale.main);
+    }
+
+    //--------------//
+    // pixelsToFrac //
+    //--------------//
+    /**
+     * Compute the interline fraction that corresponds to the given number of pixels.
+     *
+     * @param pixels the equivalent in number of pixels
+     * @return the interline fraction
+     * @see #toPixels
+     */
+    public double pixelsToFrac (double pixels)
+    {
+        return pixels / interlineScale.main;
+    }
+
+    //------------------//
+    // pixelsToLineFrac //
+    //------------------//
+    /**
+     * Compute the line fraction that corresponds to the given number of pixels.
+     *
+     * @param pixels the equivalent in number of pixels
+     * @return the line fraction
+     * @see #toPixels
+     */
+    public double pixelsToLineFrac (double pixels)
+    {
+        return pixels / lineScale.main;
+    }
+
+    //--------------//
+    // setItemValue //
+    //--------------//
+    /**
+     * Assign a value to a specific item.
+     *
+     * @param item desired item
+     * @param v    new value
+     * @return the modified scale object
+     */
+    public Object setItemValue (Item item,
+                                int v)
+    {
+        switch (item) {
+        case line:
+            return lineScale = new LineScale(v, v, v);
+
+        case interline:
+            return interlineScale = new InterlineScale(v, v, v);
+
+        case smallInterline:
+            return smallScale = new Scale(new InterlineScale(v, v, v), null, null, null);
+
+        case beam:
+            return beamScale = new BeamScale(v, false);
+
+        case stem:
+            return stemScale = new StemScale(v, v);
+
+        default:
+            throw new IllegalArgumentException("No value defined for scaling item " + item);
+        }
+    }
+
+    //----------//
+    // toPixels //
+    //----------//
+    /**
+     * Compute the number of pixels that corresponds to the fraction of interline
+     * provided, according to the scale.
+     *
+     * @param frac a measure based on interline (1 = one interline)
+     * @return the actual number of pixels with the current scale
+     */
+    public int toPixels (Fraction frac)
+    {
+        return (int) Math.rint(toPixelsDouble(frac));
+    }
+
+    //----------//
+    // toPixels //
+    //----------//
+    /**
+     * Compute the number of pixels that corresponds to the fraction of line thickness
+     * provided, according to the scale.
+     *
+     * @param lineFrac a measure based on line thickness (1 = one line height)
+     * @return the actual number of pixels with the current scale
+     */
+    public int toPixels (LineFraction lineFrac)
+    {
+        return (int) Math.rint(toPixelsDouble(lineFrac));
+    }
+
+    //----------//
+    // toPixels //
+    //----------//
+    /**
+     * Compute the squared-normalized number of pixels, according to the scale.
+     *
+     * @param areaFrac a measure based on interline (1 = one interline square)
+     * @return the actual squared number of pixels with the current scale
+     */
+    public int toPixels (AreaFraction areaFrac)
+    {
+        return InterlineScale.toPixels(interlineScale.main, areaFrac);
+    }
+
+    //----------------//
+    // toPixelsDouble //
+    //----------------//
+    /**
+     * Convenient method, working directly on a constant of interline fraction.
+     * Same as toPixels, but the result is a double instead of a rounded int.
+     *
+     * @param frac the interline fraction constant
+     * @return the equivalent in number of pixels
+     * @see #toPixels
+     */
+    public double toPixelsDouble (Fraction frac)
+    {
+        return fracToPixels(frac.getValue());
+    }
+
+    //----------------//
+    // toPixelsDouble //
+    //----------------//
+    /**
+     * Convenient method, working directly on a constant of line
+     * fraction.
+     * Same as toPixels, but the result is a double instead of a rounded int.
+     *
+     * @param lineFrac the line fraction constant
+     * @return the equivalent in number of pixels
+     * @see #toPixels
+     */
+    public double toPixelsDouble (LineFraction lineFrac)
+    {
+        return lineScale.main * lineFrac.getValue();
+    }
+
+    //----------//
+    // toString //
+    //----------//
+    @Override
+    public String toString ()
+    {
+        return toString(true);
+    }
+
+    //----------//
+    // toString //
+    //----------//
+    /**
+     * An extensible description of scale.
+     *
+     * @param full true for full description
+     * @return scale description
+     */
+    public String toString (boolean full)
+    {
+        StringBuilder sb = new StringBuilder("Scale{");
+
+        if (lineScale != null) {
+            sb.append(lineScale);
+        }
+
+        if (interlineScale != null) {
+            sb.append(" ").append(interlineScale);
+        }
+
+        if (beamScale != null) {
+            sb.append(" ").append(beamScale);
+        }
+
+        if (stemScale != null) {
+            sb.append(" ").append(stemScale);
+        }
+
+        if (full) {
+            if (blackHeadScale != null) {
+                sb.append(" ").append(blackHeadScale);
+            }
+
+            if (musicFontScale != null) {
+                sb.append(" ").append(musicFontScale);
+            }
+
+            if (headSeedScale != null) {
+                sb.append(" ").append(headSeedScale);
+            }
+        }
+
+        if (smallScale != null) {
+            sb.append(" small").append(smallScale);
+        }
+
+        sb.append("}");
+
+        return sb.toString();
+    }
+
+    //--------------//
+    // fracToPixels //
+    //--------------//
+    /**
+     * Convert a fraction of interline to a number of pixels.
+     *
+     * @param val the fraction value
+     * @return the (double) number of pixels
+     */
+    private double fracToPixels (double val)
+    {
+        return interlineScale.main * val;
+    }
+
+    //--------------------//
+    // getHeadSeedContent //
+    //--------------------//
+    /**
+     * Mean for JAXB marshalling only.
+     */
+    @SuppressWarnings("unused")
+    @XmlElement(name = "head-seeds")
+    private HeadSeedScale.Content getHeadSeedContent ()
+    {
+        if (headSeedScale == null) {
+            return null;
+        }
+
+        return headSeedScale.getContent();
+    }
+
+    //--------------------//
+    // setHeadSeedContent //
+    //--------------------//
+    /**
+     * Meant for JAXB unmarshalling only.
+     */
+    @SuppressWarnings("unused")
+    private void setHeadSeedContent (HeadSeedScale.Content content)
+    {
+        headSeedScale = new HeadSeedScale();
+        headSeedScale.setContent(content);
+    }
+
+    //~ Inner Classes ------------------------------------------------------------------------------
+    //--------------//
+    // AreaFraction //
+    //--------------//
+    /**
+     * A subclass of Constant.Double, meant to store a fraction of interline-based area.
+     */
+    @XmlAccessorType(XmlAccessType.NONE)
+    public static class AreaFraction
+            extends Constant.Double
+    {
+
+        /**
+         * Specific constructor, where 'unit' and 'name' are assigned later.
+         *
+         * @param defaultValue the (double) default value
+         * @param description  the semantic of the constant
+         */
+        public AreaFraction (double defaultValue,
+                             java.lang.String description)
+        {
+            super("Interline**2", defaultValue, description);
+        }
+    }
+
+    //-----------//
+    // BeamScale //
+    //-----------//
+    /**
+     * Class {@code BeamScale} keeps scaling information about beams in a sheet.
+     * <p>
+     * Generally, there are enough beam-based vertical runs in a sheet to produce a visible peak in
+     * the sheet histogram of vertical run lengths.
+     * In some cases, however, there is just a few beam-based vertical runs, and so the sheet
+     * histogram reveals no beam peak. The main value for beam thickness is then extrapolated as a
+     * pre-defined fraction of sheet interline, and flagged as such in this BeamScale instance.
+     * <p>
+     * When beams are actually retrieved (during BEAMS step), the vertical distance between beams of
+     * the same group is also measured and recorded in this BeamScale as mean value and standard
+     * deviation.
+     */
+    @XmlAccessorType(XmlAccessType.NONE)
+    public static class BeamScale
+    {
+
+        /** Most frequent beam thickness. */
+        @XmlAttribute(name = "main-thickness")
+        private final int main;
+
+        /** Measured or extrapolated. */
+        @XmlAttribute(name = "extra")
+        private final Boolean extra;
+
+        /**
+         * Creates a new {@code BeamScale} object.
+         *
+         * @param main         most frequent beam thickness
+         * @param extrapolated true if not enough measurements are available
+         */
+        public BeamScale (int main,
+                          boolean extrapolated)
+        {
+            this.main = main;
+            this.extra = extrapolated ? true : null;
+        }
+
+        /**
+         * No-arg constructor needed for JAXB.
+         */
+        private BeamScale ()
+        {
+            this.main = 0;
+            this.extra = null;
+        }
+
+        /**
+         * Report the most frequent beam distance
+         *
+         * @return the most frequent beam distance
+         */
+        public int getMain ()
+        {
+            return main;
+        }
+
+        /**
+         * Tell whether beam thickness is extrapolated (rather than measured)
+         *
+         * @return true for extrapolated, false for measured
+         */
+        public boolean isExtrapolated ()
+        {
+            return extra != null;
+        }
+
+        @Override
+        public String toString ()
+        {
+            StringBuilder sb = new StringBuilder("beam(");
+            sb.append(main);
+
+            if (extra != null) {
+                sb.append(" extra");
+            }
+
+            sb.append(')');
+
+            return sb.toString();
+        }
+    }
+
+    //----------------//
+    // BlackHeadScale //
+    //----------------//
+    /**
+     * Class {@code BlackHeadScale} keeps scaling information about single black heads
+     * in a sheet.
+     */
+    @XmlAccessorType(XmlAccessType.NONE)
+    public static class BlackHeadScale
+    {
+
+        @XmlAttribute(name = "mean-width")
+        @XmlJavaTypeAdapter(type = double.class, value = Jaxb.Double1Adapter.class)
+        final double widthMean;
+
+        @XmlAttribute(name = "sigma-width")
+        @XmlJavaTypeAdapter(type = double.class, value = Jaxb.Double1Adapter.class)
+        final double widthStd;
+
+        @XmlAttribute(name = "mean-height")
+        @XmlJavaTypeAdapter(type = double.class, value = Jaxb.Double1Adapter.class)
+        final double heightMean;
+
+        @XmlAttribute(name = "sigma-height")
+        @XmlJavaTypeAdapter(type = double.class, value = Jaxb.Double1Adapter.class)
+        final double heightStd;
+
+        /**
+         * Creates a new {@code BlackHeadScale} object.
+         *
+         * @param widthMean  width mean value
+         * @param widthStd   width standard deviation
+         * @param heightMean height mean value
+         * @param heightStd  height standard deviation
+         */
+        public BlackHeadScale (double widthMean,
+                               double widthStd,
+                               double heightMean,
+                               double heightStd)
+        {
+            this.widthMean = widthMean;
+            this.widthStd = widthStd;
+            this.heightMean = heightMean;
+            this.heightStd = heightStd;
+        }
+
+        /**
+         * No-arg constructor needed for JAXB.
+         */
+        private BlackHeadScale ()
+        {
+            this.widthMean = 0;
+            this.widthStd = 0;
+            this.heightMean = 0;
+            this.heightStd = 0;
+        }
+
+        /**
+         * @return the heightMean
+         */
+        public double getHeightMean ()
+        {
+            return heightMean;
+        }
+
+        /**
+         * @return the heightStd
+         */
+        public double getHeightStd ()
+        {
+            return heightStd;
+        }
+
+        /**
+         * @return the widthMean
+         */
+        public double getWidthMean ()
+        {
+            return widthMean;
+        }
+
+        /**
+         * @return the widthStd
+         */
+        public double getWidthStd ()
+        {
+            return widthStd;
+        }
+
+        @Override
+        public String toString ()
+        {
+            StringBuilder sb = new StringBuilder("blackHead(");
+            String frm = "%s:%.1f~%.1f";
+            sb.append(String.format(frm, "width", widthMean, widthStd));
+            sb.append(" ");
+            sb.append(String.format(frm, "height", heightMean, heightStd));
+            sb.append(')');
+
+            return sb.toString();
+        }
+    }
+
+    //----------//
+    // Fraction //
+    //----------//
+    /**
+     * A subclass of Constant.Double, meant to store a fraction of interline, since many
+     * distances on a music sheet are expressed as fraction of staff interline (as
+     * opposed to {@link Scale.LineFraction} which stores a fraction of line thickness).
+     */
+    @XmlAccessorType(XmlAccessType.NONE)
+    public static class Fraction
+            extends Constant.Double
+    {
+
+        /**
+         * Fraction with value 0.
+         */
+        public static final Fraction ZERO = new Fraction(0, "zero");
+
+        static {
+            ZERO.setUnitAndName(Scale.class.getName(), "ZERO");
+        }
+
+        /**
+         * Specific constructor, where 'unit' and 'name' are assigned later.
+         *
+         * @param defaultValue the (double) default value
+         * @param description  the semantic of the constant
+         */
+        public Fraction (double defaultValue,
+                         java.lang.String description)
+        {
+            super("Interline", defaultValue, description);
+        }
+
+        // Meant for JAXB
+        private Fraction ()
+        {
+            this(0d, null);
+        }
+    }
+
+    //----------------//
+    // InterlineScale //
+    //----------------//
+    /**
+     * Range of values for staff line vertical distance (center to center).
+     */
+    @XmlAccessorType(XmlAccessType.NONE)
+    public static class InterlineScale
+            extends Range
+    {
+
+        /**
+         * Create an InterlineScale object.
+         *
+         * @param range the underlying range
+         */
+        public InterlineScale (Range range)
+        {
+            this(range.min, range.main, range.max);
+        }
+
+        /**
+         * Create an InterlineScale object.
+         *
+         * @param min  minimum value
+         * @param main most frequent value
+         * @param max  maximum value
+         */
+        public InterlineScale (int min,
+                               int main,
+                               int max)
+        {
+            super(min, main, max);
+        }
+
+        /** Meant for JAXB. */
+        protected InterlineScale ()
+        {
+            this(0, 0, 0);
+        }
+
+        /**
+         * Compute the interline fraction that corresponds to the given number of pixels.
+         *
+         * @param pixels the equivalent in number of pixels
+         * @return the interline fraction
+         * @see #toPixels
+         */
+        public double pixelsToFrac (double pixels)
+        {
+            return pixels / main;
+        }
+
+        /**
+         * Compute the squared-normalized number of pixels.
+         *
+         * @param areaFrac a measure based on interline (1 = one interline square)
+         * @return the actual squared number of pixels with the current scale
+         */
+        public int toPixels (AreaFraction areaFrac)
+        {
+            return toPixels(main, areaFrac);
+        }
+
+        /**
+         * Compute the number of pixels that corresponds to the fraction of interline
+         * provided, according to the scale.
+         *
+         * @param frac a measure based on interline (1 = one interline)
+         * @return the actual number of pixels with the current scale
+         */
+        public int toPixels (Fraction frac)
+        {
+            return toPixels(main, frac);
+        }
+
+        /**
+         * Convenient method, working directly on a constant of interline fraction.
+         * Same as toPixels, but the result is a double instead of a rounded integer.
+         *
+         * @param frac the interline fraction constant
+         * @return the equivalent in number of pixels
+         * @see #toPixels
+         */
+        public double toPixelsDouble (Fraction frac)
+        {
+            return toPixelsDouble(main, frac);
+        }
+
+        /**
+         * Compute in pixels the provided Fraction, under the provided interline.
+         *
+         * @param interline the actual interline value
+         * @param frac      the interline-based specification
+         * @return the resulting integer value in pixels
+         */
+        public static int toPixels (int interline,
+                                    Fraction frac)
+        {
+            return (int) Math.rint(toPixelsDouble(interline, frac));
+        }
+
+        /**
+         * Compute the squared-normalized number of pixels, according to the provided
+         * interline.
+         *
+         * @param interline provided interline value
+         * @param areaFrac  a measure based on interline (1 = one interline square)
+         * @return the actual squared number of pixels with the current scale
+         */
+        public static int toPixels (int interline,
+                                    AreaFraction areaFrac)
+        {
+            return (int) Math.rint(interline * interline * areaFrac.getValue());
+        }
+
+        /**
+         * Compute in pixels the provided Fraction, under the provided interline.
+         *
+         * @param interline the actual interline value
+         * @param frac      the interline-based specification
+         * @return the resulting double value in pixels
+         */
+        public static double toPixelsDouble (int interline,
+                                             Fraction frac)
+        {
+            return interline * frac.getValue();
+        }
+
+        @Override
+        public String toString ()
+        {
+            return "interline" + super.toString();
+        }
+    }
+
+    //--------------//
+    // LineFraction //
+    //--------------//
+    /**
+     * A subclass of Constant.Double, meant to store a fraction of line thickness (as
+     * opposed to {@link Scale.Fraction} which stores a fraction of interline).
+     */
+    @XmlAccessorType(XmlAccessType.NONE)
+    public static class LineFraction
+            extends Constant.Double
+    {
+
+        /**
+         * Specific constructor, where 'unit' and 'name' are assigned later.
+         *
+         * @param defaultValue the (double) default value
+         * @param description  the semantic of the constant
+         */
+        public LineFraction (double defaultValue,
+                             java.lang.String description)
+        {
+            super("Line", defaultValue, description);
+        }
+
+        // Meant for JAXB
+        private LineFraction ()
+        {
+            this(0d, null);
+        }
+    }
+
+    //-----------//
+    // LineScale //
+    //-----------//
+    /**
+     * Range of values for staff line thickness.
+     */
+    @XmlAccessorType(XmlAccessType.NONE)
+    public static class LineScale
+            extends Range
+    {
+
+        /**
+         * Create a LineScale object.
+         *
+         * @param range the defining range
+         */
+        public LineScale (Range range)
+        {
+            this(range.min, range.main, range.max);
+        }
+
+        /**
+         * Create a LineScale object.
+         *
+         * @param min  minimum value
+         * @param main most frequent value
+         * @param max  maximum value
+         */
+        public LineScale (int min,
+                          int main,
+                          int max)
+        {
+            super(min, main, max);
+        }
+
+        /** Meant for JAXB. */
+        protected LineScale ()
+        {
+            this(0, 0, 0);
+        }
+
+        /**
+         * Compute the number of pixels that corresponds to the fraction of line
+         * thickness provided, according to the scale.
+         *
+         * @param lineFrac a measure based on line thickness (1 = one line height)
+         * @return the actual number of pixels with the current scale
+         */
+        public int toPixels (LineFraction lineFrac)
+        {
+            return (int) Math.rint(toPixelsDouble(lineFrac));
+        }
+
+        /**
+         * Convenient method, working directly on a constant of line fraction.
+         * Same as toPixels, but the result is a double instead of a rounded integer.
+         *
+         * @param lineFrac the line fraction constant
+         * @return the equivalent in number of pixels
+         * @see #toPixels
+         */
+        public double toPixelsDouble (LineFraction lineFrac)
+        {
+            return main * lineFrac.getValue();
+        }
+
+        @Override
+        public String toString ()
+        {
+            return "line" + super.toString();
+        }
+    }
+
+    //----------------//
+    // MusicFontScale //
+    //----------------//
+    /**
+     * Class {@code MusicFontScale} keeps scaling information about music font in sheet.
+     * <p>
+     * It can optionally handle a small font size for small staves in sheet.
+     */
+    @XmlAccessorType(XmlAccessType.NONE)
+    public static class MusicFontScale
+    {
+
+        /** Font name. */
+        @XmlAttribute(name = "name")
+        final String name;
+
+        /** Font size, specified in typographic point value. */
+        @XmlAttribute(name = "point-size")
+        final int pointSize;
+
+        /**
+         * Creates a new {@code MusicFontScale} object.
+         *
+         * @param name      name of font, not null
+         * @param pointSize point size for standard large staff, not null
+         */
+        public MusicFontScale (String name,
+                               int pointSize)
+        {
+            this.name = name;
+            this.pointSize = pointSize;
+        }
+
+        /** Meant for JAXB. */
+        private MusicFontScale ()
+        {
+            this.name = null;
+            this.pointSize = 0;
+        }
+
+        /**
+         * @return the name
+         */
+        public String getName ()
+        {
+            return name;
+        }
+
+        /**
+         * @return the pointSize
+         */
+        public int getPointSize ()
+        {
+            return pointSize;
+        }
+
+        @Override
+        public String toString ()
+        {
+            StringBuilder sb = new StringBuilder("MusicFont{");
+            sb.append("name:").append(name);
+            sb.append(" pointSize:").append(pointSize);
+            sb.append('}');
+
+            return sb.toString();
+        }
+    }
+
+    //-----------//
+    // StemScale //
+    //-----------//
+    /**
+     * Class {@code StemScale} keeps scaling information about stems in a sheet.
+     * <p>
+     * It handles main and max values for stem thickness.
+     * <p>
+     * TODO: It could also handle stem length, which can be interesting for stem candidates (at
+     * least their tail for those free of beam and flag).
+     */
+    @XmlAccessorType(XmlAccessType.NONE)
+    public static class StemScale
+    {
+
+        /** Most frequent stem thickness. */
+        @XmlAttribute(name = "main-thickness")
+        private final int main;
+
+        /** Maximum stem thickness. */
+        @XmlAttribute(name = "max-thickness")
+        private final int max;
+
+        /**
+         * Creates a new {@code StemScale} object.
+         *
+         * @param main most frequent thickness
+         * @param max  max thickness
+         */
+        public StemScale (int main,
+                          int max)
+        {
+            this.main = main;
+            this.max = max;
+        }
+
+        /**
+         * No-arg constructor needed for JAXB.
+         */
+        private StemScale ()
+        {
+            this.main = 0;
+            this.max = 0;
+        }
+
+        /**
+         * Report the most frequent stem thickness
+         *
+         * @return the main value
+         */
+        public int getMain ()
+        {
+            return main;
+        }
+
+        /**
+         * Report the reasonable maximum stem thickness.
+         *
+         * @return the max
+         */
+        public int getMax ()
+        {
+            return max;
+        }
+
+        @Override
+        public String toString ()
+        {
+            StringBuilder sb = new StringBuilder("stem");
+            sb.append('(');
+            sb.append(main);
+            sb.append(" max:").append(max);
+            sb.append(')');
+
+            return sb.toString();
+        }
+    }
+}