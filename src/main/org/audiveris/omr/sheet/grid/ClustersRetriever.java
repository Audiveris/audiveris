//------------------------------------------------------------------------------------------------//
//                                                                                                //
//                               C l u s t e r s R e t r i e v e r                                //
//                                                                                                //
//------------------------------------------------------------------------------------------------//
// <editor-fold defaultstate="collapsed" desc="hdr">
//
//  Copyright © Audiveris 2018. All rights reserved.
//
//  This program is free software: you can redistribute it and/or modify it under the terms of the
//  GNU Affero General Public License as published by the Free Software Foundation, either version
//  3 of the License, or (at your option) any later version.
//
//  This program is distributed in the hope that it will be useful, but WITHOUT ANY WARRANTY;
//  without even the implied warranty of MERCHANTABILITY or FITNESS FOR A PARTICULAR PURPOSE.
//  See the GNU Affero General Public License for more details.
//
//  You should have received a copy of the GNU Affero General Public License along with this
//  program.  If not, see <http://www.gnu.org/licenses/>.
//------------------------------------------------------------------------------------------------//
// </editor-fold>
package org.audiveris.omr.sheet.grid;

import org.audiveris.omr.constant.Constant;
import org.audiveris.omr.constant.ConstantSet;
import org.audiveris.omr.glyph.dynamic.Compounds;
import org.audiveris.omr.math.GeoUtil;
import org.audiveris.omr.run.Orientation;
import static org.audiveris.omr.run.Orientation.*;
import org.audiveris.omr.sheet.Scale;
import org.audiveris.omr.sheet.Scale.InterlineScale;
import org.audiveris.omr.sheet.Sheet;
import org.audiveris.omr.sheet.Skew;
import org.audiveris.omr.util.Dumping;
import org.audiveris.omr.util.Navigable;
import org.audiveris.omr.util.Wrapper;

import org.slf4j.Logger;
import org.slf4j.LoggerFactory;

import java.awt.Color;
import java.awt.Graphics2D;
import java.awt.Point;
import java.awt.Rectangle;
import java.awt.geom.Line2D;
import java.awt.geom.Point2D;
import java.util.ArrayList;
import java.util.Collection;
import java.util.Collections;
import java.util.Comparator;
import java.util.Iterator;
import java.util.List;
import java.util.Map;
import java.util.Map.Entry;
import java.util.TreeMap;

/**
 * Class {@code ClustersRetriever} performs vertical samplings of the horizontal
 * filaments in order to detect regular patterns of a preferred interline value and
 * aggregate the filaments into clusters of lines.
 *
 * @author Hervé Bitteur
 */
public class ClustersRetriever
{

    private static final Constants constants = new Constants();

    private static final Logger logger = LoggerFactory.getLogger(ClustersRetriever.class);

    /**
     * For comparing Filament instances on their starting point.
     */
    private static final Comparator<StaffFilament> byStartAbscissa = new Comparator<StaffFilament>()
    {
        @Override
        public int compare (StaffFilament f1,
                            StaffFilament f2)
        {
            // Sort on start
            return Double.compare(f1.getStartPoint().getX(), f2.getStartPoint().getX());
        }
    };

    /**
     * For comparing Filament instances on their stopping point.
     */
    private static final Comparator<StaffFilament> byStopAbscissa = new Comparator<StaffFilament>()
    {
        @Override
        public int compare (StaffFilament f1,
                            StaffFilament f2)
        {
            // Sort on stop
            return Double.compare(f1.getStopPoint().getX(), f2.getStopPoint().getX());
        }
    };

    /** Comparator on cluster ordinate. */
    public Comparator<LineCluster> byOrdinate = new Comparator<LineCluster>()
    {
        @Override
        public int compare (LineCluster c1,
                            LineCluster c2)
        {
            double o1 = ordinateOf(c1);
            double o2 = ordinateOf(c2);

            if (o1 < o2) {
                return -1;
            }

            if (o1 > o2) {
                return +1;
            }

            return 0;
        }
    };

    /**
     * Comparator by page layout (this leads to systems).
     */
    public Comparator<LineCluster> byLayout = new Comparator<LineCluster>()
    {
        @Override
        public int compare (LineCluster c1,
                            LineCluster c2)
        {
            Point p1 = c1.getCenter();
            Point p2 = c2.getCenter();

            if (GeoUtil.xOverlap(c1.getBounds(), c2.getBounds()) < 0) {
                // No abscissa overlap, we are side by side: use abscissae
                return Integer.compare(p1.x, p2.x);
            } else {
                // Abscissa overlap, we are one under the other: use deskewed ordinates
                return Double.compare(ordinateOf(p1), ordinateOf(p2));
            }
        }
    };

    /** Related sheet */
    @Navigable(false)
    private final Sheet sheet;

    /** Related scale */
    private final Scale scale;

    /** Interline scale for these clusters. */
    private final InterlineScale interlineScale;

    /** Scale-dependent constants */
    private final Parameters params;

    /** Picture width to sample for combs */
    private final int pictureWidth;

    /** Long filaments to process */
    private final List<StaffFilament> filaments;

    /** Filaments discarded. */
    private final List<StaffFilament> discardedFilaments = new ArrayList<>();

    /** Skew of the sheet */
    private final Skew skew;

    /** A map (colIndex -> vertical list of samples), sorted on colIndex */
    private final Map<Integer, List<FilamentComb>> colCombs;

    /** Color used for comb display */
    private final Color combColor;

    /**
     * The popular size of combs detected for the specified interline
     * (typically: 4, 5 or 6)
     */
    private int popSize;

    /** X values per column index */
    private int[] colX;

    /** Collection of clusters */
    private final List<LineCluster> clusters = new ArrayList<>();

    /**
     * Creates a new ClustersRetriever object, for a given staff
     * interline.
     *
     * @param sheet          the sheet to process
     * @param filaments      the current collection of filaments
     * @param interlineScale interline scaling info
     * @param combColor      color to be used for combs display
     */
    public ClustersRetriever (Sheet sheet,
                              List<StaffFilament> filaments,
                              InterlineScale interlineScale,
                              Color combColor)
    {
        this.sheet = sheet;
        this.filaments = filaments;
        this.interlineScale = interlineScale;
        this.combColor = combColor;

        skew = sheet.getSkew();
        pictureWidth = sheet.getWidth();
        scale = sheet.getScale();
        colCombs = new TreeMap<>();

        params = new Parameters(scale, interlineScale);
    }

    //-----------//
    // buildInfo //
    //-----------//
    /**
     * Organize the filaments into clusters as possible.
     *
     * @param checkConsistency true if cluster consistency must be checked
     * @return the filaments that could not be clustered
     */
    public List<StaffFilament> buildInfo (boolean checkConsistency)
    {
        // Retrieve all vertical combs gathering filaments
        retrieveCombs();

        popSize = 5; // Imposed!

        // Interconnect filaments via the network of combs
        followCombsNetwork();

        // Retrieve clusters
        retrieveClusters(checkConsistency);

        logger.info(
                "Retrieved line clusters: {} of size: {} with interline: {}",
                clusters.size(),
                popSize,
                interlineScale);

        return discardedFilaments;
    }

    //-------------//
    // getClusters //
    //-------------//
    /**
     * Report the sequence of clusters detected by this retriever using
     * its provided interline value.
     *
     * @return the sequence of interline-based clusters
     */
    public List<LineCluster> getClusters ()
    {
        return clusters;
    }

    //--------------//
    // getInterline //
    //--------------//
    /**
     * Report the value of the interline this retriever is based upon
     *
     * @return the interline value
     */
    public int getInterline ()
    {
        return interlineScale.main;
    }

    //-----------//
    // bestMatch //
    //-----------//
    /**
     * Find the best match between provided sequences.
     * (which may contain null values when related data is not available)
     *
     * @param one       first sequence
     * @param two       second sequence
     * @param bestDelta output: best delta between the two sequences
     * @return the best distance found
     */
    private double bestMatch (Double[] one,
                              Double[] two,
                              Wrapper<Integer> bestDelta)
    {
        final int deltaMax = one.length - 1;
        final int deltaMin = -deltaMax;

        double bestDist = Double.MAX_VALUE;
        bestDelta.value = null;

        for (int delta = deltaMin; delta <= deltaMax; delta++) {
            double distSum = 0.0;
            int count = 0;

            for (int oneIdx = 0; oneIdx < one.length; oneIdx++) {
                int twoIdx = oneIdx + delta;

                if ((twoIdx >= 0) && (twoIdx < two.length)) {
                    Double oneVal = one[oneIdx];
                    Double twoVal = two[twoIdx];

                    if ((oneVal != null) && (twoVal != null)) {
                        count++;
                        distSum += Math.abs(twoVal - oneVal);
                    }
                }
            }

            if (count > 0) {
                double dist = distSum / count;

                if (dist < bestDist) {
                    bestDist = dist;
                    bestDelta.value = delta;
                }
            }
        }

        return bestDist;
    }

    //----------//
    // canMerge //
    //----------//
    /**
     * Check for merge possibility between two clusters
     *
     * @param one      first cluster
     * @param two      second cluster
     * @param deltaPos output: delta in positions between these clusters if the test has succeeded
     * @return true if successful
     */
    private boolean canMerge (LineCluster one,
                              LineCluster two,
                              Wrapper<Integer> deltaPos)
    {
        if (one.isVip() && two.isVip()) {
            logger.info("VIP canMerge run on {} & {}", one, two);
        }

        final Rectangle oneBox = one.getBounds();
        final Rectangle twoBox = two.getBounds();

        final int oneLeft = oneBox.x;
        final int oneRight = (oneBox.x + oneBox.width) - 1;
        final int twoLeft = twoBox.x;
        final int twoRight = (twoBox.x + twoBox.width) - 1;

        final int minRight = Math.min(oneRight, twoRight);
        final int maxLeft = Math.max(oneLeft, twoLeft);
        final int gap = maxLeft - minRight;
        double dist;

        logger.debug("gap:{}", gap);

        if (gap > params.maxMergeDx) {
            logger.debug("Gap {} too wide between {} & {}", gap, one, two);

            return false;
        }

        if (gap <= 0) {
            // Overlap: measure vertical distances at middle abscissa of common part
            final int xMid = (maxLeft + minRight) / 2;
            final double slope = sheet.getSkew().getSlope();
            dist = bestMatch(
                    ordinatesOf(one.getPointsAt(xMid, params.maxExpandDx, slope)),
                    ordinatesOf(two.getPointsAt(xMid, params.maxExpandDx, slope)),
                    deltaPos);

            if (dist <= params.maxMergeDy) {
                // Check there is no collision on common lines
                return checkCollision(one, two, deltaPos.value);
            }

            return false;
        }

        if (oneLeft < twoLeft) { // Case one --- two
            dist = bestMatch(ordinatesOf(one.getStops()), ordinatesOf(two.getStarts()), deltaPos);
        } else { // Case two --- one
            dist = bestMatch(ordinatesOf(one.getStarts()), ordinatesOf(two.getStops()), deltaPos);
        }

        // Check best distance
        logger.debug("canMerge dist: {} one:{} two:{}", dist, one, two);

        return dist <= params.maxMergeDy;
    }

    //----------------//
    // checkCollision //
    //----------------//
    /**
     * Check whether the two provided overlapping clusters do not collide on their
     * common line(s).
     *
     * @param one   one cluster
     * @param two   another cluster
     * @param delta delta line index
     * @return true if OK
     */
    private boolean checkCollision (LineCluster one,
                                    LineCluster two,
                                    int delta)
    {
        final List<StaffFilament> oneLines = new ArrayList<>(one.getLines());
        final List<StaffFilament> twoLines = new ArrayList<>(two.getLines());

        for (int i1 = 0; i1 < oneLines.size(); i1++) {
            final StaffFilament f1 = oneLines.get(i1);
            final Rectangle r1 = f1.getBounds();
            final int i2 = i1 + delta;

            if ((i2 >= 0) && (i2 < twoLines.size())) {
                // We have a common line
                final StaffFilament f2 = twoLines.get(i2);
                final Rectangle r2 = f2.getBounds();
                final int overlap = GeoUtil.xOverlap(r1, r2);

                if (overlap >= 0) {
                    // Check resulting thickness at middle of range
                    final int mid = Math.max(r1.x, r2.x) + (overlap / 2);
                    double thickness = Compounds.getThicknessAt(mid, HORIZONTAL, scale, f1, f2);

                    if (thickness > scale.getMaxFore()) {
                        logger.debug("Cluster collision {} between {} & {}", thickness, one, two);

                        return false;
                    }
                }
            }
        }

        return true; // No collision detected
    }

    //-------------------------//
    // computeAcceptableLength //
    //-------------------------//
    private double computeAcceptableLength ()
    {
        // Determine minimum true length for valid clusters
        List<Integer> lengths = new ArrayList<>();

        for (LineCluster cluster : clusters) {
            lengths.add(cluster.getTrueLength());
        }

        Collections.sort(lengths);

        int medianLength = lengths.get(lengths.size() / 2);
        double minLength = medianLength * constants.minClusterLengthRatio.getValue();

        logger.debug("medianLength: {} minLength: {}", medianLength, minLength);

        return minLength;
    }

    //------------------//
    // connectAncestors //
    //------------------//
    private void connectAncestors (StaffFilament one,
                                   StaffFilament two)
    {
        StaffFilament oneAnc = (StaffFilament) one.getAncestor();
        StaffFilament twoAnc = (StaffFilament) two.getAncestor();

        if (oneAnc != twoAnc) {
            if (oneAnc.getLength(Orientation.HORIZONTAL) >= twoAnc.getLength(
                    Orientation.HORIZONTAL)) {
                ///logger.info("Inclusion " + twoAnc + " into " + oneAnc);
                oneAnc.include(twoAnc);
                oneAnc.getCombs().putAll(twoAnc.getCombs());
            } else {
                ///logger.info("Inclusion " + oneAnc + " into " + twoAnc);
                twoAnc.include(oneAnc);
                twoAnc.getCombs().putAll(oneAnc.getCombs());
            }
        }
    }

    //----------------//
    // createClusters //
    //----------------//
    private void createClusters ()
    {
        Collections.sort(filaments, Compounds.byReverseLength(Orientation.HORIZONTAL));

        for (StaffFilament fil : filaments) {
            fil = (StaffFilament) fil.getAncestor();

            if ((fil.getCluster() == null) && !fil.getCombs().isEmpty()) {
                LineCluster cluster = new LineCluster(scale, interlineScale, fil);
                clusters.add(cluster);
            }
        }

        removeMergedClusters();
    }

    //-----------------------------//
    // destroyInconsistentClusters //
    //-----------------------------//
    /**
     * Destroy any cluster with non-consistent lines lengths.
     */
    private void destroyInconsistentClusters ()
    {
        for (Iterator<LineCluster> it = clusters.iterator(); it.hasNext();) {
            LineCluster cluster = it.next();

            if (!isConsistent(cluster)) {
                logger.info("Destroying non-consistent {}", cluster);

                cluster.destroy();
                it.remove();
            }
        }
    }

    //----------------------------//
    // destroyNonStandardClusters //
    //----------------------------//
    private void destroyNonStandardClusters ()
    {
        for (Iterator<LineCluster> it = clusters.iterator(); it.hasNext();) {
            LineCluster cluster = it.next();

            if (cluster.getSize() != popSize) {
                logger.debug("Destroying non standard {}", cluster);

                cluster.destroy();
                it.remove();
            }
        }
    }

    //------------------------------//
    // discardNonClusteredFilaments //
    //------------------------------//
    private void discardNonClusteredFilaments ()
    {
        for (Iterator<StaffFilament> it = filaments.iterator(); it.hasNext();) {
            StaffFilament fil = it.next();

            if (fil.getCluster() == null) {
                it.remove();
                discardedFilaments.add(fil);
            }
        }
    }

    //--------------//
    // dumpClusters //
    //--------------//
    private void dumpClusters ()
    {
        for (LineCluster cluster : clusters) {
            logger.info("{} {}", cluster.getCenter(), cluster.toString());
        }
    }

    //---------------//
    // expandCluster //
    //---------------//
    /**
     * Try to expand the provided cluster with filaments taken out of
     * the provided sorted collection of isolated filaments
     *
     * @param cluster the cluster to work on
     * @param fils    the (properly sorted) collection of filaments
     */
    private void expandCluster (LineCluster cluster,
                                List<StaffFilament> fils)
    {
        final double slope = sheet.getSkew().getSlope();
        Rectangle clusterBox = null;

        for (StaffFilament fil : fils) {
            fil = (StaffFilament) fil.getAncestor();

            if (fil.getCluster() != null) {
                continue;
            }

            // For VIP debugging
            final boolean areVips = cluster.isVip() && fil.isVip();
            String vips = null;

            if (areVips) {
                vips = "F" + fil.getId() + "&C" + cluster.getId() + ": "; // BP here!
            }

            if (clusterBox == null) {
                clusterBox = cluster.getBounds();
                clusterBox.grow(params.maxMergeDx, params.clusterYMargin);
            }

            Rectangle filBox = fil.getBounds();
            Point middle = new Point();
            middle.x = filBox.x + (filBox.width / 2);
            middle.y = (int) Math.rint(fil.getPositionAt(middle.x, HORIZONTAL));

            if (clusterBox.contains(middle)) {
                // Check if this filament matches a cluster line
                List<Point2D> points = cluster.getPointsAt(middle.x, params.maxExpandDx, slope);

                for (Point2D point : points) {
                    // Check vertical distance, if point is available
                    if (point == null) {
                        continue;
                    }

                    double dy = Math.abs(middle.y - point.getY());

                    if (dy <= params.maxExpandDy) {
                        int index = points.indexOf(point);

                        if (cluster.includeFilamentByIndex(fil, index)) {
                            if (logger.isDebugEnabled() || fil.isVip() || cluster.isVip()) {
                                logger.info(
                                        "VIP aggregated F{} to C{} at index {}",
                                        fil.getId(),
                                        cluster.getId(),
                                        index);

                                if (fil.isVip()) {
                                    cluster.setVip(true);
                                }
                            }

                            clusterBox = null; // Invalidate cluster box

                            break;
                        }
                    } else if (areVips) {
                        logger.info("VIP {}dy={} vs {}", vips, dy, params.maxExpandDy);
                    }
                }
            } else if (areVips) {
                logger.info("{}No box intersection", vips);
            }
        }
    }

    //----------------//
    // expandClusters //
    //----------------//
    /**
     * Aggregate non-clustered filaments to close clusters when appropriate.
     */
    private void expandClusters ()
    {
        List<StaffFilament> startFils = new ArrayList<>(filaments);
        Collections.sort(startFils, byStartAbscissa);

        List<StaffFilament> stopFils = new ArrayList<>(startFils);
        Collections.sort(stopFils, byStopAbscissa);

        // Browse clusters, starting with the longest ones
        Collections.sort(clusters, LineCluster.byReverseLength);

        for (LineCluster cluster : clusters) {
            logger.debug("Expanding {}", cluster);

            // Expanding on left side
            expandCluster(cluster, stopFils);
            // Expanding on right side
            expandCluster(cluster, startFils);
        }
    }

    //--------------------//
    // followCombsNetwork //
    //--------------------//
    /**
     * Use the network of combs and filaments to interconnect filaments via common combs.
     */
    private void followCombsNetwork ()
    {
        logger.debug("Following combs network");

        for (StaffFilament fil : filaments) {
            Map<Integer, FilamentComb> combs = fil.getCombs();

            // Sequence of lines around the filament, indexed by relative pos
            Map<Integer, StaffFilament> lines = new TreeMap<>();

            // Loop on all combs this filament is involved in
            for (FilamentComb comb : combs.values()) {
                int posPivot = comb.getIndex(fil);

                for (int pos = 0; pos < comb.getCount(); pos++) {
                    int line = pos - posPivot;

                    if (line != 0) {
                        StaffFilament f = lines.get(line);

                        if (f != null) {
                            connectAncestors(f, comb.getFilament(pos));
                        } else {
                            lines.put(line, comb.getFilament(pos));
                        }
                    }
                }
            }
        }

        removeMergedFilaments();
    }

    //--------------//
    // isConsistent //
    //--------------//
    /**
     * Check whether the provided cluster has raw lines of rather similar length.
     * When this method is called, clusters have already been merged horizontally.
     *
     * @param cluster the cluster to check
     * @return true if OK
     */
    private boolean isConsistent (LineCluster cluster)
    {
        int minLg = Integer.MAX_VALUE;
        int maxLg = Integer.MIN_VALUE;

        for (StaffFilament sFil : cluster.getLines()) {
            int lg = sFil.getLength(HORIZONTAL);
            minLg = Math.min(minLg, lg);
            maxLg = Math.max(maxLg, lg);
        }

        final double meanLg = (minLg + maxLg) / 2.0;
        final double diffRatio = (maxLg - minLg) / meanLg;

        if (diffRatio > constants.maxClusterDiffLengthRatio.getValue()) {
            logger.debug("diff length ratio: {} for {}", diffRatio, cluster);

            return false;
        }

        return true;
    }

    //-------------------//
    // mergeClusterPairs //
    //-------------------//
    /**
     * Merge clusters horizontally or destroy short clusters.
     */
    private void mergeClusterPairs ()
    {
        if (clusters.isEmpty()) {
            return;
        }

        // Sort clusters according to their ordinate in page
        Collections.sort(clusters, byOrdinate);

        double minLength = computeAcceptableLength();
        WholeLoop:
        for (int idx = 0; idx < clusters.size();) {
            LineCluster cluster = clusters.get(idx);
            Rectangle clusterBox = cluster.getBounds();
            Point2D dskCenter = skew.deskewed(cluster.getCenter());
            double yMax = dskCenter.getY() + params.maxMergeCenterDy;

            for (LineCluster cl : clusters.subList(idx + 1, clusters.size())) {
                // Check dy
                if (skew.deskewed(cl.getCenter()).getY() > yMax) {
                    break;
                }

                // Check for blank space (2 systems side by side)
                Rectangle clBox = cl.getBounds();

                if (GeoUtil.xGap(clusterBox, clBox) > params.maxMergeDx) {
                    // Too wide horizontal gap, must be side by side
                    continue;
                }

                // Merge
                logger.info("Pairing clusters C{} & C{}", cluster.getId(), cl.getId());
                cluster.mergeWith(cl, 0);
                clusters.remove(cl);

                continue WholeLoop; // Recheck at same index
            }

            // Short isolated?
            if (cluster.getTrueLength() < minLength) {
                logger.info("Destroying spurious {}", cluster);
                clusters.remove(cluster);
            } else {
                idx++; // Move forward
            }
        }

        removeMergedFilaments();
    }

    //---------------//
    // mergeClusters //
    //---------------//
    /**
     * Merge compatible clusters as much as possible.
     */
    private void mergeClusters ()
    {
        // Sort clusters according to their ordinate in page
        Collections.sort(clusters, byOrdinate);

        for (LineCluster current : clusters) {
            LineCluster candidate = current;

            // Keep on working while we do have a candidate to check for merge
            CandidateLoop:
            while (true) {
                Wrapper<Integer> deltaPos = new Wrapper<>(null);
                Rectangle candidateBox = candidate.getBounds();
                candidateBox.grow(params.maxMergeDx, params.clusterYMargin);

                // Check the candidate vs all clusters until current excluded
                for (LineCluster head : clusters) {
                    if (head == current) {
                        break CandidateLoop; // Actual end of sub list
                    }

                    if ((head == candidate) || (head.getParent() != null)) {
                        continue;
                    }

                    // Check rough proximity
                    Rectangle headBox = head.getBounds();

                    if (headBox.intersects(candidateBox)) {
                        // Try a merge
                        if (canMerge(head, candidate, deltaPos)) {
                            logger.debug(
                                    "Merging {} with {} delta:{}",
                                    candidate,
                                    head,
                                    deltaPos.value);

                            // Do the merge
                            candidate.mergeWith(head, deltaPos.value);

                            break;
                        }
                    }
                }
            }
        }

        removeMergedClusters();
        removeMergedFilaments();
    }

    //------------//
    // ordinateOf //
    //------------//
    /**
     * Report the orthogonal distance of the provided point
     * to the sheet top edge tilted with global slope.
     */
    private Double ordinateOf (Point2D point)
    {
        if (point != null) {
            return sheet.getSkew().deskewed(point).getY();
        } else {
            return null;
        }
    }

    //------------//
    // ordinateOf //
    //------------//
    /**
     * Report the orthogonal distance of the cluster center
     * to the sheet top edge tilted with global slope.
     */
    private double ordinateOf (LineCluster cluster)
    {
        return ordinateOf(cluster.getCenter());
    }

    //-------------//
    // ordinatesOf //
    //-------------//
    private Double[] ordinatesOf (Collection<Point2D> points)
    {
        Double[] ys = new Double[points.size()];
        int index = 0;

        for (Point2D p : points) {
            ys[index++] = ordinateOf(p);
        }

        return ys;
    }

    //----------------------//
    // removeMergedClusters //
    //----------------------//
    private void removeMergedClusters ()
    {
        for (Iterator<LineCluster> it = clusters.iterator(); it.hasNext();) {
            LineCluster cluster = it.next();

            if (cluster.getParent() != null) {
                it.remove();
            }
        }
    }

    //-----------------------//
    // removeMergedFilaments //
    //-----------------------//
    private void removeMergedFilaments ()
    {
        for (Iterator<StaffFilament> it = filaments.iterator(); it.hasNext();) {
            StaffFilament fil = it.next();

            if (fil.getPartOf() != null) {
                it.remove();
            }
        }
    }

    //------------------//
    // retrieveClusters //
    //------------------//
    /**
     * Connect filaments via the combs they are involved in,
     * and come up with clusters of lines.
     *
     * @param checkConsistency true for checking consistency
     */
    private void retrieveClusters (boolean checkConsistency)
    {
        // Create clusters recursively out of filements
        createClusters();

        // Aggregate filaments left over when possible (first)
        expandClusters();

        // Merge clusters
        mergeClusters();

        // Trim clusters with too many lines
        trimClusters();

        // Discard non standard clusters
        destroyNonStandardClusters();

        // Merge clusters horizontally, when relevant
        mergeClusterPairs();

        // Discard clusters with inconsistent lines lengths
        if (checkConsistency) {
            destroyInconsistentClusters();
        }

        // Aggregate filaments left over when possible (second)
        expandClusters();

        // Discard non-clustered filaments
        discardNonClusteredFilaments();

        removeMergedFilaments();

        // Debug
        if (logger.isDebugEnabled()) {
            dumpClusters();
        }
    }

    //---------------//
    // retrieveCombs //
    //---------------//
    /**
     * Detect regular patterns of (staff) lines.
     * Use vertical sampling on regularly-spaced abscissae
     */
    private void retrieveCombs ()
    {
        /** Minimum acceptable delta y */
        final int dMin = interlineScale.min - params.combMinMargin;

        /** Maximum acceptable delta y */
        final int dMax = interlineScale.max + params.combMaxMargin;

        /** Number of vertical samples to collect */
        final int sampleCount = -1 + (int) Math.rint((double) pictureWidth / params.samplingDx);

        /** Exact columns abscissae */
        colX = new int[sampleCount + 1];

        /** Precise x interval */
        double samplingDx = (double) pictureWidth / (sampleCount + 1);

        for (int col = 1; col <= sampleCount; col++) {
            final List<FilamentComb> colList = new ArrayList<>();
            colCombs.put(col, colList);

            final int x = (int) Math.rint(samplingDx * col);
            colX[col] = x;

            // Retrieve Filaments with ordinate at x, sorted by increasing y
            List<FilY> filys = retrieveFilamentsAtX(x);

            // Second, check y deltas to detect combs
            FilamentComb comb = null;
            FilY prevFily = null;

            for (FilY fily : filys) {
                if (prevFily != null) {
                    final int dy = (int) Math.rint(fily.y - prevFily.y);

                    if ((dy >= dMin) && (dy <= dMax)) {
                        if (comb == null) {
                            // Start of a new comb
                            comb = new FilamentComb(col);
                            colList.add(comb);
                            comb.append(prevFily.filament, prevFily.y);

                            if (prevFily.filament.isVip()) {
                                logger.info("VIP created {} with {}", comb, prevFily.filament);
                            }
                        }

                        // Extend comb
                        comb.append(fily.filament, fily.y);

                        if (fily.filament.isVip()) {
                            logger.info("VIP appended {} to {}", fily.filament, comb);
                        }
                    } else {
                        // No comb active
                        comb = null;
                    }
                }

                prevFily = fily;
            }
        }
    }

    //----------------------//
    // retrieveFilamentsAtX //
    //----------------------//
    /**
     * For a given abscissa, retrieve the filaments that are intersected
     * by vertical x, and sort them according to their ordinate at x.
     *
     * @param x the desired abscissa
     * @return the sorted list of structures (Fil + Y), perhaps empty
     */
    private List<FilY> retrieveFilamentsAtX (double x)
    {
        List<FilY> list = new ArrayList<>();

        for (StaffFilament fil : filaments) {
            if ((x >= fil.getStartPoint().getX()) && (x <= fil.getStopPoint().getX())) {
                list.add(new FilY(fil, fil.getPositionAt(x, HORIZONTAL)));
            }
        }

        Collections.sort(list, FilY.byOrdinate);

        return list;
    }

    //    //---------------------//
    //    // retrievePopularSize //
    //    //---------------------//
    //    /**
    //     * Retrieve the most popular size (line count) among all combs.
    //     */
    //    private void retrievePopularSize ()
    //    {
    //        // Build histogram of combs lengths
    //        Histogram<Integer> histo = new Histogram<>();
    //
    //        for (List<FilamentComb> list : colCombs.values()) {
    //            for (FilamentComb comb : list) {
    //                histo.increaseCount(comb.getCount(), comb.getCount());
    //            }
    //        }
    //
    //        // Use the most popular length
    //        // Should be 4 for bass tab, 5 for standard notation, 6 for guitar tab
    //        //TODO: NO: simply pickup the most popular size WITHIN 4..6 !!! avoid 2!
    //        popSize = histo.getMaxBucket();
    //
    //        logger.debug("Popular line comb: {} histo:{}", popSize, histo.dataString());
    //    }
    //
    //--------------//
    // trimClusters //
    //--------------//
    private void trimClusters ()
    {
        Collections.sort(clusters, byOrdinate);

        // Trim clusters with too many lines
        for (LineCluster cluster : clusters) {
            cluster.trim(popSize);
        }
    }

    //-------------//
    // renderItems //
    //-------------//
    /**
     * Render the vertical combs of filaments
     *
     * @param g graphics context
     */
    void renderItems (Graphics2D g)
    {
        Color oldColor = g.getColor();
        g.setColor(combColor);

        for (Entry<Integer, List<FilamentComb>> entry : colCombs.entrySet()) {
            int col = entry.getKey();
            int x = colX[col];

            for (FilamentComb comb : entry.getValue()) {
                g.draw(new Line2D.Double(x, comb.getY(0), x, comb.getY(comb.getCount() - 1)));
            }
        }

        g.setColor(oldColor);
    }

    //-----------//
    // Constants //
    //-----------//
    private static class Constants
            extends ConstantSet
    {

        private final Scale.Fraction samplingDx = new Scale.Fraction(
                1,
                "Typical delta X between two vertical samplings");

        private final Scale.Fraction maxExpandDx = new Scale.Fraction(
                2,
                "Maximum dx to aggregate a filament to a cluster");

        private final Scale.Fraction maxExpandDy = new Scale.Fraction(
                0.175,
                "Maximum dy to aggregate a filament to a cluster");

        private final Scale.Fraction maxMergeDx = new Scale.Fraction(
                6,
                "Maximum dx to merge two clusters");

        private final Scale.Fraction maxMergeDy = new Scale.Fraction(
                0.4,
                "Maximum dy to merge two clusters");

        private final Scale.Fraction maxMergeCenterDy = new Scale.Fraction(
                1.0,
                "Maximum center dy to merge two clusters");

        private final Scale.Fraction clusterYMargin = new Scale.Fraction(
                2,
                "Rough margin around cluster ordinate");

        private final Scale.Fraction combMinMargin = new Scale.Fraction(
                0.0,
                "Comb margin below minimum interline (use with caution)");

        private final Scale.Fraction combMaxMargin = new Scale.Fraction(
                0.0,
                "Comb margin above maximum interline (use with caution)");

        private final Constant.Ratio minClusterLengthRatio = new Constant.Ratio(
                0.2,
                "Minimum cluster true length (as ratio of median true length)");

        private final Constant.Ratio maxClusterDiffLengthRatio = new Constant.Ratio(
                0.5,
                "Maximum ratio of difference in length within raw lines of a cluster");
    }

    //------//
    // FilY //
    //------//
    /**
     * Class meant to define an ordering relationship between filaments,
     * knowing their ordinate at a common abscissa value.
     */
    private static class FilY
    {

        public static final Comparator<FilY> byOrdinate = new Comparator<FilY>()
        {
            @Override
            public int compare (FilY f1,
                                FilY f2)
            {
                return Double.compare(f1.y, f2.y);
            }
        };

        public static final Comparator<FilY> byOrdinate = new Comparator<FilY>()
        {
            @Override
            public int compare (FilY f1,
                                FilY f2)
            {
                return Double.compare(f1.y, f2.y);
            }
        };

        final StaffFilament filament;

        final double y;

        FilY (StaffFilament filament,
              double y)
        {
            this.filament = filament;
            this.y = y;
        }

<<<<<<< HEAD
        //~ Methods --------------------------------------------------------------------------------
=======
>>>>>>> 8e2b0fd5
        @Override
        public String toString ()
        {
            return "{F" + filament.getId() + " y:" + y + "}";
        }
    }

    //------------//
    // Parameters //
    //------------//
    /**
     * Class {@code Parameters} gathers all constants related to
     * horizontal frames.
     */
    private static class Parameters
    {

        final int samplingDx;

        final int maxExpandDx;

        final int maxExpandDy;

        final int maxMergeDx;

        final int maxMergeDy;

        final int maxMergeCenterDy;

        final int clusterYMargin;

        final int combMinMargin;

        final int combMaxMargin;

        /**
         * Creates a new Parameters object.
         *
         * @param scale          the sheet global scaling factor
         * @param interlineScale the scaling for these clusters
         */
        Parameters (Scale scale,
                    InterlineScale interlineScale)
        {
            samplingDx = scale.toPixels(constants.samplingDx);
            maxExpandDx = scale.toPixels(constants.maxExpandDx);
            maxMergeDx = scale.toPixels(constants.maxMergeDx);

            // Specific interline scaling
            maxExpandDy = interlineScale.toPixels(constants.maxExpandDy);
            maxMergeDy = interlineScale.toPixels(constants.maxMergeDy);
            maxMergeCenterDy = interlineScale.toPixels(constants.maxMergeCenterDy);
            clusterYMargin = interlineScale.toPixels(constants.clusterYMargin);
            combMinMargin = interlineScale.toPixels(constants.combMinMargin);
            combMaxMargin = interlineScale.toPixels(constants.combMaxMargin);

            if (logger.isDebugEnabled()) {
                new Dumping().dump(this);
            }
        }
    }
}
<|MERGE_RESOLUTION|>--- conflicted
+++ resolved
@@ -1,1298 +1,1284 @@
-//------------------------------------------------------------------------------------------------//
-//                                                                                                //
-//                               C l u s t e r s R e t r i e v e r                                //
-//                                                                                                //
-//------------------------------------------------------------------------------------------------//
-// <editor-fold defaultstate="collapsed" desc="hdr">
-//
-//  Copyright © Audiveris 2018. All rights reserved.
-//
-//  This program is free software: you can redistribute it and/or modify it under the terms of the
-//  GNU Affero General Public License as published by the Free Software Foundation, either version
-//  3 of the License, or (at your option) any later version.
-//
-//  This program is distributed in the hope that it will be useful, but WITHOUT ANY WARRANTY;
-//  without even the implied warranty of MERCHANTABILITY or FITNESS FOR A PARTICULAR PURPOSE.
-//  See the GNU Affero General Public License for more details.
-//
-//  You should have received a copy of the GNU Affero General Public License along with this
-//  program.  If not, see <http://www.gnu.org/licenses/>.
-//------------------------------------------------------------------------------------------------//
-// </editor-fold>
-package org.audiveris.omr.sheet.grid;
-
-import org.audiveris.omr.constant.Constant;
-import org.audiveris.omr.constant.ConstantSet;
-import org.audiveris.omr.glyph.dynamic.Compounds;
-import org.audiveris.omr.math.GeoUtil;
-import org.audiveris.omr.run.Orientation;
-import static org.audiveris.omr.run.Orientation.*;
-import org.audiveris.omr.sheet.Scale;
-import org.audiveris.omr.sheet.Scale.InterlineScale;
-import org.audiveris.omr.sheet.Sheet;
-import org.audiveris.omr.sheet.Skew;
-import org.audiveris.omr.util.Dumping;
-import org.audiveris.omr.util.Navigable;
-import org.audiveris.omr.util.Wrapper;
-
-import org.slf4j.Logger;
-import org.slf4j.LoggerFactory;
-
-import java.awt.Color;
-import java.awt.Graphics2D;
-import java.awt.Point;
-import java.awt.Rectangle;
-import java.awt.geom.Line2D;
-import java.awt.geom.Point2D;
-import java.util.ArrayList;
-import java.util.Collection;
-import java.util.Collections;
-import java.util.Comparator;
-import java.util.Iterator;
-import java.util.List;
-import java.util.Map;
-import java.util.Map.Entry;
-import java.util.TreeMap;
-
-/**
- * Class {@code ClustersRetriever} performs vertical samplings of the horizontal
- * filaments in order to detect regular patterns of a preferred interline value and
- * aggregate the filaments into clusters of lines.
- *
- * @author Hervé Bitteur
- */
-public class ClustersRetriever
-{
-
-    private static final Constants constants = new Constants();
-
-    private static final Logger logger = LoggerFactory.getLogger(ClustersRetriever.class);
-
-    /**
-     * For comparing Filament instances on their starting point.
-     */
-    private static final Comparator<StaffFilament> byStartAbscissa = new Comparator<StaffFilament>()
-    {
-        @Override
-        public int compare (StaffFilament f1,
-                            StaffFilament f2)
-        {
-            // Sort on start
-            return Double.compare(f1.getStartPoint().getX(), f2.getStartPoint().getX());
-        }
-    };
-
-    /**
-     * For comparing Filament instances on their stopping point.
-     */
-    private static final Comparator<StaffFilament> byStopAbscissa = new Comparator<StaffFilament>()
-    {
-        @Override
-        public int compare (StaffFilament f1,
-                            StaffFilament f2)
-        {
-            // Sort on stop
-            return Double.compare(f1.getStopPoint().getX(), f2.getStopPoint().getX());
-        }
-    };
-
-    /** Comparator on cluster ordinate. */
-    public Comparator<LineCluster> byOrdinate = new Comparator<LineCluster>()
-    {
-        @Override
-        public int compare (LineCluster c1,
-                            LineCluster c2)
-        {
-            double o1 = ordinateOf(c1);
-            double o2 = ordinateOf(c2);
-
-            if (o1 < o2) {
-                return -1;
-            }
-
-            if (o1 > o2) {
-                return +1;
-            }
-
-            return 0;
-        }
-    };
-
-    /**
-     * Comparator by page layout (this leads to systems).
-     */
-    public Comparator<LineCluster> byLayout = new Comparator<LineCluster>()
-    {
-        @Override
-        public int compare (LineCluster c1,
-                            LineCluster c2)
-        {
-            Point p1 = c1.getCenter();
-            Point p2 = c2.getCenter();
-
-            if (GeoUtil.xOverlap(c1.getBounds(), c2.getBounds()) < 0) {
-                // No abscissa overlap, we are side by side: use abscissae
-                return Integer.compare(p1.x, p2.x);
-            } else {
-                // Abscissa overlap, we are one under the other: use deskewed ordinates
-                return Double.compare(ordinateOf(p1), ordinateOf(p2));
-            }
-        }
-    };
-
-    /** Related sheet */
-    @Navigable(false)
-    private final Sheet sheet;
-
-    /** Related scale */
-    private final Scale scale;
-
-    /** Interline scale for these clusters. */
-    private final InterlineScale interlineScale;
-
-    /** Scale-dependent constants */
-    private final Parameters params;
-
-    /** Picture width to sample for combs */
-    private final int pictureWidth;
-
-    /** Long filaments to process */
-    private final List<StaffFilament> filaments;
-
-    /** Filaments discarded. */
-    private final List<StaffFilament> discardedFilaments = new ArrayList<>();
-
-    /** Skew of the sheet */
-    private final Skew skew;
-
-    /** A map (colIndex -> vertical list of samples), sorted on colIndex */
-    private final Map<Integer, List<FilamentComb>> colCombs;
-
-    /** Color used for comb display */
-    private final Color combColor;
-
-    /**
-     * The popular size of combs detected for the specified interline
-     * (typically: 4, 5 or 6)
-     */
-    private int popSize;
-
-    /** X values per column index */
-    private int[] colX;
-
-    /** Collection of clusters */
-    private final List<LineCluster> clusters = new ArrayList<>();
-
-    /**
-     * Creates a new ClustersRetriever object, for a given staff
-     * interline.
-     *
-     * @param sheet          the sheet to process
-     * @param filaments      the current collection of filaments
-     * @param interlineScale interline scaling info
-     * @param combColor      color to be used for combs display
-     */
-    public ClustersRetriever (Sheet sheet,
-                              List<StaffFilament> filaments,
-                              InterlineScale interlineScale,
-                              Color combColor)
-    {
-        this.sheet = sheet;
-        this.filaments = filaments;
-        this.interlineScale = interlineScale;
-        this.combColor = combColor;
-
-        skew = sheet.getSkew();
-        pictureWidth = sheet.getWidth();
-        scale = sheet.getScale();
-        colCombs = new TreeMap<>();
-
-        params = new Parameters(scale, interlineScale);
-    }
-
-    //-----------//
-    // buildInfo //
-    //-----------//
-    /**
-     * Organize the filaments into clusters as possible.
-     *
-     * @param checkConsistency true if cluster consistency must be checked
-     * @return the filaments that could not be clustered
-     */
-    public List<StaffFilament> buildInfo (boolean checkConsistency)
-    {
-        // Retrieve all vertical combs gathering filaments
-        retrieveCombs();
-
-        popSize = 5; // Imposed!
-
-        // Interconnect filaments via the network of combs
-        followCombsNetwork();
-
-        // Retrieve clusters
-        retrieveClusters(checkConsistency);
-
-        logger.info(
-                "Retrieved line clusters: {} of size: {} with interline: {}",
-                clusters.size(),
-                popSize,
-                interlineScale);
-
-        return discardedFilaments;
-    }
-
-    //-------------//
-    // getClusters //
-    //-------------//
-    /**
-     * Report the sequence of clusters detected by this retriever using
-     * its provided interline value.
-     *
-     * @return the sequence of interline-based clusters
-     */
-    public List<LineCluster> getClusters ()
-    {
-        return clusters;
-    }
-
-    //--------------//
-    // getInterline //
-    //--------------//
-    /**
-     * Report the value of the interline this retriever is based upon
-     *
-     * @return the interline value
-     */
-    public int getInterline ()
-    {
-        return interlineScale.main;
-    }
-
-    //-----------//
-    // bestMatch //
-    //-----------//
-    /**
-     * Find the best match between provided sequences.
-     * (which may contain null values when related data is not available)
-     *
-     * @param one       first sequence
-     * @param two       second sequence
-     * @param bestDelta output: best delta between the two sequences
-     * @return the best distance found
-     */
-    private double bestMatch (Double[] one,
-                              Double[] two,
-                              Wrapper<Integer> bestDelta)
-    {
-        final int deltaMax = one.length - 1;
-        final int deltaMin = -deltaMax;
-
-        double bestDist = Double.MAX_VALUE;
-        bestDelta.value = null;
-
-        for (int delta = deltaMin; delta <= deltaMax; delta++) {
-            double distSum = 0.0;
-            int count = 0;
-
-            for (int oneIdx = 0; oneIdx < one.length; oneIdx++) {
-                int twoIdx = oneIdx + delta;
-
-                if ((twoIdx >= 0) && (twoIdx < two.length)) {
-                    Double oneVal = one[oneIdx];
-                    Double twoVal = two[twoIdx];
-
-                    if ((oneVal != null) && (twoVal != null)) {
-                        count++;
-                        distSum += Math.abs(twoVal - oneVal);
-                    }
-                }
-            }
-
-            if (count > 0) {
-                double dist = distSum / count;
-
-                if (dist < bestDist) {
-                    bestDist = dist;
-                    bestDelta.value = delta;
-                }
-            }
-        }
-
-        return bestDist;
-    }
-
-    //----------//
-    // canMerge //
-    //----------//
-    /**
-     * Check for merge possibility between two clusters
-     *
-     * @param one      first cluster
-     * @param two      second cluster
-     * @param deltaPos output: delta in positions between these clusters if the test has succeeded
-     * @return true if successful
-     */
-    private boolean canMerge (LineCluster one,
-                              LineCluster two,
-                              Wrapper<Integer> deltaPos)
-    {
-        if (one.isVip() && two.isVip()) {
-            logger.info("VIP canMerge run on {} & {}", one, two);
-        }
-
-        final Rectangle oneBox = one.getBounds();
-        final Rectangle twoBox = two.getBounds();
-
-        final int oneLeft = oneBox.x;
-        final int oneRight = (oneBox.x + oneBox.width) - 1;
-        final int twoLeft = twoBox.x;
-        final int twoRight = (twoBox.x + twoBox.width) - 1;
-
-        final int minRight = Math.min(oneRight, twoRight);
-        final int maxLeft = Math.max(oneLeft, twoLeft);
-        final int gap = maxLeft - minRight;
-        double dist;
-
-        logger.debug("gap:{}", gap);
-
-        if (gap > params.maxMergeDx) {
-            logger.debug("Gap {} too wide between {} & {}", gap, one, two);
-
-            return false;
-        }
-
-        if (gap <= 0) {
-            // Overlap: measure vertical distances at middle abscissa of common part
-            final int xMid = (maxLeft + minRight) / 2;
-            final double slope = sheet.getSkew().getSlope();
-            dist = bestMatch(
-                    ordinatesOf(one.getPointsAt(xMid, params.maxExpandDx, slope)),
-                    ordinatesOf(two.getPointsAt(xMid, params.maxExpandDx, slope)),
-                    deltaPos);
-
-            if (dist <= params.maxMergeDy) {
-                // Check there is no collision on common lines
-                return checkCollision(one, two, deltaPos.value);
-            }
-
-            return false;
-        }
-
-        if (oneLeft < twoLeft) { // Case one --- two
-            dist = bestMatch(ordinatesOf(one.getStops()), ordinatesOf(two.getStarts()), deltaPos);
-        } else { // Case two --- one
-            dist = bestMatch(ordinatesOf(one.getStarts()), ordinatesOf(two.getStops()), deltaPos);
-        }
-
-        // Check best distance
-        logger.debug("canMerge dist: {} one:{} two:{}", dist, one, two);
-
-        return dist <= params.maxMergeDy;
-    }
-
-    //----------------//
-    // checkCollision //
-    //----------------//
-    /**
-     * Check whether the two provided overlapping clusters do not collide on their
-     * common line(s).
-     *
-     * @param one   one cluster
-     * @param two   another cluster
-     * @param delta delta line index
-     * @return true if OK
-     */
-    private boolean checkCollision (LineCluster one,
-                                    LineCluster two,
-                                    int delta)
-    {
-        final List<StaffFilament> oneLines = new ArrayList<>(one.getLines());
-        final List<StaffFilament> twoLines = new ArrayList<>(two.getLines());
-
-        for (int i1 = 0; i1 < oneLines.size(); i1++) {
-            final StaffFilament f1 = oneLines.get(i1);
-            final Rectangle r1 = f1.getBounds();
-            final int i2 = i1 + delta;
-
-            if ((i2 >= 0) && (i2 < twoLines.size())) {
-                // We have a common line
-                final StaffFilament f2 = twoLines.get(i2);
-                final Rectangle r2 = f2.getBounds();
-                final int overlap = GeoUtil.xOverlap(r1, r2);
-
-                if (overlap >= 0) {
-                    // Check resulting thickness at middle of range
-                    final int mid = Math.max(r1.x, r2.x) + (overlap / 2);
-                    double thickness = Compounds.getThicknessAt(mid, HORIZONTAL, scale, f1, f2);
-
-                    if (thickness > scale.getMaxFore()) {
-                        logger.debug("Cluster collision {} between {} & {}", thickness, one, two);
-
-                        return false;
-                    }
-                }
-            }
-        }
-
-        return true; // No collision detected
-    }
-
-    //-------------------------//
-    // computeAcceptableLength //
-    //-------------------------//
-    private double computeAcceptableLength ()
-    {
-        // Determine minimum true length for valid clusters
-        List<Integer> lengths = new ArrayList<>();
-
-        for (LineCluster cluster : clusters) {
-            lengths.add(cluster.getTrueLength());
-        }
-
-        Collections.sort(lengths);
-
-        int medianLength = lengths.get(lengths.size() / 2);
-        double minLength = medianLength * constants.minClusterLengthRatio.getValue();
-
-        logger.debug("medianLength: {} minLength: {}", medianLength, minLength);
-
-        return minLength;
-    }
-
-    //------------------//
-    // connectAncestors //
-    //------------------//
-    private void connectAncestors (StaffFilament one,
-                                   StaffFilament two)
-    {
-        StaffFilament oneAnc = (StaffFilament) one.getAncestor();
-        StaffFilament twoAnc = (StaffFilament) two.getAncestor();
-
-        if (oneAnc != twoAnc) {
-            if (oneAnc.getLength(Orientation.HORIZONTAL) >= twoAnc.getLength(
-                    Orientation.HORIZONTAL)) {
-                ///logger.info("Inclusion " + twoAnc + " into " + oneAnc);
-                oneAnc.include(twoAnc);
-                oneAnc.getCombs().putAll(twoAnc.getCombs());
-            } else {
-                ///logger.info("Inclusion " + oneAnc + " into " + twoAnc);
-                twoAnc.include(oneAnc);
-                twoAnc.getCombs().putAll(oneAnc.getCombs());
-            }
-        }
-    }
-
-    //----------------//
-    // createClusters //
-    //----------------//
-    private void createClusters ()
-    {
-        Collections.sort(filaments, Compounds.byReverseLength(Orientation.HORIZONTAL));
-
-        for (StaffFilament fil : filaments) {
-            fil = (StaffFilament) fil.getAncestor();
-
-            if ((fil.getCluster() == null) && !fil.getCombs().isEmpty()) {
-                LineCluster cluster = new LineCluster(scale, interlineScale, fil);
-                clusters.add(cluster);
-            }
-        }
-
-        removeMergedClusters();
-    }
-
-    //-----------------------------//
-    // destroyInconsistentClusters //
-    //-----------------------------//
-    /**
-     * Destroy any cluster with non-consistent lines lengths.
-     */
-    private void destroyInconsistentClusters ()
-    {
-        for (Iterator<LineCluster> it = clusters.iterator(); it.hasNext();) {
-            LineCluster cluster = it.next();
-
-            if (!isConsistent(cluster)) {
-                logger.info("Destroying non-consistent {}", cluster);
-
-                cluster.destroy();
-                it.remove();
-            }
-        }
-    }
-
-    //----------------------------//
-    // destroyNonStandardClusters //
-    //----------------------------//
-    private void destroyNonStandardClusters ()
-    {
-        for (Iterator<LineCluster> it = clusters.iterator(); it.hasNext();) {
-            LineCluster cluster = it.next();
-
-            if (cluster.getSize() != popSize) {
-                logger.debug("Destroying non standard {}", cluster);
-
-                cluster.destroy();
-                it.remove();
-            }
-        }
-    }
-
-    //------------------------------//
-    // discardNonClusteredFilaments //
-    //------------------------------//
-    private void discardNonClusteredFilaments ()
-    {
-        for (Iterator<StaffFilament> it = filaments.iterator(); it.hasNext();) {
-            StaffFilament fil = it.next();
-
-            if (fil.getCluster() == null) {
-                it.remove();
-                discardedFilaments.add(fil);
-            }
-        }
-    }
-
-    //--------------//
-    // dumpClusters //
-    //--------------//
-    private void dumpClusters ()
-    {
-        for (LineCluster cluster : clusters) {
-            logger.info("{} {}", cluster.getCenter(), cluster.toString());
-        }
-    }
-
-    //---------------//
-    // expandCluster //
-    //---------------//
-    /**
-     * Try to expand the provided cluster with filaments taken out of
-     * the provided sorted collection of isolated filaments
-     *
-     * @param cluster the cluster to work on
-     * @param fils    the (properly sorted) collection of filaments
-     */
-    private void expandCluster (LineCluster cluster,
-                                List<StaffFilament> fils)
-    {
-        final double slope = sheet.getSkew().getSlope();
-        Rectangle clusterBox = null;
-
-        for (StaffFilament fil : fils) {
-            fil = (StaffFilament) fil.getAncestor();
-
-            if (fil.getCluster() != null) {
-                continue;
-            }
-
-            // For VIP debugging
-            final boolean areVips = cluster.isVip() && fil.isVip();
-            String vips = null;
-
-            if (areVips) {
-                vips = "F" + fil.getId() + "&C" + cluster.getId() + ": "; // BP here!
-            }
-
-            if (clusterBox == null) {
-                clusterBox = cluster.getBounds();
-                clusterBox.grow(params.maxMergeDx, params.clusterYMargin);
-            }
-
-            Rectangle filBox = fil.getBounds();
-            Point middle = new Point();
-            middle.x = filBox.x + (filBox.width / 2);
-            middle.y = (int) Math.rint(fil.getPositionAt(middle.x, HORIZONTAL));
-
-            if (clusterBox.contains(middle)) {
-                // Check if this filament matches a cluster line
-                List<Point2D> points = cluster.getPointsAt(middle.x, params.maxExpandDx, slope);
-
-                for (Point2D point : points) {
-                    // Check vertical distance, if point is available
-                    if (point == null) {
-                        continue;
-                    }
-
-                    double dy = Math.abs(middle.y - point.getY());
-
-                    if (dy <= params.maxExpandDy) {
-                        int index = points.indexOf(point);
-
-                        if (cluster.includeFilamentByIndex(fil, index)) {
-                            if (logger.isDebugEnabled() || fil.isVip() || cluster.isVip()) {
-                                logger.info(
-                                        "VIP aggregated F{} to C{} at index {}",
-                                        fil.getId(),
-                                        cluster.getId(),
-                                        index);
-
-                                if (fil.isVip()) {
-                                    cluster.setVip(true);
-                                }
-                            }
-
-                            clusterBox = null; // Invalidate cluster box
-
-                            break;
-                        }
-                    } else if (areVips) {
-                        logger.info("VIP {}dy={} vs {}", vips, dy, params.maxExpandDy);
-                    }
-                }
-            } else if (areVips) {
-                logger.info("{}No box intersection", vips);
-            }
-        }
-    }
-
-    //----------------//
-    // expandClusters //
-    //----------------//
-    /**
-     * Aggregate non-clustered filaments to close clusters when appropriate.
-     */
-    private void expandClusters ()
-    {
-        List<StaffFilament> startFils = new ArrayList<>(filaments);
-        Collections.sort(startFils, byStartAbscissa);
-
-        List<StaffFilament> stopFils = new ArrayList<>(startFils);
-        Collections.sort(stopFils, byStopAbscissa);
-
-        // Browse clusters, starting with the longest ones
-        Collections.sort(clusters, LineCluster.byReverseLength);
-
-        for (LineCluster cluster : clusters) {
-            logger.debug("Expanding {}", cluster);
-
-            // Expanding on left side
-            expandCluster(cluster, stopFils);
-            // Expanding on right side
-            expandCluster(cluster, startFils);
-        }
-    }
-
-    //--------------------//
-    // followCombsNetwork //
-    //--------------------//
-    /**
-     * Use the network of combs and filaments to interconnect filaments via common combs.
-     */
-    private void followCombsNetwork ()
-    {
-        logger.debug("Following combs network");
-
-        for (StaffFilament fil : filaments) {
-            Map<Integer, FilamentComb> combs = fil.getCombs();
-
-            // Sequence of lines around the filament, indexed by relative pos
-            Map<Integer, StaffFilament> lines = new TreeMap<>();
-
-            // Loop on all combs this filament is involved in
-            for (FilamentComb comb : combs.values()) {
-                int posPivot = comb.getIndex(fil);
-
-                for (int pos = 0; pos < comb.getCount(); pos++) {
-                    int line = pos - posPivot;
-
-                    if (line != 0) {
-                        StaffFilament f = lines.get(line);
-
-                        if (f != null) {
-                            connectAncestors(f, comb.getFilament(pos));
-                        } else {
-                            lines.put(line, comb.getFilament(pos));
-                        }
-                    }
-                }
-            }
-        }
-
-        removeMergedFilaments();
-    }
-
-    //--------------//
-    // isConsistent //
-    //--------------//
-    /**
-     * Check whether the provided cluster has raw lines of rather similar length.
-     * When this method is called, clusters have already been merged horizontally.
-     *
-     * @param cluster the cluster to check
-     * @return true if OK
-     */
-    private boolean isConsistent (LineCluster cluster)
-    {
-        int minLg = Integer.MAX_VALUE;
-        int maxLg = Integer.MIN_VALUE;
-
-        for (StaffFilament sFil : cluster.getLines()) {
-            int lg = sFil.getLength(HORIZONTAL);
-            minLg = Math.min(minLg, lg);
-            maxLg = Math.max(maxLg, lg);
-        }
-
-        final double meanLg = (minLg + maxLg) / 2.0;
-        final double diffRatio = (maxLg - minLg) / meanLg;
-
-        if (diffRatio > constants.maxClusterDiffLengthRatio.getValue()) {
-            logger.debug("diff length ratio: {} for {}", diffRatio, cluster);
-
-            return false;
-        }
-
-        return true;
-    }
-
-    //-------------------//
-    // mergeClusterPairs //
-    //-------------------//
-    /**
-     * Merge clusters horizontally or destroy short clusters.
-     */
-    private void mergeClusterPairs ()
-    {
-        if (clusters.isEmpty()) {
-            return;
-        }
-
-        // Sort clusters according to their ordinate in page
-        Collections.sort(clusters, byOrdinate);
-
-        double minLength = computeAcceptableLength();
-        WholeLoop:
-        for (int idx = 0; idx < clusters.size();) {
-            LineCluster cluster = clusters.get(idx);
-            Rectangle clusterBox = cluster.getBounds();
-            Point2D dskCenter = skew.deskewed(cluster.getCenter());
-            double yMax = dskCenter.getY() + params.maxMergeCenterDy;
-
-            for (LineCluster cl : clusters.subList(idx + 1, clusters.size())) {
-                // Check dy
-                if (skew.deskewed(cl.getCenter()).getY() > yMax) {
-                    break;
-                }
-
-                // Check for blank space (2 systems side by side)
-                Rectangle clBox = cl.getBounds();
-
-                if (GeoUtil.xGap(clusterBox, clBox) > params.maxMergeDx) {
-                    // Too wide horizontal gap, must be side by side
-                    continue;
-                }
-
-                // Merge
-                logger.info("Pairing clusters C{} & C{}", cluster.getId(), cl.getId());
-                cluster.mergeWith(cl, 0);
-                clusters.remove(cl);
-
-                continue WholeLoop; // Recheck at same index
-            }
-
-            // Short isolated?
-            if (cluster.getTrueLength() < minLength) {
-                logger.info("Destroying spurious {}", cluster);
-                clusters.remove(cluster);
-            } else {
-                idx++; // Move forward
-            }
-        }
-
-        removeMergedFilaments();
-    }
-
-    //---------------//
-    // mergeClusters //
-    //---------------//
-    /**
-     * Merge compatible clusters as much as possible.
-     */
-    private void mergeClusters ()
-    {
-        // Sort clusters according to their ordinate in page
-        Collections.sort(clusters, byOrdinate);
-
-        for (LineCluster current : clusters) {
-            LineCluster candidate = current;
-
-            // Keep on working while we do have a candidate to check for merge
-            CandidateLoop:
-            while (true) {
-                Wrapper<Integer> deltaPos = new Wrapper<>(null);
-                Rectangle candidateBox = candidate.getBounds();
-                candidateBox.grow(params.maxMergeDx, params.clusterYMargin);
-
-                // Check the candidate vs all clusters until current excluded
-                for (LineCluster head : clusters) {
-                    if (head == current) {
-                        break CandidateLoop; // Actual end of sub list
-                    }
-
-                    if ((head == candidate) || (head.getParent() != null)) {
-                        continue;
-                    }
-
-                    // Check rough proximity
-                    Rectangle headBox = head.getBounds();
-
-                    if (headBox.intersects(candidateBox)) {
-                        // Try a merge
-                        if (canMerge(head, candidate, deltaPos)) {
-                            logger.debug(
-                                    "Merging {} with {} delta:{}",
-                                    candidate,
-                                    head,
-                                    deltaPos.value);
-
-                            // Do the merge
-                            candidate.mergeWith(head, deltaPos.value);
-
-                            break;
-                        }
-                    }
-                }
-            }
-        }
-
-        removeMergedClusters();
-        removeMergedFilaments();
-    }
-
-    //------------//
-    // ordinateOf //
-    //------------//
-    /**
-     * Report the orthogonal distance of the provided point
-     * to the sheet top edge tilted with global slope.
-     */
-    private Double ordinateOf (Point2D point)
-    {
-        if (point != null) {
-            return sheet.getSkew().deskewed(point).getY();
-        } else {
-            return null;
-        }
-    }
-
-    //------------//
-    // ordinateOf //
-    //------------//
-    /**
-     * Report the orthogonal distance of the cluster center
-     * to the sheet top edge tilted with global slope.
-     */
-    private double ordinateOf (LineCluster cluster)
-    {
-        return ordinateOf(cluster.getCenter());
-    }
-
-    //-------------//
-    // ordinatesOf //
-    //-------------//
-    private Double[] ordinatesOf (Collection<Point2D> points)
-    {
-        Double[] ys = new Double[points.size()];
-        int index = 0;
-
-        for (Point2D p : points) {
-            ys[index++] = ordinateOf(p);
-        }
-
-        return ys;
-    }
-
-    //----------------------//
-    // removeMergedClusters //
-    //----------------------//
-    private void removeMergedClusters ()
-    {
-        for (Iterator<LineCluster> it = clusters.iterator(); it.hasNext();) {
-            LineCluster cluster = it.next();
-
-            if (cluster.getParent() != null) {
-                it.remove();
-            }
-        }
-    }
-
-    //-----------------------//
-    // removeMergedFilaments //
-    //-----------------------//
-    private void removeMergedFilaments ()
-    {
-        for (Iterator<StaffFilament> it = filaments.iterator(); it.hasNext();) {
-            StaffFilament fil = it.next();
-
-            if (fil.getPartOf() != null) {
-                it.remove();
-            }
-        }
-    }
-
-    //------------------//
-    // retrieveClusters //
-    //------------------//
-    /**
-     * Connect filaments via the combs they are involved in,
-     * and come up with clusters of lines.
-     *
-     * @param checkConsistency true for checking consistency
-     */
-    private void retrieveClusters (boolean checkConsistency)
-    {
-        // Create clusters recursively out of filements
-        createClusters();
-
-        // Aggregate filaments left over when possible (first)
-        expandClusters();
-
-        // Merge clusters
-        mergeClusters();
-
-        // Trim clusters with too many lines
-        trimClusters();
-
-        // Discard non standard clusters
-        destroyNonStandardClusters();
-
-        // Merge clusters horizontally, when relevant
-        mergeClusterPairs();
-
-        // Discard clusters with inconsistent lines lengths
-        if (checkConsistency) {
-            destroyInconsistentClusters();
-        }
-
-        // Aggregate filaments left over when possible (second)
-        expandClusters();
-
-        // Discard non-clustered filaments
-        discardNonClusteredFilaments();
-
-        removeMergedFilaments();
-
-        // Debug
-        if (logger.isDebugEnabled()) {
-            dumpClusters();
-        }
-    }
-
-    //---------------//
-    // retrieveCombs //
-    //---------------//
-    /**
-     * Detect regular patterns of (staff) lines.
-     * Use vertical sampling on regularly-spaced abscissae
-     */
-    private void retrieveCombs ()
-    {
-        /** Minimum acceptable delta y */
-        final int dMin = interlineScale.min - params.combMinMargin;
-
-        /** Maximum acceptable delta y */
-        final int dMax = interlineScale.max + params.combMaxMargin;
-
-        /** Number of vertical samples to collect */
-        final int sampleCount = -1 + (int) Math.rint((double) pictureWidth / params.samplingDx);
-
-        /** Exact columns abscissae */
-        colX = new int[sampleCount + 1];
-
-        /** Precise x interval */
-        double samplingDx = (double) pictureWidth / (sampleCount + 1);
-
-        for (int col = 1; col <= sampleCount; col++) {
-            final List<FilamentComb> colList = new ArrayList<>();
-            colCombs.put(col, colList);
-
-            final int x = (int) Math.rint(samplingDx * col);
-            colX[col] = x;
-
-            // Retrieve Filaments with ordinate at x, sorted by increasing y
-            List<FilY> filys = retrieveFilamentsAtX(x);
-
-            // Second, check y deltas to detect combs
-            FilamentComb comb = null;
-            FilY prevFily = null;
-
-            for (FilY fily : filys) {
-                if (prevFily != null) {
-                    final int dy = (int) Math.rint(fily.y - prevFily.y);
-
-                    if ((dy >= dMin) && (dy <= dMax)) {
-                        if (comb == null) {
-                            // Start of a new comb
-                            comb = new FilamentComb(col);
-                            colList.add(comb);
-                            comb.append(prevFily.filament, prevFily.y);
-
-                            if (prevFily.filament.isVip()) {
-                                logger.info("VIP created {} with {}", comb, prevFily.filament);
-                            }
-                        }
-
-                        // Extend comb
-                        comb.append(fily.filament, fily.y);
-
-                        if (fily.filament.isVip()) {
-                            logger.info("VIP appended {} to {}", fily.filament, comb);
-                        }
-                    } else {
-                        // No comb active
-                        comb = null;
-                    }
-                }
-
-                prevFily = fily;
-            }
-        }
-    }
-
-    //----------------------//
-    // retrieveFilamentsAtX //
-    //----------------------//
-    /**
-     * For a given abscissa, retrieve the filaments that are intersected
-     * by vertical x, and sort them according to their ordinate at x.
-     *
-     * @param x the desired abscissa
-     * @return the sorted list of structures (Fil + Y), perhaps empty
-     */
-    private List<FilY> retrieveFilamentsAtX (double x)
-    {
-        List<FilY> list = new ArrayList<>();
-
-        for (StaffFilament fil : filaments) {
-            if ((x >= fil.getStartPoint().getX()) && (x <= fil.getStopPoint().getX())) {
-                list.add(new FilY(fil, fil.getPositionAt(x, HORIZONTAL)));
-            }
-        }
-
-        Collections.sort(list, FilY.byOrdinate);
-
-        return list;
-    }
-
-    //    //---------------------//
-    //    // retrievePopularSize //
-    //    //---------------------//
-    //    /**
-    //     * Retrieve the most popular size (line count) among all combs.
-    //     */
-    //    private void retrievePopularSize ()
-    //    {
-    //        // Build histogram of combs lengths
-    //        Histogram<Integer> histo = new Histogram<>();
-    //
-    //        for (List<FilamentComb> list : colCombs.values()) {
-    //            for (FilamentComb comb : list) {
-    //                histo.increaseCount(comb.getCount(), comb.getCount());
-    //            }
-    //        }
-    //
-    //        // Use the most popular length
-    //        // Should be 4 for bass tab, 5 for standard notation, 6 for guitar tab
-    //        //TODO: NO: simply pickup the most popular size WITHIN 4..6 !!! avoid 2!
-    //        popSize = histo.getMaxBucket();
-    //
-    //        logger.debug("Popular line comb: {} histo:{}", popSize, histo.dataString());
-    //    }
-    //
-    //--------------//
-    // trimClusters //
-    //--------------//
-    private void trimClusters ()
-    {
-        Collections.sort(clusters, byOrdinate);
-
-        // Trim clusters with too many lines
-        for (LineCluster cluster : clusters) {
-            cluster.trim(popSize);
-        }
-    }
-
-    //-------------//
-    // renderItems //
-    //-------------//
-    /**
-     * Render the vertical combs of filaments
-     *
-     * @param g graphics context
-     */
-    void renderItems (Graphics2D g)
-    {
-        Color oldColor = g.getColor();
-        g.setColor(combColor);
-
-        for (Entry<Integer, List<FilamentComb>> entry : colCombs.entrySet()) {
-            int col = entry.getKey();
-            int x = colX[col];
-
-            for (FilamentComb comb : entry.getValue()) {
-                g.draw(new Line2D.Double(x, comb.getY(0), x, comb.getY(comb.getCount() - 1)));
-            }
-        }
-
-        g.setColor(oldColor);
-    }
-
-    //-----------//
-    // Constants //
-    //-----------//
-    private static class Constants
-            extends ConstantSet
-    {
-
-        private final Scale.Fraction samplingDx = new Scale.Fraction(
-                1,
-                "Typical delta X between two vertical samplings");
-
-        private final Scale.Fraction maxExpandDx = new Scale.Fraction(
-                2,
-                "Maximum dx to aggregate a filament to a cluster");
-
-        private final Scale.Fraction maxExpandDy = new Scale.Fraction(
-                0.175,
-                "Maximum dy to aggregate a filament to a cluster");
-
-        private final Scale.Fraction maxMergeDx = new Scale.Fraction(
-                6,
-                "Maximum dx to merge two clusters");
-
-        private final Scale.Fraction maxMergeDy = new Scale.Fraction(
-                0.4,
-                "Maximum dy to merge two clusters");
-
-        private final Scale.Fraction maxMergeCenterDy = new Scale.Fraction(
-                1.0,
-                "Maximum center dy to merge two clusters");
-
-        private final Scale.Fraction clusterYMargin = new Scale.Fraction(
-                2,
-                "Rough margin around cluster ordinate");
-
-        private final Scale.Fraction combMinMargin = new Scale.Fraction(
-                0.0,
-                "Comb margin below minimum interline (use with caution)");
-
-        private final Scale.Fraction combMaxMargin = new Scale.Fraction(
-                0.0,
-                "Comb margin above maximum interline (use with caution)");
-
-        private final Constant.Ratio minClusterLengthRatio = new Constant.Ratio(
-                0.2,
-                "Minimum cluster true length (as ratio of median true length)");
-
-        private final Constant.Ratio maxClusterDiffLengthRatio = new Constant.Ratio(
-                0.5,
-                "Maximum ratio of difference in length within raw lines of a cluster");
-    }
-
-    //------//
-    // FilY //
-    //------//
-    /**
-     * Class meant to define an ordering relationship between filaments,
-     * knowing their ordinate at a common abscissa value.
-     */
-    private static class FilY
-    {
-
-        public static final Comparator<FilY> byOrdinate = new Comparator<FilY>()
-        {
-            @Override
-            public int compare (FilY f1,
-                                FilY f2)
-            {
-                return Double.compare(f1.y, f2.y);
-            }
-        };
-
-        public static final Comparator<FilY> byOrdinate = new Comparator<FilY>()
-        {
-            @Override
-            public int compare (FilY f1,
-                                FilY f2)
-            {
-                return Double.compare(f1.y, f2.y);
-            }
-        };
-
-        final StaffFilament filament;
-
-        final double y;
-
-        FilY (StaffFilament filament,
-              double y)
-        {
-            this.filament = filament;
-            this.y = y;
-        }
-
-<<<<<<< HEAD
-        //~ Methods --------------------------------------------------------------------------------
-=======
->>>>>>> 8e2b0fd5
-        @Override
-        public String toString ()
-        {
-            return "{F" + filament.getId() + " y:" + y + "}";
-        }
-    }
-
-    //------------//
-    // Parameters //
-    //------------//
-    /**
-     * Class {@code Parameters} gathers all constants related to
-     * horizontal frames.
-     */
-    private static class Parameters
-    {
-
-        final int samplingDx;
-
-        final int maxExpandDx;
-
-        final int maxExpandDy;
-
-        final int maxMergeDx;
-
-        final int maxMergeDy;
-
-        final int maxMergeCenterDy;
-
-        final int clusterYMargin;
-
-        final int combMinMargin;
-
-        final int combMaxMargin;
-
-        /**
-         * Creates a new Parameters object.
-         *
-         * @param scale          the sheet global scaling factor
-         * @param interlineScale the scaling for these clusters
-         */
-        Parameters (Scale scale,
-                    InterlineScale interlineScale)
-        {
-            samplingDx = scale.toPixels(constants.samplingDx);
-            maxExpandDx = scale.toPixels(constants.maxExpandDx);
-            maxMergeDx = scale.toPixels(constants.maxMergeDx);
-
-            // Specific interline scaling
-            maxExpandDy = interlineScale.toPixels(constants.maxExpandDy);
-            maxMergeDy = interlineScale.toPixels(constants.maxMergeDy);
-            maxMergeCenterDy = interlineScale.toPixels(constants.maxMergeCenterDy);
-            clusterYMargin = interlineScale.toPixels(constants.clusterYMargin);
-            combMinMargin = interlineScale.toPixels(constants.combMinMargin);
-            combMaxMargin = interlineScale.toPixels(constants.combMaxMargin);
-
-            if (logger.isDebugEnabled()) {
-                new Dumping().dump(this);
-            }
-        }
-    }
-}
+//------------------------------------------------------------------------------------------------//
+//                                                                                                //
+//                               C l u s t e r s R e t r i e v e r                                //
+//                                                                                                //
+//------------------------------------------------------------------------------------------------//
+// <editor-fold defaultstate="collapsed" desc="hdr">
+//
+//  Copyright © Audiveris 2018. All rights reserved.
+//
+//  This program is free software: you can redistribute it and/or modify it under the terms of the
+//  GNU Affero General Public License as published by the Free Software Foundation, either version
+//  3 of the License, or (at your option) any later version.
+//
+//  This program is distributed in the hope that it will be useful, but WITHOUT ANY WARRANTY;
+//  without even the implied warranty of MERCHANTABILITY or FITNESS FOR A PARTICULAR PURPOSE.
+//  See the GNU Affero General Public License for more details.
+//
+//  You should have received a copy of the GNU Affero General Public License along with this
+//  program.  If not, see <http://www.gnu.org/licenses/>.
+//------------------------------------------------------------------------------------------------//
+// </editor-fold>
+package org.audiveris.omr.sheet.grid;
+
+import org.audiveris.omr.constant.Constant;
+import org.audiveris.omr.constant.ConstantSet;
+import org.audiveris.omr.glyph.dynamic.Compounds;
+import org.audiveris.omr.math.GeoUtil;
+import org.audiveris.omr.run.Orientation;
+import static org.audiveris.omr.run.Orientation.*;
+import org.audiveris.omr.sheet.Scale;
+import org.audiveris.omr.sheet.Scale.InterlineScale;
+import org.audiveris.omr.sheet.Sheet;
+import org.audiveris.omr.sheet.Skew;
+import org.audiveris.omr.util.Dumping;
+import org.audiveris.omr.util.Navigable;
+import org.audiveris.omr.util.Wrapper;
+
+import org.slf4j.Logger;
+import org.slf4j.LoggerFactory;
+
+import java.awt.Color;
+import java.awt.Graphics2D;
+import java.awt.Point;
+import java.awt.Rectangle;
+import java.awt.geom.Line2D;
+import java.awt.geom.Point2D;
+import java.util.ArrayList;
+import java.util.Collection;
+import java.util.Collections;
+import java.util.Comparator;
+import java.util.Iterator;
+import java.util.List;
+import java.util.Map;
+import java.util.Map.Entry;
+import java.util.TreeMap;
+
+/**
+ * Class {@code ClustersRetriever} performs vertical samplings of the horizontal
+ * filaments in order to detect regular patterns of a preferred interline value and
+ * aggregate the filaments into clusters of lines.
+ *
+ * @author Hervé Bitteur
+ */
+public class ClustersRetriever
+{
+
+    private static final Constants constants = new Constants();
+
+    private static final Logger logger = LoggerFactory.getLogger(ClustersRetriever.class);
+
+    /**
+     * For comparing Filament instances on their starting point.
+     */
+    private static final Comparator<StaffFilament> byStartAbscissa = new Comparator<StaffFilament>()
+    {
+        @Override
+        public int compare (StaffFilament f1,
+                            StaffFilament f2)
+        {
+            // Sort on start
+            return Double.compare(f1.getStartPoint().getX(), f2.getStartPoint().getX());
+        }
+    };
+
+    /**
+     * For comparing Filament instances on their stopping point.
+     */
+    private static final Comparator<StaffFilament> byStopAbscissa = new Comparator<StaffFilament>()
+    {
+        @Override
+        public int compare (StaffFilament f1,
+                            StaffFilament f2)
+        {
+            // Sort on stop
+            return Double.compare(f1.getStopPoint().getX(), f2.getStopPoint().getX());
+        }
+    };
+
+    /** Comparator on cluster ordinate. */
+    public Comparator<LineCluster> byOrdinate = new Comparator<LineCluster>()
+    {
+        @Override
+        public int compare (LineCluster c1,
+                            LineCluster c2)
+        {
+            double o1 = ordinateOf(c1);
+            double o2 = ordinateOf(c2);
+
+            if (o1 < o2) {
+                return -1;
+            }
+
+            if (o1 > o2) {
+                return +1;
+            }
+
+            return 0;
+        }
+    };
+
+    /**
+     * Comparator by page layout (this leads to systems).
+     */
+    public Comparator<LineCluster> byLayout = new Comparator<LineCluster>()
+    {
+        @Override
+        public int compare (LineCluster c1,
+                            LineCluster c2)
+        {
+            Point p1 = c1.getCenter();
+            Point p2 = c2.getCenter();
+
+            if (GeoUtil.xOverlap(c1.getBounds(), c2.getBounds()) < 0) {
+                // No abscissa overlap, we are side by side: use abscissae
+                return Integer.compare(p1.x, p2.x);
+            } else {
+                // Abscissa overlap, we are one under the other: use deskewed ordinates
+                return Double.compare(ordinateOf(p1), ordinateOf(p2));
+            }
+        }
+    };
+
+    /** Related sheet */
+    @Navigable(false)
+    private final Sheet sheet;
+
+    /** Related scale */
+    private final Scale scale;
+
+    /** Interline scale for these clusters. */
+    private final InterlineScale interlineScale;
+
+    /** Scale-dependent constants */
+    private final Parameters params;
+
+    /** Picture width to sample for combs */
+    private final int pictureWidth;
+
+    /** Long filaments to process */
+    private final List<StaffFilament> filaments;
+
+    /** Filaments discarded. */
+    private final List<StaffFilament> discardedFilaments = new ArrayList<>();
+
+    /** Skew of the sheet */
+    private final Skew skew;
+
+    /** A map (colIndex -> vertical list of samples), sorted on colIndex */
+    private final Map<Integer, List<FilamentComb>> colCombs;
+
+    /** Color used for comb display */
+    private final Color combColor;
+
+    /**
+     * The popular size of combs detected for the specified interline
+     * (typically: 4, 5 or 6)
+     */
+    private int popSize;
+
+    /** X values per column index */
+    private int[] colX;
+
+    /** Collection of clusters */
+    private final List<LineCluster> clusters = new ArrayList<>();
+
+    /**
+     * Creates a new ClustersRetriever object, for a given staff
+     * interline.
+     *
+     * @param sheet          the sheet to process
+     * @param filaments      the current collection of filaments
+     * @param interlineScale interline scaling info
+     * @param combColor      color to be used for combs display
+     */
+    public ClustersRetriever (Sheet sheet,
+                              List<StaffFilament> filaments,
+                              InterlineScale interlineScale,
+                              Color combColor)
+    {
+        this.sheet = sheet;
+        this.filaments = filaments;
+        this.interlineScale = interlineScale;
+        this.combColor = combColor;
+
+        skew = sheet.getSkew();
+        pictureWidth = sheet.getWidth();
+        scale = sheet.getScale();
+        colCombs = new TreeMap<>();
+
+        params = new Parameters(scale, interlineScale);
+    }
+
+    //-----------//
+    // buildInfo //
+    //-----------//
+    /**
+     * Organize the filaments into clusters as possible.
+     *
+     * @param checkConsistency true if cluster consistency must be checked
+     * @return the filaments that could not be clustered
+     */
+    public List<StaffFilament> buildInfo (boolean checkConsistency)
+    {
+        // Retrieve all vertical combs gathering filaments
+        retrieveCombs();
+
+        popSize = 5; // Imposed!
+
+        // Interconnect filaments via the network of combs
+        followCombsNetwork();
+
+        // Retrieve clusters
+        retrieveClusters(checkConsistency);
+
+        logger.info(
+                "Retrieved line clusters: {} of size: {} with interline: {}",
+                clusters.size(),
+                popSize,
+                interlineScale);
+
+        return discardedFilaments;
+    }
+
+    //-------------//
+    // getClusters //
+    //-------------//
+    /**
+     * Report the sequence of clusters detected by this retriever using
+     * its provided interline value.
+     *
+     * @return the sequence of interline-based clusters
+     */
+    public List<LineCluster> getClusters ()
+    {
+        return clusters;
+    }
+
+    //--------------//
+    // getInterline //
+    //--------------//
+    /**
+     * Report the value of the interline this retriever is based upon
+     *
+     * @return the interline value
+     */
+    public int getInterline ()
+    {
+        return interlineScale.main;
+    }
+
+    //-----------//
+    // bestMatch //
+    //-----------//
+    /**
+     * Find the best match between provided sequences.
+     * (which may contain null values when related data is not available)
+     *
+     * @param one       first sequence
+     * @param two       second sequence
+     * @param bestDelta output: best delta between the two sequences
+     * @return the best distance found
+     */
+    private double bestMatch (Double[] one,
+                              Double[] two,
+                              Wrapper<Integer> bestDelta)
+    {
+        final int deltaMax = one.length - 1;
+        final int deltaMin = -deltaMax;
+
+        double bestDist = Double.MAX_VALUE;
+        bestDelta.value = null;
+
+        for (int delta = deltaMin; delta <= deltaMax; delta++) {
+            double distSum = 0.0;
+            int count = 0;
+
+            for (int oneIdx = 0; oneIdx < one.length; oneIdx++) {
+                int twoIdx = oneIdx + delta;
+
+                if ((twoIdx >= 0) && (twoIdx < two.length)) {
+                    Double oneVal = one[oneIdx];
+                    Double twoVal = two[twoIdx];
+
+                    if ((oneVal != null) && (twoVal != null)) {
+                        count++;
+                        distSum += Math.abs(twoVal - oneVal);
+                    }
+                }
+            }
+
+            if (count > 0) {
+                double dist = distSum / count;
+
+                if (dist < bestDist) {
+                    bestDist = dist;
+                    bestDelta.value = delta;
+                }
+            }
+        }
+
+        return bestDist;
+    }
+
+    //----------//
+    // canMerge //
+    //----------//
+    /**
+     * Check for merge possibility between two clusters
+     *
+     * @param one      first cluster
+     * @param two      second cluster
+     * @param deltaPos output: delta in positions between these clusters if the test has succeeded
+     * @return true if successful
+     */
+    private boolean canMerge (LineCluster one,
+                              LineCluster two,
+                              Wrapper<Integer> deltaPos)
+    {
+        if (one.isVip() && two.isVip()) {
+            logger.info("VIP canMerge run on {} & {}", one, two);
+        }
+
+        final Rectangle oneBox = one.getBounds();
+        final Rectangle twoBox = two.getBounds();
+
+        final int oneLeft = oneBox.x;
+        final int oneRight = (oneBox.x + oneBox.width) - 1;
+        final int twoLeft = twoBox.x;
+        final int twoRight = (twoBox.x + twoBox.width) - 1;
+
+        final int minRight = Math.min(oneRight, twoRight);
+        final int maxLeft = Math.max(oneLeft, twoLeft);
+        final int gap = maxLeft - minRight;
+        double dist;
+
+        logger.debug("gap:{}", gap);
+
+        if (gap > params.maxMergeDx) {
+            logger.debug("Gap {} too wide between {} & {}", gap, one, two);
+
+            return false;
+        }
+
+        if (gap <= 0) {
+            // Overlap: measure vertical distances at middle abscissa of common part
+            final int xMid = (maxLeft + minRight) / 2;
+            final double slope = sheet.getSkew().getSlope();
+            dist = bestMatch(
+                    ordinatesOf(one.getPointsAt(xMid, params.maxExpandDx, slope)),
+                    ordinatesOf(two.getPointsAt(xMid, params.maxExpandDx, slope)),
+                    deltaPos);
+
+            if (dist <= params.maxMergeDy) {
+                // Check there is no collision on common lines
+                return checkCollision(one, two, deltaPos.value);
+            }
+
+            return false;
+        }
+
+        if (oneLeft < twoLeft) { // Case one --- two
+            dist = bestMatch(ordinatesOf(one.getStops()), ordinatesOf(two.getStarts()), deltaPos);
+        } else { // Case two --- one
+            dist = bestMatch(ordinatesOf(one.getStarts()), ordinatesOf(two.getStops()), deltaPos);
+        }
+
+        // Check best distance
+        logger.debug("canMerge dist: {} one:{} two:{}", dist, one, two);
+
+        return dist <= params.maxMergeDy;
+    }
+
+    //----------------//
+    // checkCollision //
+    //----------------//
+    /**
+     * Check whether the two provided overlapping clusters do not collide on their
+     * common line(s).
+     *
+     * @param one   one cluster
+     * @param two   another cluster
+     * @param delta delta line index
+     * @return true if OK
+     */
+    private boolean checkCollision (LineCluster one,
+                                    LineCluster two,
+                                    int delta)
+    {
+        final List<StaffFilament> oneLines = new ArrayList<>(one.getLines());
+        final List<StaffFilament> twoLines = new ArrayList<>(two.getLines());
+
+        for (int i1 = 0; i1 < oneLines.size(); i1++) {
+            final StaffFilament f1 = oneLines.get(i1);
+            final Rectangle r1 = f1.getBounds();
+            final int i2 = i1 + delta;
+
+            if ((i2 >= 0) && (i2 < twoLines.size())) {
+                // We have a common line
+                final StaffFilament f2 = twoLines.get(i2);
+                final Rectangle r2 = f2.getBounds();
+                final int overlap = GeoUtil.xOverlap(r1, r2);
+
+                if (overlap >= 0) {
+                    // Check resulting thickness at middle of range
+                    final int mid = Math.max(r1.x, r2.x) + (overlap / 2);
+                    double thickness = Compounds.getThicknessAt(mid, HORIZONTAL, scale, f1, f2);
+
+                    if (thickness > scale.getMaxFore()) {
+                        logger.debug("Cluster collision {} between {} & {}", thickness, one, two);
+
+                        return false;
+                    }
+                }
+            }
+        }
+
+        return true; // No collision detected
+    }
+
+    //-------------------------//
+    // computeAcceptableLength //
+    //-------------------------//
+    private double computeAcceptableLength ()
+    {
+        // Determine minimum true length for valid clusters
+        List<Integer> lengths = new ArrayList<>();
+
+        for (LineCluster cluster : clusters) {
+            lengths.add(cluster.getTrueLength());
+        }
+
+        Collections.sort(lengths);
+
+        int medianLength = lengths.get(lengths.size() / 2);
+        double minLength = medianLength * constants.minClusterLengthRatio.getValue();
+
+        logger.debug("medianLength: {} minLength: {}", medianLength, minLength);
+
+        return minLength;
+    }
+
+    //------------------//
+    // connectAncestors //
+    //------------------//
+    private void connectAncestors (StaffFilament one,
+                                   StaffFilament two)
+    {
+        StaffFilament oneAnc = (StaffFilament) one.getAncestor();
+        StaffFilament twoAnc = (StaffFilament) two.getAncestor();
+
+        if (oneAnc != twoAnc) {
+            if (oneAnc.getLength(Orientation.HORIZONTAL) >= twoAnc.getLength(
+                    Orientation.HORIZONTAL)) {
+                ///logger.info("Inclusion " + twoAnc + " into " + oneAnc);
+                oneAnc.include(twoAnc);
+                oneAnc.getCombs().putAll(twoAnc.getCombs());
+            } else {
+                ///logger.info("Inclusion " + oneAnc + " into " + twoAnc);
+                twoAnc.include(oneAnc);
+                twoAnc.getCombs().putAll(oneAnc.getCombs());
+            }
+        }
+    }
+
+    //----------------//
+    // createClusters //
+    //----------------//
+    private void createClusters ()
+    {
+        Collections.sort(filaments, Compounds.byReverseLength(Orientation.HORIZONTAL));
+
+        for (StaffFilament fil : filaments) {
+            fil = (StaffFilament) fil.getAncestor();
+
+            if ((fil.getCluster() == null) && !fil.getCombs().isEmpty()) {
+                LineCluster cluster = new LineCluster(scale, interlineScale, fil);
+                clusters.add(cluster);
+            }
+        }
+
+        removeMergedClusters();
+    }
+
+    //-----------------------------//
+    // destroyInconsistentClusters //
+    //-----------------------------//
+    /**
+     * Destroy any cluster with non-consistent lines lengths.
+     */
+    private void destroyInconsistentClusters ()
+    {
+        for (Iterator<LineCluster> it = clusters.iterator(); it.hasNext();) {
+            LineCluster cluster = it.next();
+
+            if (!isConsistent(cluster)) {
+                logger.info("Destroying non-consistent {}", cluster);
+
+                cluster.destroy();
+                it.remove();
+            }
+        }
+    }
+
+    //----------------------------//
+    // destroyNonStandardClusters //
+    //----------------------------//
+    private void destroyNonStandardClusters ()
+    {
+        for (Iterator<LineCluster> it = clusters.iterator(); it.hasNext();) {
+            LineCluster cluster = it.next();
+
+            if (cluster.getSize() != popSize) {
+                logger.debug("Destroying non standard {}", cluster);
+
+                cluster.destroy();
+                it.remove();
+            }
+        }
+    }
+
+    //------------------------------//
+    // discardNonClusteredFilaments //
+    //------------------------------//
+    private void discardNonClusteredFilaments ()
+    {
+        for (Iterator<StaffFilament> it = filaments.iterator(); it.hasNext();) {
+            StaffFilament fil = it.next();
+
+            if (fil.getCluster() == null) {
+                it.remove();
+                discardedFilaments.add(fil);
+            }
+        }
+    }
+
+    //--------------//
+    // dumpClusters //
+    //--------------//
+    private void dumpClusters ()
+    {
+        for (LineCluster cluster : clusters) {
+            logger.info("{} {}", cluster.getCenter(), cluster.toString());
+        }
+    }
+
+    //---------------//
+    // expandCluster //
+    //---------------//
+    /**
+     * Try to expand the provided cluster with filaments taken out of
+     * the provided sorted collection of isolated filaments
+     *
+     * @param cluster the cluster to work on
+     * @param fils    the (properly sorted) collection of filaments
+     */
+    private void expandCluster (LineCluster cluster,
+                                List<StaffFilament> fils)
+    {
+        final double slope = sheet.getSkew().getSlope();
+        Rectangle clusterBox = null;
+
+        for (StaffFilament fil : fils) {
+            fil = (StaffFilament) fil.getAncestor();
+
+            if (fil.getCluster() != null) {
+                continue;
+            }
+
+            // For VIP debugging
+            final boolean areVips = cluster.isVip() && fil.isVip();
+            String vips = null;
+
+            if (areVips) {
+                vips = "F" + fil.getId() + "&C" + cluster.getId() + ": "; // BP here!
+            }
+
+            if (clusterBox == null) {
+                clusterBox = cluster.getBounds();
+                clusterBox.grow(params.maxMergeDx, params.clusterYMargin);
+            }
+
+            Rectangle filBox = fil.getBounds();
+            Point middle = new Point();
+            middle.x = filBox.x + (filBox.width / 2);
+            middle.y = (int) Math.rint(fil.getPositionAt(middle.x, HORIZONTAL));
+
+            if (clusterBox.contains(middle)) {
+                // Check if this filament matches a cluster line
+                List<Point2D> points = cluster.getPointsAt(middle.x, params.maxExpandDx, slope);
+
+                for (Point2D point : points) {
+                    // Check vertical distance, if point is available
+                    if (point == null) {
+                        continue;
+                    }
+
+                    double dy = Math.abs(middle.y - point.getY());
+
+                    if (dy <= params.maxExpandDy) {
+                        int index = points.indexOf(point);
+
+                        if (cluster.includeFilamentByIndex(fil, index)) {
+                            if (logger.isDebugEnabled() || fil.isVip() || cluster.isVip()) {
+                                logger.info(
+                                        "VIP aggregated F{} to C{} at index {}",
+                                        fil.getId(),
+                                        cluster.getId(),
+                                        index);
+
+                                if (fil.isVip()) {
+                                    cluster.setVip(true);
+                                }
+                            }
+
+                            clusterBox = null; // Invalidate cluster box
+
+                            break;
+                        }
+                    } else if (areVips) {
+                        logger.info("VIP {}dy={} vs {}", vips, dy, params.maxExpandDy);
+                    }
+                }
+            } else if (areVips) {
+                logger.info("{}No box intersection", vips);
+            }
+        }
+    }
+
+    //----------------//
+    // expandClusters //
+    //----------------//
+    /**
+     * Aggregate non-clustered filaments to close clusters when appropriate.
+     */
+    private void expandClusters ()
+    {
+        List<StaffFilament> startFils = new ArrayList<>(filaments);
+        Collections.sort(startFils, byStartAbscissa);
+
+        List<StaffFilament> stopFils = new ArrayList<>(startFils);
+        Collections.sort(stopFils, byStopAbscissa);
+
+        // Browse clusters, starting with the longest ones
+        Collections.sort(clusters, LineCluster.byReverseLength);
+
+        for (LineCluster cluster : clusters) {
+            logger.debug("Expanding {}", cluster);
+
+            // Expanding on left side
+            expandCluster(cluster, stopFils);
+            // Expanding on right side
+            expandCluster(cluster, startFils);
+        }
+    }
+
+    //--------------------//
+    // followCombsNetwork //
+    //--------------------//
+    /**
+     * Use the network of combs and filaments to interconnect filaments via common combs.
+     */
+    private void followCombsNetwork ()
+    {
+        logger.debug("Following combs network");
+
+        for (StaffFilament fil : filaments) {
+            Map<Integer, FilamentComb> combs = fil.getCombs();
+
+            // Sequence of lines around the filament, indexed by relative pos
+            Map<Integer, StaffFilament> lines = new TreeMap<>();
+
+            // Loop on all combs this filament is involved in
+            for (FilamentComb comb : combs.values()) {
+                int posPivot = comb.getIndex(fil);
+
+                for (int pos = 0; pos < comb.getCount(); pos++) {
+                    int line = pos - posPivot;
+
+                    if (line != 0) {
+                        StaffFilament f = lines.get(line);
+
+                        if (f != null) {
+                            connectAncestors(f, comb.getFilament(pos));
+                        } else {
+                            lines.put(line, comb.getFilament(pos));
+                        }
+                    }
+                }
+            }
+        }
+
+        removeMergedFilaments();
+    }
+
+    //--------------//
+    // isConsistent //
+    //--------------//
+    /**
+     * Check whether the provided cluster has raw lines of rather similar length.
+     * When this method is called, clusters have already been merged horizontally.
+     *
+     * @param cluster the cluster to check
+     * @return true if OK
+     */
+    private boolean isConsistent (LineCluster cluster)
+    {
+        int minLg = Integer.MAX_VALUE;
+        int maxLg = Integer.MIN_VALUE;
+
+        for (StaffFilament sFil : cluster.getLines()) {
+            int lg = sFil.getLength(HORIZONTAL);
+            minLg = Math.min(minLg, lg);
+            maxLg = Math.max(maxLg, lg);
+        }
+
+        final double meanLg = (minLg + maxLg) / 2.0;
+        final double diffRatio = (maxLg - minLg) / meanLg;
+
+        if (diffRatio > constants.maxClusterDiffLengthRatio.getValue()) {
+            logger.debug("diff length ratio: {} for {}", diffRatio, cluster);
+
+            return false;
+        }
+
+        return true;
+    }
+
+    //-------------------//
+    // mergeClusterPairs //
+    //-------------------//
+    /**
+     * Merge clusters horizontally or destroy short clusters.
+     */
+    private void mergeClusterPairs ()
+    {
+        if (clusters.isEmpty()) {
+            return;
+        }
+
+        // Sort clusters according to their ordinate in page
+        Collections.sort(clusters, byOrdinate);
+
+        double minLength = computeAcceptableLength();
+        WholeLoop:
+        for (int idx = 0; idx < clusters.size();) {
+            LineCluster cluster = clusters.get(idx);
+            Rectangle clusterBox = cluster.getBounds();
+            Point2D dskCenter = skew.deskewed(cluster.getCenter());
+            double yMax = dskCenter.getY() + params.maxMergeCenterDy;
+
+            for (LineCluster cl : clusters.subList(idx + 1, clusters.size())) {
+                // Check dy
+                if (skew.deskewed(cl.getCenter()).getY() > yMax) {
+                    break;
+                }
+
+                // Check for blank space (2 systems side by side)
+                Rectangle clBox = cl.getBounds();
+
+                if (GeoUtil.xGap(clusterBox, clBox) > params.maxMergeDx) {
+                    // Too wide horizontal gap, must be side by side
+                    continue;
+                }
+
+                // Merge
+                logger.info("Pairing clusters C{} & C{}", cluster.getId(), cl.getId());
+                cluster.mergeWith(cl, 0);
+                clusters.remove(cl);
+
+                continue WholeLoop; // Recheck at same index
+            }
+
+            // Short isolated?
+            if (cluster.getTrueLength() < minLength) {
+                logger.info("Destroying spurious {}", cluster);
+                clusters.remove(cluster);
+            } else {
+                idx++; // Move forward
+            }
+        }
+
+        removeMergedFilaments();
+    }
+
+    //---------------//
+    // mergeClusters //
+    //---------------//
+    /**
+     * Merge compatible clusters as much as possible.
+     */
+    private void mergeClusters ()
+    {
+        // Sort clusters according to their ordinate in page
+        Collections.sort(clusters, byOrdinate);
+
+        for (LineCluster current : clusters) {
+            LineCluster candidate = current;
+
+            // Keep on working while we do have a candidate to check for merge
+            CandidateLoop:
+            while (true) {
+                Wrapper<Integer> deltaPos = new Wrapper<>(null);
+                Rectangle candidateBox = candidate.getBounds();
+                candidateBox.grow(params.maxMergeDx, params.clusterYMargin);
+
+                // Check the candidate vs all clusters until current excluded
+                for (LineCluster head : clusters) {
+                    if (head == current) {
+                        break CandidateLoop; // Actual end of sub list
+                    }
+
+                    if ((head == candidate) || (head.getParent() != null)) {
+                        continue;
+                    }
+
+                    // Check rough proximity
+                    Rectangle headBox = head.getBounds();
+
+                    if (headBox.intersects(candidateBox)) {
+                        // Try a merge
+                        if (canMerge(head, candidate, deltaPos)) {
+                            logger.debug(
+                                    "Merging {} with {} delta:{}",
+                                    candidate,
+                                    head,
+                                    deltaPos.value);
+
+                            // Do the merge
+                            candidate.mergeWith(head, deltaPos.value);
+
+                            break;
+                        }
+                    }
+                }
+            }
+        }
+
+        removeMergedClusters();
+        removeMergedFilaments();
+    }
+
+    //------------//
+    // ordinateOf //
+    //------------//
+    /**
+     * Report the orthogonal distance of the provided point
+     * to the sheet top edge tilted with global slope.
+     */
+    private Double ordinateOf (Point2D point)
+    {
+        if (point != null) {
+            return sheet.getSkew().deskewed(point).getY();
+        } else {
+            return null;
+        }
+    }
+
+    //------------//
+    // ordinateOf //
+    //------------//
+    /**
+     * Report the orthogonal distance of the cluster center
+     * to the sheet top edge tilted with global slope.
+     */
+    private double ordinateOf (LineCluster cluster)
+    {
+        return ordinateOf(cluster.getCenter());
+    }
+
+    //-------------//
+    // ordinatesOf //
+    //-------------//
+    private Double[] ordinatesOf (Collection<Point2D> points)
+    {
+        Double[] ys = new Double[points.size()];
+        int index = 0;
+
+        for (Point2D p : points) {
+            ys[index++] = ordinateOf(p);
+        }
+
+        return ys;
+    }
+
+    //----------------------//
+    // removeMergedClusters //
+    //----------------------//
+    private void removeMergedClusters ()
+    {
+        for (Iterator<LineCluster> it = clusters.iterator(); it.hasNext();) {
+            LineCluster cluster = it.next();
+
+            if (cluster.getParent() != null) {
+                it.remove();
+            }
+        }
+    }
+
+    //-----------------------//
+    // removeMergedFilaments //
+    //-----------------------//
+    private void removeMergedFilaments ()
+    {
+        for (Iterator<StaffFilament> it = filaments.iterator(); it.hasNext();) {
+            StaffFilament fil = it.next();
+
+            if (fil.getPartOf() != null) {
+                it.remove();
+            }
+        }
+    }
+
+    //------------------//
+    // retrieveClusters //
+    //------------------//
+    /**
+     * Connect filaments via the combs they are involved in,
+     * and come up with clusters of lines.
+     *
+     * @param checkConsistency true for checking consistency
+     */
+    private void retrieveClusters (boolean checkConsistency)
+    {
+        // Create clusters recursively out of filements
+        createClusters();
+
+        // Aggregate filaments left over when possible (first)
+        expandClusters();
+
+        // Merge clusters
+        mergeClusters();
+
+        // Trim clusters with too many lines
+        trimClusters();
+
+        // Discard non standard clusters
+        destroyNonStandardClusters();
+
+        // Merge clusters horizontally, when relevant
+        mergeClusterPairs();
+
+        // Discard clusters with inconsistent lines lengths
+        if (checkConsistency) {
+            destroyInconsistentClusters();
+        }
+
+        // Aggregate filaments left over when possible (second)
+        expandClusters();
+
+        // Discard non-clustered filaments
+        discardNonClusteredFilaments();
+
+        removeMergedFilaments();
+
+        // Debug
+        if (logger.isDebugEnabled()) {
+            dumpClusters();
+        }
+    }
+
+    //---------------//
+    // retrieveCombs //
+    //---------------//
+    /**
+     * Detect regular patterns of (staff) lines.
+     * Use vertical sampling on regularly-spaced abscissae
+     */
+    private void retrieveCombs ()
+    {
+        /** Minimum acceptable delta y */
+        final int dMin = interlineScale.min - params.combMinMargin;
+
+        /** Maximum acceptable delta y */
+        final int dMax = interlineScale.max + params.combMaxMargin;
+
+        /** Number of vertical samples to collect */
+        final int sampleCount = -1 + (int) Math.rint((double) pictureWidth / params.samplingDx);
+
+        /** Exact columns abscissae */
+        colX = new int[sampleCount + 1];
+
+        /** Precise x interval */
+        double samplingDx = (double) pictureWidth / (sampleCount + 1);
+
+        for (int col = 1; col <= sampleCount; col++) {
+            final List<FilamentComb> colList = new ArrayList<>();
+            colCombs.put(col, colList);
+
+            final int x = (int) Math.rint(samplingDx * col);
+            colX[col] = x;
+
+            // Retrieve Filaments with ordinate at x, sorted by increasing y
+            List<FilY> filys = retrieveFilamentsAtX(x);
+
+            // Second, check y deltas to detect combs
+            FilamentComb comb = null;
+            FilY prevFily = null;
+
+            for (FilY fily : filys) {
+                if (prevFily != null) {
+                    final int dy = (int) Math.rint(fily.y - prevFily.y);
+
+                    if ((dy >= dMin) && (dy <= dMax)) {
+                        if (comb == null) {
+                            // Start of a new comb
+                            comb = new FilamentComb(col);
+                            colList.add(comb);
+                            comb.append(prevFily.filament, prevFily.y);
+
+                            if (prevFily.filament.isVip()) {
+                                logger.info("VIP created {} with {}", comb, prevFily.filament);
+                            }
+                        }
+
+                        // Extend comb
+                        comb.append(fily.filament, fily.y);
+
+                        if (fily.filament.isVip()) {
+                            logger.info("VIP appended {} to {}", fily.filament, comb);
+                        }
+                    } else {
+                        // No comb active
+                        comb = null;
+                    }
+                }
+
+                prevFily = fily;
+            }
+        }
+    }
+
+    //----------------------//
+    // retrieveFilamentsAtX //
+    //----------------------//
+    /**
+     * For a given abscissa, retrieve the filaments that are intersected
+     * by vertical x, and sort them according to their ordinate at x.
+     *
+     * @param x the desired abscissa
+     * @return the sorted list of structures (Fil + Y), perhaps empty
+     */
+    private List<FilY> retrieveFilamentsAtX (double x)
+    {
+        List<FilY> list = new ArrayList<>();
+
+        for (StaffFilament fil : filaments) {
+            if ((x >= fil.getStartPoint().getX()) && (x <= fil.getStopPoint().getX())) {
+                list.add(new FilY(fil, fil.getPositionAt(x, HORIZONTAL)));
+            }
+        }
+
+        Collections.sort(list, FilY.byOrdinate);
+
+        return list;
+    }
+
+    //    //---------------------//
+    //    // retrievePopularSize //
+    //    //---------------------//
+    //    /**
+    //     * Retrieve the most popular size (line count) among all combs.
+    //     */
+    //    private void retrievePopularSize ()
+    //    {
+    //        // Build histogram of combs lengths
+    //        Histogram<Integer> histo = new Histogram<>();
+    //
+    //        for (List<FilamentComb> list : colCombs.values()) {
+    //            for (FilamentComb comb : list) {
+    //                histo.increaseCount(comb.getCount(), comb.getCount());
+    //            }
+    //        }
+    //
+    //        // Use the most popular length
+    //        // Should be 4 for bass tab, 5 for standard notation, 6 for guitar tab
+    //        //TODO: NO: simply pickup the most popular size WITHIN 4..6 !!! avoid 2!
+    //        popSize = histo.getMaxBucket();
+    //
+    //        logger.debug("Popular line comb: {} histo:{}", popSize, histo.dataString());
+    //    }
+    //
+    //--------------//
+    // trimClusters //
+    //--------------//
+    private void trimClusters ()
+    {
+        Collections.sort(clusters, byOrdinate);
+
+        // Trim clusters with too many lines
+        for (LineCluster cluster : clusters) {
+            cluster.trim(popSize);
+        }
+    }
+
+    //-------------//
+    // renderItems //
+    //-------------//
+    /**
+     * Render the vertical combs of filaments
+     *
+     * @param g graphics context
+     */
+    void renderItems (Graphics2D g)
+    {
+        Color oldColor = g.getColor();
+        g.setColor(combColor);
+
+        for (Entry<Integer, List<FilamentComb>> entry : colCombs.entrySet()) {
+            int col = entry.getKey();
+            int x = colX[col];
+
+            for (FilamentComb comb : entry.getValue()) {
+                g.draw(new Line2D.Double(x, comb.getY(0), x, comb.getY(comb.getCount() - 1)));
+            }
+        }
+
+        g.setColor(oldColor);
+    }
+
+    //-----------//
+    // Constants //
+    //-----------//
+    private static class Constants
+            extends ConstantSet
+    {
+
+        private final Scale.Fraction samplingDx = new Scale.Fraction(
+                1,
+                "Typical delta X between two vertical samplings");
+
+        private final Scale.Fraction maxExpandDx = new Scale.Fraction(
+                2,
+                "Maximum dx to aggregate a filament to a cluster");
+
+        private final Scale.Fraction maxExpandDy = new Scale.Fraction(
+                0.175,
+                "Maximum dy to aggregate a filament to a cluster");
+
+        private final Scale.Fraction maxMergeDx = new Scale.Fraction(
+                6,
+                "Maximum dx to merge two clusters");
+
+        private final Scale.Fraction maxMergeDy = new Scale.Fraction(
+                0.4,
+                "Maximum dy to merge two clusters");
+
+        private final Scale.Fraction maxMergeCenterDy = new Scale.Fraction(
+                1.0,
+                "Maximum center dy to merge two clusters");
+
+        private final Scale.Fraction clusterYMargin = new Scale.Fraction(
+                2,
+                "Rough margin around cluster ordinate");
+
+        private final Scale.Fraction combMinMargin = new Scale.Fraction(
+                0.0,
+                "Comb margin below minimum interline (use with caution)");
+
+        private final Scale.Fraction combMaxMargin = new Scale.Fraction(
+                0.0,
+                "Comb margin above maximum interline (use with caution)");
+
+        private final Constant.Ratio minClusterLengthRatio = new Constant.Ratio(
+                0.2,
+                "Minimum cluster true length (as ratio of median true length)");
+
+        private final Constant.Ratio maxClusterDiffLengthRatio = new Constant.Ratio(
+                0.5,
+                "Maximum ratio of difference in length within raw lines of a cluster");
+    }
+
+    //------//
+    // FilY //
+    //------//
+    /**
+     * Class meant to define an ordering relationship between filaments,
+     * knowing their ordinate at a common abscissa value.
+     */
+    private static class FilY
+    {
+
+        public static final Comparator<FilY> byOrdinate = new Comparator<FilY>()
+        {
+            @Override
+            public int compare (FilY f1,
+                                FilY f2)
+            {
+                return Double.compare(f1.y, f2.y);
+            }
+        };
+
+        final StaffFilament filament;
+
+        final double y;
+
+        FilY (StaffFilament filament,
+              double y)
+        {
+            this.filament = filament;
+            this.y = y;
+        }
+
+        @Override
+        public String toString ()
+        {
+            return "{F" + filament.getId() + " y:" + y + "}";
+        }
+    }
+
+    //------------//
+    // Parameters //
+    //------------//
+    /**
+     * Class {@code Parameters} gathers all constants related to
+     * horizontal frames.
+     */
+    private static class Parameters
+    {
+
+        final int samplingDx;
+
+        final int maxExpandDx;
+
+        final int maxExpandDy;
+
+        final int maxMergeDx;
+
+        final int maxMergeDy;
+
+        final int maxMergeCenterDy;
+
+        final int clusterYMargin;
+
+        final int combMinMargin;
+
+        final int combMaxMargin;
+
+        /**
+         * Creates a new Parameters object.
+         *
+         * @param scale          the sheet global scaling factor
+         * @param interlineScale the scaling for these clusters
+         */
+        Parameters (Scale scale,
+                    InterlineScale interlineScale)
+        {
+            samplingDx = scale.toPixels(constants.samplingDx);
+            maxExpandDx = scale.toPixels(constants.maxExpandDx);
+            maxMergeDx = scale.toPixels(constants.maxMergeDx);
+
+            // Specific interline scaling
+            maxExpandDy = interlineScale.toPixels(constants.maxExpandDy);
+            maxMergeDy = interlineScale.toPixels(constants.maxMergeDy);
+            maxMergeCenterDy = interlineScale.toPixels(constants.maxMergeCenterDy);
+            clusterYMargin = interlineScale.toPixels(constants.clusterYMargin);
+            combMinMargin = interlineScale.toPixels(constants.combMinMargin);
+            combMaxMargin = interlineScale.toPixels(constants.combMaxMargin);
+
+            if (logger.isDebugEnabled()) {
+                new Dumping().dump(this);
+            }
+        }
+    }
+}