--- conflicted
+++ resolved
@@ -1,3906 +1,2538 @@
-//------------------------------------------------------------------------------------------------//
-//                                                                                                //
-//                                             B o o k                                            //
-//                                                                                                //
-//------------------------------------------------------------------------------------------------//
-// <editor-fold defaultstate="collapsed" desc="hdr">
-//
-//  Copyright © Audiveris 2018. All rights reserved.
-//
-//  This program is free software: you can redistribute it and/or modify it under the terms of the
-//  GNU Affero General Public License as published by the Free Software Foundation, either version
-//  3 of the License, or (at your option) any later version.
-//
-//  This program is distributed in the hope that it will be useful, but WITHOUT ANY WARRANTY;
-//  without even the implied warranty of MERCHANTABILITY or FITNESS FOR A PARTICULAR PURPOSE.
-//  See the GNU Affero General Public License for more details.
-//
-//  You should have received a copy of the GNU Affero General Public License along with this
-//  program.  If not, see <http://www.gnu.org/licenses/>.
-//------------------------------------------------------------------------------------------------//
-// </editor-fold>
-package org.audiveris.omr.sheet;
-
-import org.audiveris.omr.OMR;
-import org.audiveris.omr.ProgramId;
-import org.audiveris.omr.WellKnowns;
-import org.audiveris.omr.classifier.Annotations;
-import org.audiveris.omr.classifier.SampleRepository;
-<<<<<<< HEAD
-import org.audiveris.omr.classifier.ui.AnnotationPainter;
-=======
->>>>>>> 8e2b0fd5
-import org.audiveris.omr.constant.Constant;
-import org.audiveris.omr.constant.ConstantSet;
-import org.audiveris.omr.image.FilterDescriptor;
-import org.audiveris.omr.image.FilterParam;
-import org.audiveris.omr.image.ImageLoading;
-import org.audiveris.omr.log.LogUtil;
-import org.audiveris.omr.run.RunTable;
-import org.audiveris.omr.score.OpusExporter;
-import org.audiveris.omr.score.Page;
-import org.audiveris.omr.score.PageRef;
-import org.audiveris.omr.score.Score;
-import org.audiveris.omr.score.ScoreExporter;
-import org.audiveris.omr.score.ScoreReduction;
-import org.audiveris.omr.score.ui.BookPdfOutput;
-import static org.audiveris.omr.sheet.Sheet.INTERNALS_RADIX;
-import org.audiveris.omr.sheet.rhythm.Voices;
-import org.audiveris.omr.sheet.ui.BookBrowser;
-<<<<<<< HEAD
-import org.audiveris.omr.sheet.ui.SheetResultPainter;
-=======
->>>>>>> 8e2b0fd5
-import org.audiveris.omr.sheet.ui.StubsController;
-import org.audiveris.omr.step.ProcessingCancellationException;
-import org.audiveris.omr.step.Step;
-import org.audiveris.omr.step.StepException;
-import org.audiveris.omr.step.ui.StepMonitoring;
-import org.audiveris.omr.text.Language;
-import org.audiveris.omr.util.FileUtil;
-import org.audiveris.omr.util.Jaxb;
-import org.audiveris.omr.util.Memory;
-import org.audiveris.omr.util.OmrExecutors;
-import org.audiveris.omr.util.StopWatch;
-import org.audiveris.omr.util.ZipFileSystem;
-import org.audiveris.omr.util.param.Param;
-import org.audiveris.omr.util.param.StringParam;
-
-import org.slf4j.Logger;
-import org.slf4j.LoggerFactory;
-
-import java.awt.image.BufferedImage;
-import java.io.FileNotFoundException;
-import java.io.FileOutputStream;
-import java.io.IOException;
-import java.io.InputStream;
-<<<<<<< HEAD
-=======
-import java.lang.reflect.InvocationTargetException;
->>>>>>> 8e2b0fd5
-import java.nio.file.FileSystem;
-import java.nio.file.FileSystems;
-import java.nio.file.Files;
-import java.nio.file.Path;
-import java.nio.file.StandardOpenOption;
-import java.util.ArrayList;
-import java.util.Collections;
-import java.util.List;
-import java.util.Objects;
-import java.util.Set;
-import java.util.SortedSet;
-import java.util.TreeSet;
-import java.util.concurrent.Callable;
-<<<<<<< HEAD
-=======
-import java.util.concurrent.ExecutionException;
->>>>>>> 8e2b0fd5
-import java.util.concurrent.Future;
-import java.util.concurrent.locks.Lock;
-import java.util.concurrent.locks.ReentrantLock;
-import java.util.zip.ZipOutputStream;
-
-import javax.swing.JFrame;
-import javax.swing.SwingUtilities;
-import javax.xml.bind.JAXBContext;
-import javax.xml.bind.JAXBException;
-import javax.xml.bind.Marshaller;
-import javax.xml.bind.Unmarshaller;
-import javax.xml.bind.annotation.XmlAccessType;
-import javax.xml.bind.annotation.XmlAccessorType;
-import javax.xml.bind.annotation.XmlAttribute;
-import javax.xml.bind.annotation.XmlElement;
-import javax.xml.bind.annotation.XmlRootElement;
-import javax.xml.bind.annotation.adapters.XmlAdapter;
-import javax.xml.bind.annotation.adapters.XmlJavaTypeAdapter;
-
-/**
- * Class {@code Book} is the root class for handling a physical set of image input
- * files, resulting in one or several logical MusicXML scores.
- * <p>
- * A book instance generally corresponds to an input file containing one or several images, each
- * image resulting in a separate {@link Sheet} instance.
- * <p>
- * A sheet generally contains one or several systems.
- * An indented system (sometimes prefixed by part names) usually indicates a new movement.
- * Such indented system may appear in the middle of a sheet, thus (logical) movement frontiers do
- * not always match (physical) sheet frontiers.
- * <p>
- * A (super-) book may also contain (sub-) books to recursively gather a sequence of input files.
- * <p>
- * Methods are organized as follows:
- * <dl>
- * <dt>Administration</dt>
- * <dd>
- * <ul>
- * <li>{@link #getInputPath}</li>
- * <li>{@link #getAlias}</li>
- * <li>{@link #setAlias}</li>
- * <li>{@link #getRadix}</li>
- * <li>{@link #includeBook}</li>
- * <li>{@link #getOffset}</li>
- * <li>{@link #setOffset}</li>
- * <li>{@link #isDirty}</li>
- * <li>{@link #setDirty}</li>
- * <li>{@link #isModified}</li>
- * <li>{@link #setModified}</li>
- * <li>{@link #close}</li>
- * <li>{@link #closeFileSystem}</li>
- * <li>{@link #isClosing}</li>
- * <li>{@link #setClosing}</li>
- * <li>{@link #getLock}</li>
- * <li>{@link #openBookFile}</li>
- * <li>{@link #openSheetFolder}</li>
-<<<<<<< HEAD
- * </ul></dd>
-=======
- * </ul>
- * </dd>
->>>>>>> 8e2b0fd5
- *
- * <dt>SheetStubs</dt>
- * <dd>
- * <ul>
- * <li>{@link #createStubs}</li>
- * <li>{@link #createStubsTabs}</li>
- * <li>{@link #loadSheetImage}</li>
- * <li>{@link #isMultiSheet}</li>
- * <li>{@link #getStub}</li>
- * <li>{@link #getStubs}</li>
- * <li>{@link #getFirstValidStub}</li>
- * <li>{@link #getValidStubs}</li>
- * <li>{@link #removeStub}</li>
- * <li>{@link #hideInvalidStubs}</li>
- * <li>{@link #ids}</li>
- * <li>{@link #swapAllSheets}</li>
- * </ul>
- * </dd>
- *
- * <dt>Parameters</dt>
- * <dd>
- * <ul>
- * <li>{@link #getBinarizationFilter}</li>
- * <li>{@link #getOcrLanguages}</li>
- * <li>{@link #getProcessingSwitches}</li>
-<<<<<<< HEAD
- * </ul></dd>
-=======
- * </ul>
- * </dd>
->>>>>>> 8e2b0fd5
- *
- * <dt>Transcription</dt>
- * <dd>
- * <ul>
- * <li>{@link #reset}</li>
- * <li>{@link #resetToBinary}</li>
- * <li>{@link #resetToAnnotations}</li>
- * <li>{@link #transcribe}</li>
- * <li>{@link #reachBookStep}</li>
- * <li>{@link #updateScores}</li>
- * <li>{@link #reduceScores}</li>
- * <li>{@link #getScore}</li>
- * <li>{@link #getScores}</li>
- * </ul>
- * </dd>
- *
- * <dt>Samples</dt>
-<<<<<<< HEAD
- * <dd><ul>
-=======
- * <dd>
- * <ul>
->>>>>>> 8e2b0fd5
- * <li>{@link #getSampleRepository}</li>
- * <li>{@link #getSpecificSampleRepository}</li>
- * <li>{@link #hasAllocatedRepository}</li>
- * <li>{@link #hasSpecificRepository}</li>
- * <li>{@link #sample}</li>
- * <li>{@link #annotate}</li>
-<<<<<<< HEAD
- * </ul></dd>
-=======
- * </ul>
- * </dd>
->>>>>>> 8e2b0fd5
- *
- * <dt>Artifacts</dt>
- * <dd>
- * <ul>
- * <li>{@link #getBrowserFrame}</li>
- * <li>{@link #getExportPathSansExt}</li>
- * <li>{@link #setExportPathSansExt}</li>
- * <li>{@link #export}</li>
- * <li>{@link #getPrintPath}</li>
- * <li>{@link #setPrintPath}</li>
- * <li>{@link #print}</li>
- * <li>{@link #printAnnotations()}</li>
- * <li>{@link #printAnnotations(java.nio.file.Path)}</li>
- * <li>{@link #getBookPath}</li>
- * <li>{@link #store()}</li>
- * <li>{@link #store(java.nio.file.Path, boolean)}</li>
- * <li>{@link #storeBookInfo}</li>
- * <li>{@link #loadBook}</li>
-<<<<<<< HEAD
- * </ul></dd>
-=======
- * </ul>
- * </dd>
->>>>>>> 8e2b0fd5
- * </dl>
- *
- * <img src="doc-files/Book-Detail.png" alt="Book detals UML">
- *
- * @author Hervé Bitteur
- */
-@XmlAccessorType(XmlAccessType.NONE)
-@XmlRootElement(name = "book")
-public class Book
-{
-
-    private static final Constants constants = new Constants();
-
-    private static final Logger logger = LoggerFactory.getLogger(Book.class);
-
-    /** File name for book internals in book file system: {@value}. */
-    public static final String BOOK_INTERNALS = "book.xml";
-
-<<<<<<< HEAD
-    private static final Constants constants = new Constants();
-
-    private static final Logger logger = LoggerFactory.getLogger(
-            Book.class);
-
-    /** Un/marshalling context for use with JAXB. */
-    private static volatile JAXBContext jaxbContext;
-
-    //~ Instance fields ----------------------------------------------------------------------------
-    //
-=======
-    /** Un/marshalling context for use with JAXB. */
-    private static volatile JAXBContext jaxbContext;
-
->>>>>>> 8e2b0fd5
-    // Persistent data
-    //----------------
-    //
-    /** Related Audiveris version that last operated on this book. */
-    @XmlAttribute(name = "software-version")
-    private String version;
-
-    /** Related Audiveris build that last operated on this book. */
-    @XmlAttribute(name = "software-build")
-    private String build;
-
-    /** Sub books, if any. */
-    @XmlElement(name = "sub-books")
-    private final List<Book> subBooks;
-
-    /** Book alias, if any. */
-    @XmlAttribute(name = "alias")
-    private String alias;
-
-    /** Input path of the related image(s) file, if any. */
-    @XmlAttribute(name = "path")
-<<<<<<< HEAD
-=======
-    @XmlJavaTypeAdapter(Jaxb.PathAdapter.class)
->>>>>>> 8e2b0fd5
-    private final Path path;
-
-    /** Sheet offset of image file with respect to full work, if any. */
-    @XmlAttribute(name = "offset")
-    private Integer offset;
-
-    /** Indicate if the book scores must be updated. */
-    @XmlAttribute(name = "dirty")
-    @XmlJavaTypeAdapter(type = boolean.class, value = Jaxb.BooleanPositiveAdapter.class)
-    private boolean dirty = false;
-
-    /** Handling of binarization filter parameter. */
-    @XmlElement(name = "binarization")
-    @XmlJavaTypeAdapter(FilterParam.Adapter.class)
-    private FilterParam binarizationFilter;
-
-    /** Handling of dominant language(s) for this book. */
-    @XmlElement(name = "ocr-languages")
-    @XmlJavaTypeAdapter(StringParam.Adapter.class)
-    private StringParam ocrLanguages;
-
-    /** Handling of processing switches for this book. */
-    @XmlElement(name = "processing")
-    @XmlJavaTypeAdapter(ProcessingSwitches.Adapter.class)
-    private ProcessingSwitches switches;
-
-    /** Sequence of all sheets stubs got from image file. */
-    @XmlElement(name = "sheet")
-<<<<<<< HEAD
-    private final List<SheetStub> stubs = new ArrayList<SheetStub>();
-
-    /** Logical scores for this book. */
-    @XmlElement(name = "score")
-    private final List<Score> scores = new ArrayList<Score>();
-=======
-    private final List<SheetStub> stubs = new ArrayList<>();
-
-    /** Logical scores for this book. */
-    @XmlElement(name = "score")
-    private final List<Score> scores = new ArrayList<>();
->>>>>>> 8e2b0fd5
-
-    // Transient data
-    //---------------
-    //
-    /** Project file lock. */
-    private final Lock lock = new ReentrantLock();
-
-    /** The related file radix (file name without extension). */
-    private String radix;
-
-    /** File path where the book is kept. */
-    private Path bookPath;
-
-    /** File path where the book is printed. */
-    private Path printPath;
-
-    /** File path (without extension) where the MusicXML output is stored. */
-    private Path exportPathSansExt;
-
-    /** Browser on this book. */
-    private BookBrowser bookBrowser;
-
-    /** Flag to indicate this book is being closed. */
-    private volatile boolean closing;
-
-    /** Set if the book itself has been modified. */
-    private boolean modified = false;
-
-    /** Book-level sample repository. */
-    private SampleRepository repository;
-
-<<<<<<< HEAD
-    //~ Constructors -------------------------------------------------------------------------------
-=======
->>>>>>> 8e2b0fd5
-    /**
-     * Create a Book with a path to an input images file.
-     *
-     * @param path the input image path (which may contain several images)
-     */
-    public Book (Path path)
-    {
-        Objects.requireNonNull(path, "Trying to create a Book with null path");
-
-        this.path = path;
-        subBooks = null;
-
-        initTransients(FileUtil.getNameSansExtension(path), null);
-    }
-<<<<<<< HEAD
-
-    /**
-     * Create a meta Book, to be later populated with sub-books.
-     * <p>
-     * NOTA: This meta-book feature is not yet in use.
-     *
-     * @param nameSansExt a name (sans extension) for this book
-     */
-    public Book (String nameSansExt)
-    {
-        Objects.requireNonNull(nameSansExt, "Trying to create a meta Book with null name");
-
-        path = null;
-        subBooks = new ArrayList<Book>();
-
-        initTransients(nameSansExt, null);
-    }
-
-    /**
-     * No-arg constructor needed by JAXB.
-     */
-    public Book ()
-    {
-        path = null;
-        subBooks = null;
-    }
-
-    //~ Methods ------------------------------------------------------------------------------------
-=======
-
-    /**
-     * Create a meta Book, to be later populated with sub-books.
-     * <p>
-     * NOTA: This meta-book feature is not yet in use.
-     *
-     * @param nameSansExt a name (sans extension) for this book
-     */
-    public Book (String nameSansExt)
-    {
-        Objects.requireNonNull(nameSansExt, "Trying to create a meta Book with null name");
-
-        path = null;
-        subBooks = new ArrayList<>();
-
-        initTransients(nameSansExt, null);
-    }
-
-    /**
-     * No-arg constructor needed by JAXB.
-     */
-    public Book ()
-    {
-        path = null;
-        subBooks = null;
-    }
-
->>>>>>> 8e2b0fd5
-    //----------//
-    // annotate //
-    //----------//
-    /**
-     * Write the book symbol annotations.
-     * <p>
-     * Generate a whole zip file, in which each valid sheet is represented by a pair
-     * composed of sheet image (.png) and sheet annotations (.xml).
-     */
-    public void annotate ()
-    {
-        Path root = null;
-
-        try {
-            final Path bookFolder = BookManager.getDefaultBookFolder(this);
-            final Path path = bookFolder.resolve(
-                    getRadix() + Annotations.BOOK_ANNOTATIONS_EXTENSION);
-            root = ZipFileSystem.create(path);
-<<<<<<< HEAD
-
-            for (SheetStub stub : getValidStubs()) {
-                try {
-                    LogUtil.start(stub);
-
-                    final Path sheetFolder = root.resolve(INTERNALS_RADIX + stub.getNumber());
-                    final Sheet sheet = stub.getSheet();
-                    sheet.annotate(sheetFolder);
-                } catch (Exception ex) {
-                    logger.warn("Error annotating {} {}", stub, ex.toString(), ex);
-                } finally {
-                    LogUtil.stopStub();
-                }
-            }
-
-            logger.info("Book annotated as {}", path);
-        } catch (Exception ex) {
-=======
-
-            for (SheetStub stub : getValidStubs()) {
-                try {
-                    LogUtil.start(stub);
-
-                    final Path sheetFolder = root.resolve(INTERNALS_RADIX + stub.getNumber());
-                    final Sheet sheet = stub.getSheet();
-                    sheet.annotate(sheetFolder);
-                } catch (Exception ex) {
-                    logger.warn("Error annotating {} {}", stub, ex.toString(), ex);
-                } finally {
-                    LogUtil.stopStub();
-                }
-            }
-
-            logger.info("Book annotated as {}", path);
-        } catch (IOException ex) {
->>>>>>> 8e2b0fd5
-            logger.warn("Error annotating book {} {}", this, ex.toString(), ex);
-        } finally {
-            if (root != null) {
-                try {
-                    root.getFileSystem().close();
-<<<<<<< HEAD
-                } catch (Exception ignored) {
-=======
-                } catch (IOException ignored) {
->>>>>>> 8e2b0fd5
-                }
-            }
-        }
-    }
-
-    //-------//
-    // close //
-    //-------//
-    /**
-     * Delete this book instance, as well as its related resources.
-     */
-    public void close ()
-    {
-        setClosing(true);
-
-        // Close contained stubs/sheets
-        if (OMR.gui != null) {
-<<<<<<< HEAD
-            SwingUtilities.invokeLater(
-                    new Runnable()
-=======
-            SwingUtilities.invokeLater(new Runnable()
->>>>>>> 8e2b0fd5
-            {
-                @Override
-                public void run ()
-                {
-                    try {
-                        LogUtil.start(Book.this);
-
-<<<<<<< HEAD
-                        for (SheetStub stub : new ArrayList<SheetStub>(stubs)) {
-=======
-                        for (SheetStub stub : new ArrayList<>(stubs)) {
->>>>>>> 8e2b0fd5
-                            LogUtil.start(stub);
-
-                            // Close stub UI, if any
-                            if (stub.getAssembly() != null) {
-                                StubsController.getInstance().deleteAssembly(stub);
-                                stub.getAssembly().close();
-                            }
-                        }
-                    } finally {
-                        LogUtil.stopBook();
-                    }
-                }
-            });
-        }
-<<<<<<< HEAD
-
-        // Close browser if any
-        if (bookBrowser != null) {
-            bookBrowser.close();
-        }
-
-        // Remove from OMR instances
-        OMR.engine.removeBook(this);
-
-        // Time for some cleanup...
-        Memory.gc();
-
-        logger.debug("Book closed.");
-    }
-
-    //-----------------//
-    // closeFileSystem //
-    //-----------------//
-    /**
-     * Close the provided (book) file system.
-     *
-     * @param fileSystem the book file system
-     */
-    public static void closeFileSystem (FileSystem fileSystem)
-    {
-        try {
-            fileSystem.close();
-
-            logger.info("Book file system closed.");
-        } catch (Exception ex) {
-            logger.warn("Could not close book file system " + ex, ex);
-        }
-    }
-
-    //-----//
-    // ids //
-    //-----//
-    /**
-     * Build a string with just the IDs of the stub collection.
-     *
-     * @param stubs the collection of stub instances
-     * @return the string built
-     */
-    public static String ids (List<SheetStub> stubs)
-    {
-        if (stubs == null) {
-            return "";
-        }
-
-        StringBuilder sb = new StringBuilder();
-        sb.append("[");
-
-        for (SheetStub entity : stubs) {
-            sb.append("#").append(entity.getNumber());
-        }
-
-        sb.append("]");
-
-        return sb.toString();
-    }
-
-    //----------//
-    // loadBook //
-    //----------//
-    /**
-     * Load a book out of a provided book file.
-     *
-     * @param bookPath path to the (zipped) book file
-     * @return the loaded book if successful
-     */
-    public static Book loadBook (Path bookPath)
-    {
-        StopWatch watch = new StopWatch("loadBook " + bookPath);
-        Book book = null;
-
-        try {
-            logger.info("Loading book {}", bookPath);
-            watch.start("book");
-
-            // Open book file
-            Path rootPath = ZipFileSystem.open(bookPath);
-
-            // Load book internals (just the stubs) out of book.xml
-            Path internalsPath = rootPath.resolve(BOOK_INTERNALS);
-            InputStream is = Files.newInputStream(internalsPath, StandardOpenOption.READ);
-
-            Unmarshaller um = getJaxbContext().createUnmarshaller();
-            book = (Book) um.unmarshal(is);
-            book.getLock().lock();
-            LogUtil.start(book);
-
-            boolean ok = book.initTransients(null, bookPath);
-
-            is.close(); // Close input stream
-            rootPath.getFileSystem().close(); // Close book file
-
-            if (!ok) {
-                logger.info("Discarded {}", bookPath);
-
-                return null;
-            }
-
-            book.checkScore(); // TODO: remove ASAP
-
-            return book;
-        } catch (Exception ex) {
-            logger.warn("Error loading book " + bookPath + " " + ex, ex);
-
-            return null;
-        } finally {
-            if (constants.printWatch.isSet()) {
-                watch.print();
-            }
-
-            if (book != null) {
-                book.getLock().unlock();
-            }
-
-            LogUtil.stopBook();
-        }
-    }
-
-    //--------------//
-    // openBookFile //
-    //--------------//
-    /**
-     * Open the book file (supposed to already exist at location provided by
-     * '{@code bookPath}' parameter) for reading or writing.
-     * <p>
-     * When IO operations are finished, the book file must be closed via
-     * {@link #closeFileSystem(java.nio.file.FileSystem)}
-     *
-     * @param bookPath book path name
-     * @return the root path of the (zipped) book file system
-     */
-    public static Path openBookFile (Path bookPath)
-    {
-        if (bookPath == null) {
-            throw new IllegalStateException("bookPath is null");
-        }
-
-        try {
-            logger.debug("Book file system opened");
-
-            FileSystem fileSystem = FileSystems.newFileSystem(bookPath, null);
-
-            return fileSystem.getPath(fileSystem.getSeparator());
-        } catch (FileNotFoundException ex) {
-            logger.warn("File not found: " + bookPath, ex);
-        } catch (IOException ex) {
-            logger.warn("Error reading book:" + bookPath, ex);
-        }
-
-        return null;
-    }
-
-=======
-
-        // Close browser if any
-        if (bookBrowser != null) {
-            bookBrowser.close();
-        }
-
-        // Remove from OMR instances
-        OMR.engine.removeBook(this);
-
-        // Time for some cleanup...
-        Memory.gc();
-
-        logger.debug("Book closed.");
-    }
-
->>>>>>> 8e2b0fd5
-    //-------------//
-    // createStubs //
-    //-------------//
-    /**
-     * Create as many sheet stubs as there are images in the input image file.
-     * A created stub is nearly empty, the related image will have to be loaded later.
-     *
-     * @param sheetNumbers set of sheet numbers (1-based) explicitly included, null for all
-     */
-    public void createStubs (SortedSet<Integer> sheetNumbers)
-    {
-        ImageLoading.Loader loader = ImageLoading.getLoader(path);
-<<<<<<< HEAD
-
-        if (loader != null) {
-            final int imageCount = loader.getImageCount();
-            loader.dispose();
-            logger.info("{} sheet{} in {}", imageCount, ((imageCount > 1) ? "s" : ""), path);
-
-            if (sheetNumbers == null) {
-                sheetNumbers = new TreeSet<Integer>();
-            }
-
-=======
-
-        if (loader != null) {
-            final int imageCount = loader.getImageCount();
-            loader.dispose();
-            logger.info("{} sheet{} in {}", imageCount, ((imageCount > 1) ? "s" : ""), path);
-
-            if (sheetNumbers == null) {
-                sheetNumbers = new TreeSet<>();
-            }
-
->>>>>>> 8e2b0fd5
-            if (sheetNumbers.isEmpty()) {
-                for (int i = 1; i <= imageCount; i++) {
-                    sheetNumbers.add(i);
-                }
-            }
-
-            for (int num : sheetNumbers) {
-                stubs.add(new SheetStub(this, num));
-            }
-        }
-    }
-
-    //-----------------//
-    // createStubsTabs //
-    //-----------------//
-    /**
-     * Insert stubs assemblies in UI tabbed pane.
-     * GUI will focus on first valid stub, unless a stub number is provided.
-     *
-     * @param focus the stub number to focus upon, or null
-     */
-    public void createStubsTabs (final Integer focus)
-    {
-        Runnable doRun = new Runnable()
-        {
-            @Override
-            public void run ()
-            {
-                try {
-                    LogUtil.start(Book.this);
-
-                    final StubsController controller = StubsController.getInstance();
-
-                    // Determine which stub should get the focus
-                    SheetStub focusStub = null;
-
-                    if (focus != null) {
-                        if ((focus > 0) && (focus <= stubs.size())) {
-                            focusStub = stubs.get(focus - 1);
-                        } else {
-                            logger.warn("Illegal focus sheet id: {}", focus);
-                        }
-                    }
-
-                    if (focusStub == null) {
-                        focusStub = getFirstValidStub(); // Focus on first valid stub, if any
-
-                        if (focusStub == null) {
-                            logger.info("No valid sheet in {}", this);
-                        }
-                    }
-
-                    // Allocate one tab per stub, beginning by focusStub if any
-                    Integer focusIndex = null;
-
-                    if (focusStub != null) {
-                        controller.addAssembly(focusStub.getAssembly(), null);
-                        focusIndex = controller.getIndex(focusStub);
-<<<<<<< HEAD
-
-                        if (focusIndex == -1) {
-                            focusIndex = null; // Safer
-                        }
-                    }
-
-                    for (SheetStub stub : stubs) {
-                        if (focusIndex == null) {
-                            controller.addAssembly(stub.getAssembly(), null);
-                        } else if (stub != focusStub) {
-                            if (stub.getNumber() < focusStub.getNumber()) {
-                                controller.addAssembly(
-                                        stub.getAssembly(),
-                                        controller.getLastIndex());
-                            } else {
-                                controller.addAssembly(stub.getAssembly(), null);
-                            }
-                        }
-                    }
-
-                    controller.adjustStubTabs(Book.this);
-                } finally {
-                    LogUtil.stopBook();
-                }
-            }
-        };
-
-        try {
-            SwingUtilities.invokeAndWait(doRun);
-        } catch (Exception ex) {
-=======
-
-                        if (focusIndex == -1) {
-                            focusIndex = null; // Safer
-                        }
-                    }
-
-                    for (SheetStub stub : stubs) {
-                        if (focusIndex == null) {
-                            controller.addAssembly(stub.getAssembly(), null);
-                        } else if (stub != focusStub) {
-                            if (stub.getNumber() < focusStub.getNumber()) {
-                                controller.addAssembly(
-                                        stub.getAssembly(),
-                                        controller.getLastIndex());
-                            } else {
-                                controller.addAssembly(stub.getAssembly(), null);
-                            }
-                        }
-                    }
-
-                    controller.adjustStubTabs(Book.this);
-                } finally {
-                    LogUtil.stopBook();
-                }
-            }
-        };
-
-        try {
-            SwingUtilities.invokeAndWait(doRun);
-        } catch (InterruptedException |
-                 InvocationTargetException ex) {
->>>>>>> 8e2b0fd5
-            logger.warn("Error in createStubsTabs, {}", ex, ex);
-        }
-    }
-
-    //--------//
-    // export //
-    //--------//
-    /**
-     * Export this book scores using MusicXML format.
-     * <p>
-     * Assuming 'BOOK' is the radix of book name, several outputs can be considered:
-     * <ul>
-     * <li>If we don't use opus and the book contains a single score, it is exported as "BOOK.ext"
-     * where "ext" is either "mxl" or "xml" depending upon whether compression is used.</li>
-     * <li>If we don't use opus and the book contains several scores, it is exported as several
-     * "BOOK.mvt#.ext" files, where "#" stands for the movement number and "ext" is either "mxl" or
-     * "xml" depending upon whether compression is used.</li>
-     * <li>If we use opus, everything goes into "BOOK.opus.mxl" as a single container file.</li>
-     * </ul>
-     */
-    public void export ()
-    {
-        // Make sure material is ready?
-        transcribe();
-
-        // path/to/scores/Book
-        final Path bookPathSansExt = BookManager.getActualPath(
-                getExportPathSansExt(),
-                BookManager.getDefaultExportPathSansExt(this));
-        final boolean compressed = BookManager.useCompression();
-        final String ext = compressed ? OMR.COMPRESSED_SCORE_EXTENSION : OMR.SCORE_EXTENSION;
-        final boolean sig = BookManager.useSignature();
-
-        // Export each movement score
-        String bookName = bookPathSansExt.getFileName().toString();
-        final boolean multiMovements = scores.size() > 1;
-<<<<<<< HEAD
-
-        if (BookManager.useOpus()) {
-            // Export the book as one opus file
-            final Path opusPath = bookPathSansExt.resolveSibling(bookName + OMR.OPUS_EXTENSION);
-
-            try {
-                new OpusExporter(this).export(opusPath, bookName, sig);
-            } catch (Exception ex) {
-                logger.warn("Could not export opus " + opusPath, ex);
-            }
-        } else {
-            // Export the book as one or several movement files
-            for (Score score : scores) {
-                final String scoreName = (!multiMovements) ? bookName
-                        : (bookName + OMR.MOVEMENT_EXTENSION + score.getId());
-                final Path scorePath = bookPathSansExt.resolveSibling(scoreName + ext);
-
-                try {
-                    new ScoreExporter(score).export(scorePath, scoreName, sig, compressed);
-                } catch (Exception ex) {
-                    logger.warn("Could not export score " + scoreName, ex);
-                }
-            }
-        }
-    }
-
-=======
-
-        if (BookManager.useOpus()) {
-            // Export the book as one opus file
-            final Path opusPath = bookPathSansExt.resolveSibling(bookName + OMR.OPUS_EXTENSION);
-
-            try {
-                new OpusExporter(this).export(opusPath, bookName, sig);
-            } catch (Exception ex) {
-                logger.warn("Could not export opus " + opusPath, ex);
-            }
-        } else {
-            // Export the book as one or several movement files
-            for (Score score : scores) {
-                final String scoreName = (!multiMovements) ? bookName
-                        : (bookName + OMR.MOVEMENT_EXTENSION + score.getId());
-                final Path scorePath = bookPathSansExt.resolveSibling(scoreName + ext);
-
-                try {
-                    new ScoreExporter(score).export(scorePath, scoreName, sig, compressed);
-                } catch (Exception ex) {
-                    logger.warn("Could not export score " + scoreName, ex);
-                }
-            }
-        }
-    }
-
->>>>>>> 8e2b0fd5
-    //----------//
-    // getAlias //
-    //----------//
-    /**
-     * Report the book name alias if any.
-     *
-     * @return book alias or null
-     */
-    public String getAlias ()
-    {
-        return alias;
-    }
-<<<<<<< HEAD
-=======
-
-    //----------//
-    // setAlias //
-    //----------//
-    /**
-     * Set the book alias
-     *
-     * @param alias the book alias
-     */
-    public void setAlias (String alias)
-    {
-        this.alias = alias;
-        radix = alias;
-    }
->>>>>>> 8e2b0fd5
-
-    //-----------------------//
-    // getBinarizationFilter //
-    //-----------------------//
-    /**
-     * Report the binarization filter defined at book level.
-     *
-     * @return the filter parameter
-     */
-    public FilterParam getBinarizationFilter ()
-    {
-        if (binarizationFilter == null) {
-            binarizationFilter = new FilterParam();
-            binarizationFilter.setParent(FilterDescriptor.defaultFilter);
-        }
-
-        return binarizationFilter;
-    }
-
-    //-------------//
-    // getBookPath //
-    //-------------//
-    /**
-     * Report where the book is kept.
-     *
-     * @return the path to book .omr file
-     */
-    public Path getBookPath ()
-    {
-        return bookPath;
-    }
-
-    //-----------------//
-    // getBrowserFrame //
-    //-----------------//
-    /**
-     * Create a dedicated frame, where book hierarchy can be browsed interactively.
-     *
-     * @return the created frame
-     */
-    public JFrame getBrowserFrame ()
-    {
-        if (bookBrowser == null) {
-            // Build the BookBrowser on the score
-            bookBrowser = new BookBrowser(this);
-        }
-
-        return bookBrowser.getFrame();
-    }
-
-    //----------------------//
-    // getExportPathSansExt //
-    //----------------------//
-    /**
-     * Report the path (without extension) where book is to be exported.
-     *
-     * @return the book export path without extension, or null
-     */
-    public Path getExportPathSansExt ()
-    {
-        return exportPathSansExt;
-    }
-<<<<<<< HEAD
-=======
-
-    //----------------------//
-    // setExportPathSansExt //
-    //----------------------//
-    /**
-     * Remember the path (without extension) where the book is to be exported.
-     *
-     * @param exportPathSansExt the book export path (without extension)
-     */
-    public void setExportPathSansExt (Path exportPathSansExt)
-    {
-        this.exportPathSansExt = exportPathSansExt;
-    }
->>>>>>> 8e2b0fd5
-
-    //-------------------//
-    // getFirstValidStub //
-    //-------------------//
-    /**
-     * Report the first non-discarded stub in this book
-     *
-     * @return the first non-discarded stub, or null
-     */
-    public SheetStub getFirstValidStub ()
-    {
-        for (SheetStub stub : stubs) {
-            if (stub.isValid()) {
-                return stub;
-            }
-        }
-<<<<<<< HEAD
-
-        return null; // No valid stub found!
-    }
-
-=======
-
-        return null; // No valid stub found!
-    }
-
->>>>>>> 8e2b0fd5
-    //--------------//
-    // getInputPath //
-    //--------------//
-    /**
-     * Report the path to the book image(s) input.
-     *
-     * @return the image input path
-     */
-    public Path getInputPath ()
-    {
-        return path;
-    }
-
-    //---------//
-    // getLock //
-    //---------//
-    /**
-     * Report the lock that protects book project file.
-     *
-     * @return book project lock
-     */
-    public Lock getLock ()
-    {
-        return lock;
-    }
-
-    //-----------------//
-    // getOcrLanguages //
-    //-----------------//
-    /**
-     * Report the OCR language(s) specification defined at book level, if any.
-     *
-     * @return the OCR language(s) spec
-     */
-    public Param<String> getOcrLanguages ()
-    {
-        if (ocrLanguages == null) {
-            ocrLanguages = new StringParam();
-            ocrLanguages.setParent(Language.ocrDefaultLanguages);
-        }
-<<<<<<< HEAD
-
-        return ocrLanguages;
-    }
-
-=======
-
-        return ocrLanguages;
-    }
-
->>>>>>> 8e2b0fd5
-    //-----------//
-    // getOffset //
-    //-----------//
-    /**
-     * Report the offset of this book, with respect to a containing super-book.
-     *
-     * @return the offset (in terms of number of sheets)
-     */
-    public Integer getOffset ()
-    {
-        return offset;
-    }
-
-<<<<<<< HEAD
-=======
-    //-----------//
-    // setOffset //
-    //-----------//
-    /**
-     * Assign this book offset (WRT containing super-book)
-     *
-     * @param offset the offset to set
-     */
-    public void setOffset (Integer offset)
-    {
-        this.offset = offset;
-    }
-
->>>>>>> 8e2b0fd5
-    //--------------//
-    // getPrintPath //
-    //--------------//
-    /**
-     * Report the path, if any, where book is to be printed.
-     *
-     * @return the print path, or null
-     */
-    public Path getPrintPath ()
-    {
-        return printPath;
-    }
-<<<<<<< HEAD
-=======
-
-    //--------------//
-    // setPrintPath //
-    //--------------//
-    /**
-     * Remember to which path book print data is to be written.
-     *
-     * @param printPath the print path
-     */
-    public void setPrintPath (Path printPath)
-    {
-        this.printPath = printPath;
-    }
->>>>>>> 8e2b0fd5
-
-    //-----------------------//
-    // getProcessingSwitches //
-    //-----------------------//
-    /**
-     * Report the processing switches defined at book level, if any.
-     *
-     * @return the processing switches
-     */
-    public ProcessingSwitches getProcessingSwitches ()
-    {
-        if (switches == null) {
-            switches = new ProcessingSwitches();
-            switches.setParent(ProcessingSwitches.getDefaultSwitches());
-        }
-
-        return switches;
-    }
-
-    //----------//
-    // getRadix //
-    //----------//
-    /**
-     * Report the radix of the file that corresponds to the book.
-     * It is based on the simple file name of the book, with no path and no extension.
-     *
-     * @return the book input file radix
-     */
-    public String getRadix ()
-    {
-        return radix;
-    }
-
-    //---------------------//
-    // getSampleRepository //
-    //---------------------//
-    /**
-     * Report the sample repository (specific or global) to populate for this book
-     *
-     * @return a specific book repository if possible, otherwise the global one
-     */
-    public SampleRepository getSampleRepository ()
-    {
-        SampleRepository repo = getSpecificSampleRepository();
-
-        if (repo != null) {
-            return repo;
-        }
-<<<<<<< HEAD
-
-        // No specific repository is possible, so use global
-        return SampleRepository.getGlobalInstance();
-    }
-
-=======
-
-        // No specific repository is possible, so use global
-        return SampleRepository.getGlobalInstance();
-    }
-
->>>>>>> 8e2b0fd5
-    //----------//
-    // getScore //
-    //----------//
-    /**
-     * Report the score which contains the provided page.
-     *
-     * @param page provided page
-     * @return containing score (can it be null?)
-     */
-    public Score getScore (Page page)
-    {
-        for (Score score : scores) {
-            int pageIndex = score.getPageIndex(page);
-<<<<<<< HEAD
-
-            if (pageIndex != -1) {
-                return score;
-            }
-        }
-
-        return null;
-    }
-
-=======
-
-            if (pageIndex != -1) {
-                return score;
-            }
-        }
-
-        return null;
-    }
-
->>>>>>> 8e2b0fd5
-    //-----------//
-    // getScores //
-    //-----------//
-    /**
-     * Report the scores (movements) detected in this book.
-     *
-     * @return the immutable list of scores
-     */
-    public List<Score> getScores ()
-    {
-        return Collections.unmodifiableList(scores);
-    }
-
-    //-----------------------------//
-    // getSpecificSampleRepository //
-    //-----------------------------//
-    /**
-     * Report (after allocation if needed) the book <b>specific</b> sample repository
-     *
-     * @return the repository instance with material for this book only, or null
-     */
-    public SampleRepository getSpecificSampleRepository ()
-    {
-        if (repository == null) {
-            repository = SampleRepository.getInstance(this, true);
-        }
-<<<<<<< HEAD
-
-        return repository;
-    }
-
-=======
-
-        return repository;
-    }
-
->>>>>>> 8e2b0fd5
-    //---------//
-    // getStub //
-    //---------//
-    /**
-     * Report the sheet stub with provided id (counted from 1).
-     *
-     * @param sheetId the desired value for sheet id
-     * @return the proper sheet stub, or null if not found
-     */
-    public SheetStub getStub (int sheetId)
-    {
-        return stubs.get(sheetId - 1);
-    }
-
-    //----------//
-    // getStubs //
-    //----------//
-    /**
-     * Report all the sheets stubs contained in this book.
-     *
-     * @return the immutable list of sheets stubs, list may be empty but is never null
-     */
-    public List<SheetStub> getStubs ()
-    {
-        return Collections.unmodifiableList(stubs);
-    }
-
-    //---------------//
-    // getValidStubs //
-    //---------------//
-    /**
-     * Report the non-discarded sheets stubs in this book.
-     *
-     * @return the immutable list of valid sheets stubs
-     */
-    public List<SheetStub> getValidStubs ()
-    {
-<<<<<<< HEAD
-        List<SheetStub> valids = new ArrayList<SheetStub>();
-=======
-        List<SheetStub> valids = new ArrayList<>();
->>>>>>> 8e2b0fd5
-
-        for (SheetStub stub : stubs) {
-            if (stub.isValid()) {
-                valids.add(stub);
-            }
-        }
-
-        return valids;
-    }
-
-    //------------------------//
-    // hasAllocatedRepository //
-    //------------------------//
-    /**
-     * Tell whether the book has allocated a dedicated sample repository.
-     *
-     * @return true if allocated
-     */
-    public boolean hasAllocatedRepository ()
-    {
-        return repository != null;
-    }
-
-    //-----------------------//
-    // hasSpecificRepository //
-    //-----------------------//
-    /**
-     * Tell whether the book has an existing specific sample repository.
-     *
-     * @return true if specific repository exists
-     */
-    public boolean hasSpecificRepository ()
-    {
-        if (repository != null) {
-            return true;
-        }
-
-        // Look for needed files
-        return SampleRepository.repositoryExists(this);
-    }
-
-    //------------------//
-    // hideInvalidStubs //
-    //------------------//
-    /**
-     * Hide stub assemblies of invalid sheets.
-     */
-    public void hideInvalidStubs ()
-    {
-<<<<<<< HEAD
-        SwingUtilities.invokeLater(
-                new Runnable()
-=======
-        SwingUtilities.invokeLater(new Runnable()
->>>>>>> 8e2b0fd5
-        {
-            @Override
-            public void run ()
-            {
-                final StubsController controller = StubsController.getInstance();
-
-                for (SheetStub stub : stubs) {
-                    if (!stub.isValid()) {
-                        controller.removeAssembly(stub);
-                    }
-                }
-            }
-        });
-    }
-
-    //-------------//
-    // includeBook //
-    //-------------//
-    /**
-     * Include a (sub) book into this (super) book.
-     *
-     * @param book the sub book to include
-     */
-    public void includeBook (Book book)
-    {
-        subBooks.add(book);
-    }
-
-    //-----------//
-    // isClosing //
-    //-----------//
-    /**
-     * Report whether this book is being closed.
-     *
-     * @return the closing flag
-     */
-    public boolean isClosing ()
-    {
-        return closing;
-    }
-<<<<<<< HEAD
-=======
-
-    //------------//
-    // setClosing //
-    //------------//
-    /**
-     * Flag this book as closing.
-     *
-     * @param closing the closing to set
-     */
-    public void setClosing (boolean closing)
-    {
-        this.closing = closing;
-    }
->>>>>>> 8e2b0fd5
-
-    //---------//
-    // isDirty //
-    //---------//
-    /**
-     * Report whether the book scores need to be reduced.
-     *
-     * @return true if dirty
-     */
-    public boolean isDirty ()
-    {
-        return dirty;
-    }
-<<<<<<< HEAD
-=======
-
-    //----------//
-    // setDirty //
-    //----------//
-    /**
-     * Set the dirty flag.
-     *
-     * @param dirty the new flag value
-     */
-    public void setDirty (boolean dirty)
-    {
-        this.dirty = dirty;
-    }
->>>>>>> 8e2b0fd5
-
-    //------------//
-    // isModified //
-    //------------//
-    /**
-     * Report whether the book has been modified with respect to its persisted data.
-     *
-     * @return true if modified
-     */
-    public boolean isModified ()
-    {
-        if (modified) {
-            return true; // The book itself is modified
-        }
-
-        if ((repository != null) && repository.isModified()) {
-            return true; // The book sample repository is modified
-        }
-<<<<<<< HEAD
-
-        for (SheetStub stub : stubs) {
-            if (stub.isModified()) {
-                return true; // This sheet is modified
-            }
-        }
-
-        return false;
-    }
-
-=======
-
-        for (SheetStub stub : stubs) {
-            if (stub.isModified()) {
-                return true; // This sheet is modified
-            }
-        }
-
-        return false;
-    }
-
-    //-------------//
-    // setModified //
-    //-------------//
-    /**
-     * Set the modified flag.
-     *
-     * @param modified the new flag value
-     */
-    public void setModified (boolean modified)
-    {
-        this.modified = modified;
-
-        if (OMR.gui != null) {
-            SwingUtilities.invokeLater(new Runnable()
-            {
-                @Override
-                public void run ()
-                {
-                    final StubsController controller = StubsController.getInstance();
-                    final SheetStub stub = controller.getSelectedStub();
-
-                    if ((stub != null) && (stub.getBook() == Book.this)) {
-                        controller.refresh();
-                    }
-                }
-            });
-        }
-    }
-
-    //------------//
-    // isUpgraded //
-    //------------//
-    /**
-     * Report whether the book has been upgraded with respect to its persisted data.
-     *
-     * @return true if upgraded
-     */
-    public boolean isUpgraded ()
-    {
-        for (SheetStub stub : stubs) {
-            if (stub.isUpgraded()) {
-                return true; // This sheet is upgraded
-            }
-        }
-
-        return false;
-    }
-
->>>>>>> 8e2b0fd5
-    //--------------//
-    // isMultiSheet //
-    //--------------//
-    /**
-     * Report whether this book contains several sheets.
-     *
-     * @return true for several sheets
-     */
-    public boolean isMultiSheet ()
-    {
-        return stubs.size() > 1;
-    }
-
-    //----------------//
-    // loadSheetImage //
-    //----------------//
-    /**
-     * Actually load the image that corresponds to the specified sheet id.
-     *
-     * @param id specified sheet id
-     * @return the loaded sheet image
-     */
-    public BufferedImage loadSheetImage (int id)
-    {
-        try {
-            final ImageLoading.Loader loader = ImageLoading.getLoader(path);
-<<<<<<< HEAD
-
-            if (loader == null) {
-                return null;
-            }
-
-=======
-
-            if (loader == null) {
-                return null;
-            }
-
->>>>>>> 8e2b0fd5
-            BufferedImage img = loader.getImage(id);
-            logger.info("Loaded image {} {}x{} from {}", id, img.getWidth(), img.getHeight(), path);
-
-            loader.dispose();
-
-            return img;
-        } catch (IOException ex) {
-            logger.warn("Error in book.loadSheetImage", ex);
-
-            return null;
-        }
-    }
-
-    //--------------//
-    // openBookFile //
-    //--------------//
-    /**
-     * Open the book file (supposed to already exist at location provided by
-     * '{@code bookPath}' member) for reading or writing.
-     * <p>
-     * When IO operations are finished, the book file must be closed via
-     * {@link #closeFileSystem(java.nio.file.FileSystem)}
-     *
-     * @return the root path of the (zipped) book file system
-     * @throws java.io.IOException if anything goes wrong
-     */
-    public Path openBookFile ()
-            throws IOException
-    {
-        return ZipFileSystem.open(bookPath);
-    }
-
-    //-----------------//
-    // openSheetFolder //
-    //-----------------//
-    /**
-     * Open (in the book zipped file) the folder for provided sheet number
-     *
-     * @param number sheet number (1-based) within the book
-     * @return the path to sheet folder
-     * @throws IOException if anything goes wrong
-     */
-    public Path openSheetFolder (int number)
-            throws IOException
-    {
-        Path root = openBookFile();
-
-        return root.resolve(INTERNALS_RADIX + number);
-    }
-
-    //-------//
-    // print //
-    //-------//
-    /**
-     * Print this book in PDF format.
-     */
-    public void print ()
-    {
-        // Path to print file
-        final Path pdfPath = BookManager.getActualPath(
-                getPrintPath(),
-                BookManager.getDefaultPrintPath(this));
-
-        try {
-<<<<<<< HEAD
-            new BookPdfOutput(Book.this, pdfPath.toFile()).write(
-                    null,
-                    new SheetResultPainter.PdfResultPainter());
-=======
-            new BookPdfOutput(Book.this, pdfPath.toFile()).write(null);
->>>>>>> 8e2b0fd5
-            setPrintPath(pdfPath);
-        } catch (Exception ex) {
-            logger.warn("Cannot print to {} {}", pdfPath, ex.toString(), ex);
-        }
-    }
-<<<<<<< HEAD
-
-    //------------------//
-    // printAnnotations //
-    //------------------//
-    public void printAnnotations ()
-    {
-        // Path to print file
-        final Path pdfPath = BookManager.getActualPath(
-                getPrintPath(),
-                BookManager.getDefaultPrintPath(this));
-
-        printAnnotations(pdfPath);
-    }
-
-    //------------------//
-    // printAnnotations //
-    //------------------//
-    /**
-     * Print annotations of this book in PDF format.
-     *
-     * @param pdfPath Path to target PDF output file
-     */
-    public void printAnnotations (Path pdfPath)
-    {
-        try {
-            new BookPdfOutput(Book.this, pdfPath.toFile()).write(
-                    null,
-                    new AnnotationPainter.SimpleAnnotationPainter());
-        } catch (Exception ex) {
-            logger.warn("Cannot write PDF to " + pdfPath, ex);
-        }
-    }
-=======
->>>>>>> 8e2b0fd5
-
-    //---------------//
-    // reachBookStep //
-    //---------------//
-    /**
-     * Reach a specific step (and all needed intermediate steps) on all valid sheets
-     * of this book.
-     *
-     * @param target   the targeted step
-     * @param force    if true and step already reached, sheet is reset and processed until step
-     * @param sheetIds IDs of selected valid sheets, or null for all valid sheets
-     * @return true if OK on all sheet actions
-     */
-    public boolean reachBookStep (final Step target,
-                                  final boolean force,
-                                  final Set<Integer> sheetIds)
-    {
-        try {
-            final List<SheetStub> concernedStubs = getConcernedStubs(sheetIds);
-            logger.debug("reachStep {} force:{} sheetIds:{}", target, force, sheetIds);
-
-            if (!force) {
-                // Check against the least advanced step performed across all sheets concerned
-                Step least = getLeastStep(concernedStubs);
-
-                if ((least != null) && (least.compareTo(target) >= 0)) {
-                    return true; // Nothing to do
-                }
-            }
-
-            // Launch the steps on each sheet
-            long startTime = System.currentTimeMillis();
-            logger.info(
-                    "Book reaching {}{} on sheets:{}",
-                    target,
-                    force ? " force" : "",
-                    ids(concernedStubs));
-
-            try {
-                boolean someFailure = false;
-                StepMonitoring.notifyStart();
-
-<<<<<<< HEAD
-                if (isMultiSheet()
-                    && constants.processAllStubsInParallel.isSet()
-                    && (OmrExecutors.defaultParallelism.getValue() == true)) {
-                    // Process all stubs in parallel
-                    List<Callable<Boolean>> tasks = new ArrayList<Callable<Boolean>>();
-
-                    for (final SheetStub stub : concernedStubs) {
-                        tasks.add(
-                                new Callable<Boolean>()
-=======
-                if (isMultiSheet() && constants.processAllStubsInParallel.isSet()
-                            && (OmrExecutors.defaultParallelism.getValue() == true)) {
-                    // Process all stubs in parallel
-                    List<Callable<Boolean>> tasks = new ArrayList<>();
-
-                    for (final SheetStub stub : concernedStubs) {
-                        tasks.add(new Callable<Boolean>()
->>>>>>> 8e2b0fd5
-                        {
-                            @Override
-                            public Boolean call ()
-                                    throws StepException
-                            {
-                                LogUtil.start(stub);
-
-                                try {
-                                    boolean ok = stub.reachStep(target, force);
-
-                                    if (ok && (OMR.gui == null)) {
-                                        stub.swapSheet(); // Save sheet & global book info to disk
-                                    }
-
-                                    return ok;
-                                } finally {
-                                    LogUtil.stopStub();
-                                }
-                            }
-                        });
-                    }
-<<<<<<< HEAD
-
-                    try {
-                        List<Future<Boolean>> futures = OmrExecutors.getCachedLowExecutor()
-                                .invokeAll(tasks);
-
-                        for (Future<Boolean> future : futures) {
-                            try {
-                                if (!future.get()) {
-                                    someFailure = true;
-                                }
-                            } catch (Exception ex) {
-                                logger.warn("Future exception", ex);
-                                someFailure = true;
-                            }
-                        }
-
-                        return !someFailure;
-                    } catch (InterruptedException ex) {
-                        logger.warn("Error in parallel reachBookStep", ex);
-                        someFailure = true;
-                    }
-                } else {
-                    // Process one stub after the other
-                    for (SheetStub stub : concernedStubs) {
-                        LogUtil.start(stub);
-
-=======
-
-                    try {
-                        List<Future<Boolean>> futures = OmrExecutors.getCachedLowExecutor()
-                                .invokeAll(tasks);
-
-                        for (Future<Boolean> future : futures) {
-                            try {
-                                if (!future.get()) {
-                                    someFailure = true;
-                                }
-                            } catch (InterruptedException |
-                                     ExecutionException ex) {
-                                logger.warn("Future exception", ex);
-                                someFailure = true;
-                            }
-                        }
-
-                        return !someFailure;
-                    } catch (InterruptedException ex) {
-                        logger.warn("Error in parallel reachBookStep", ex);
-                        someFailure = true;
-                    }
-                } else {
-                    // Process one stub after the other
-                    for (SheetStub stub : concernedStubs) {
-                        LogUtil.start(stub);
-
->>>>>>> 8e2b0fd5
-                        try {
-                            if (stub.reachStep(target, force)) {
-                                if (OMR.gui == null) {
-                                    stub.swapSheet(); // Save sheet & global book info to disk
-                                }
-                            } else {
-                                someFailure = true;
-                            }
-                        } catch (Exception ex) {
-                            // Exception (such as timeout) raised on stub
-                            // Let processing continue for the other stubs
-                            logger.warn("Error processing stub");
-                            someFailure = true;
-                        } finally {
-                            LogUtil.stopStub();
-                        }
-                    }
-                }
-
-                return !someFailure;
-            } finally {
-                LogUtil.stopStub();
-                StepMonitoring.notifyStop();
-
-                long stopTime = System.currentTimeMillis();
-                logger.debug("End of step set in {} ms.", (stopTime - startTime));
-            }
-        } catch (ProcessingCancellationException pce) {
-            throw pce;
-        } catch (Exception ex) {
-            logger.warn("Error in performing " + target, ex);
-        }
-
-        return false;
-    }
-
-    //--------------//
-    // reduceScores //
-    //--------------//
-    /**
-     * Determine the logical parts of each score.
-     *
-     * @return the count of modifications done
-     */
-    public int reduceScores ()
-    {
-        int modifs = 0;
-
-        if (scores != null) {
-            for (Score score : scores) {
-                // (re) build the score logical parts
-                modifs += new ScoreReduction(score).reduce();
-
-                // Slurs and voices connection across pages in score
-                modifs += Voices.refineScore(score);
-            }
-<<<<<<< HEAD
-
-            if (modifs > 0) {
-                setModified(true);
-                logger.info("Scores built: {}", scores.size());
-            }
-
-=======
-
-            if (modifs > 0) {
-                setModified(true);
-                logger.info("Scores built: {}", scores.size());
-            }
-
->>>>>>> 8e2b0fd5
-            setDirty(false);
-        }
-
-        return modifs;
-    }
-
-    //------------//
-    // removeStub //
-    //------------//
-    /**
-     * Remove the specified sheet stub from the containing book.
-     * <p>
-     * Typically, when the sheet carries no music information, it can be removed from the book
-     * (without changing the IDs of the sibling sheets in the book)
-     *
-     * @param stub the sheet stub to remove
-     * @return true if actually removed
-     */
-    public boolean removeStub (SheetStub stub)
-    {
-        return stubs.remove(stub);
-    }
-
-    //-------//
-    // reset //
-    //-------//
-    /**
-     * Reset all valid sheets of this book to their initial state.
-     */
-    public void reset ()
-    {
-        for (SheetStub stub : getValidStubs()) {
-            stub.reset();
-        }
-<<<<<<< HEAD
-
-        scores.clear();
-    }
-
-    //--------------------//
-    // resetToAnnotations //
-    //--------------------//
-    /**
-     * Reset all valid sheets of this book to their ANNOTATIONS step.
-     */
-    public void resetToAnnotations ()
-    {
-        for (SheetStub stub : getValidStubs()) {
-            stub.resetToAnnotations();
-        }
-
-=======
-
->>>>>>> 8e2b0fd5
-        scores.clear();
-    }
-
-    //---------------//
-    // resetToBinary //
-    //---------------//
-    /**
-     * Reset all valid sheets of this book to their BINARY step.
-     */
-    public void resetToBinary ()
-    {
-        for (SheetStub stub : getValidStubs()) {
-            stub.resetToBinary();
-        }
-
-        scores.clear();
-    }
-
-    //--------//
-    // sample //
-    //--------//
-    /**
-     * Write the book symbol samples into its sample repository.
-     */
-    public void sample ()
-    {
-        for (SheetStub stub : getValidStubs()) {
-            Sheet sheet = stub.getSheet();
-            sheet.sample();
-        }
-    }
-
-<<<<<<< HEAD
-    //----------//
-    // setAlias //
-    //----------//
-=======
-    //-------//
-    // store //
-    //-------//
->>>>>>> 8e2b0fd5
-    /**
-     * Store book to disk.
-     *
-     * @param bookPath   target path for storing the book
-     * @param withBackup if true, rename beforehand any existing target as a backup
-     */
-    public void store (Path bookPath,
-                       boolean withBackup)
-    {
-        Memory.gc(); // Launch garbage collection, to save on weak glyph references ...
-
-        boolean diskWritten = false; // Has disk actually been written?
-
-        // Backup existing book file?
-        if (withBackup && Files.exists(bookPath)) {
-            Path backup = FileUtil.backup(bookPath);
-
-            if (backup != null) {
-                logger.info("Previous book file renamed as {}", backup);
-            }
-        }
-
-        Path root = null; // Root of the zip file system
-
-        try {
-            getLock().lock();
-            checkRadixChange(bookPath);
-            logger.debug("Storing book...");
-
-            if ((this.bookPath == null) || this.bookPath.toAbsolutePath().equals(
-                    bookPath.toAbsolutePath())) {
-                if (this.bookPath == null) {
-                    root = ZipFileSystem.create(bookPath);
-                    diskWritten = true;
-                } else {
-                    root = ZipFileSystem.open(bookPath);
-                }
-
-                if (modified) {
-                    storeBookInfo(root); // Book info (book.xml)
-                    diskWritten = true;
-                }
-
-                // Contained sheets
-                for (SheetStub stub : stubs) {
-                    if (stub.isModified() || stub.isUpgraded()) {
-                        final Path sheetFolder = root.resolve(INTERNALS_RADIX + stub.getNumber());
-                        stub.getSheet().store(sheetFolder, null);
-                        diskWritten = true;
-                    }
-                }
-
-                // Separate repository
-                if ((repository != null) && repository.isModified()) {
-                    repository.storeRepository();
-                }
-            } else {
-                // (Store as): Switch from old to new book file
-                root = createBookFile(bookPath);
-                diskWritten = true;
-
-                storeBookInfo(root); // Book info (book.xml)
-
-                // Contained sheets
-                final Path oldRoot = openBookFile(this.bookPath);
-
-                for (SheetStub stub : stubs) {
-                    final Path oldSheetFolder = oldRoot.resolve(INTERNALS_RADIX + stub.getNumber());
-                    final Path sheetFolder = root.resolve(INTERNALS_RADIX + stub.getNumber());
-
-                    // By default, copy existing sheet files
-                    if (Files.exists(oldSheetFolder)) {
-                        FileUtil.copyTree(oldSheetFolder, sheetFolder);
-                    }
-
-                    // Update modified sheet files
-                    if (stub.isModified() || stub.isUpgraded()) {
-                        stub.getSheet().store(sheetFolder, oldSheetFolder);
-                    }
-                }
-
-                oldRoot.getFileSystem().close(); // Close old book file
-            }
-
-            this.bookPath = bookPath;
-
-            BookManager.getInstance().getBookHistory().add(bookPath); // Insert in history
-
-            if (diskWritten) {
-                logger.info("Book stored as {}", bookPath);
-            }
-        } catch (Exception ex) {
-            logger.warn("Error storing " + this + " to " + bookPath + " ex:" + ex, ex);
-        } finally {
-            if (root != null) {
-                try {
-                    root.getFileSystem().close();
-                } catch (IOException ignored) {
-                }
-            }
-
-            getLock().unlock();
-        }
-    }
-
-    //-------//
-    // store //
-    //-------//
-    /**
-     * Store book to disk, using its current book path.
-     */
-<<<<<<< HEAD
-    public void setAlias (String alias)
-    {
-        this.alias = alias;
-        radix = alias;
-    }
-
-    //------------//
-    // setClosing //
-    //------------//
-=======
-    public void store ()
-    {
-        if (bookPath == null) {
-            logger.warn("Bookpath not defined");
-        } else {
-            store(bookPath, false);
-        }
-    }
-
-    //---------------//
-    // storeBookInfo //
-    //---------------//
->>>>>>> 8e2b0fd5
-    /**
-     * Store the book information (global info + stub steps) into book file system.
-     *
-     * @param root root path of book file system
-     * @throws Exception if anything goes wrong
-     */
-<<<<<<< HEAD
-    public void setClosing (boolean closing)
-    {
-        this.closing = closing;
-    }
-
-    //----------//
-    // setDirty //
-    //----------//
-=======
-    public void storeBookInfo (Path root)
-            throws Exception
-    {
-        Path bookInternals = root.resolve(BOOK_INTERNALS);
-        Files.deleteIfExists(bookInternals);
-        Jaxb.marshal(this, bookInternals, getJaxbContext());
-        setModified(false);
-        logger.info("Stored {}", bookInternals);
-    }
-
-    //---------------//
-    // swapAllSheets //
-    //---------------//
->>>>>>> 8e2b0fd5
-    /**
-     * Swap all sheets, except the current one if any.
-     */
-    public void swapAllSheets ()
-    {
-        if (isModified() || isUpgraded()) {
-            logger.info("{} storing", this);
-            store();
-        }
-
-        SheetStub currentStub = null;
-
-        if (OMR.gui != null) {
-            currentStub = StubsController.getCurrentStub();
-        }
-
-        for (SheetStub stub : stubs) {
-            if (stub != currentStub) {
-                stub.swapSheet();
-            }
-        }
-    }
-
-    //----------//
-    // toString //
-    //----------//
-    @Override
-    public String toString ()
-    {
-        StringBuilder sb = new StringBuilder("Book{");
-        sb.append(radix);
-
-        if ((offset != null) && (offset > 0)) {
-            sb.append(" offset:").append(offset);
-        }
-
-        sb.append("}");
-
-        return sb.toString();
-    }
-
-    //------------//
-    // transcribe //
-    //------------//
-    /**
-     * Convenient method to perform all needed transcription steps on all valid sheets
-     * of this book and building the book score(s).
-     *
-     * @return true if OK
-     */
-<<<<<<< HEAD
-    public void setDirty (boolean dirty)
-    {
-        this.dirty = dirty;
-    }
-
-    //----------------------//
-    // setExportPathSansExt //
-    //----------------------//
-=======
-    public boolean transcribe ()
-    {
-        boolean ok = reachBookStep(Step.last(), false, null);
-
-        reduceScores();
-
-        return ok;
-    }
-
-    //--------------//
-    // updateScores //
-    //--------------//
->>>>>>> 8e2b0fd5
-    /**
-     * Update the gathering of sheet pages into scores.
-     * <p>
-     * The question is which scores should we update.
-     * Clearing all and rebuilding all is OK for pageRefs of all scores without loading sheets.
-     * But doing so, we lose logicalPart information of <b>all</b> scores, and to rebuild it we'll
-     * need to reload all valid sheets.
-     * <p>
-     * A better approach is to check the stub before and the stub after the current one.
-     * This may result in the addition or the removal of scores.
-     *
-     * @param currentStub the current stub
-     */
-<<<<<<< HEAD
-    public void setExportPathSansExt (Path exportPathSansExt)
-    {
-        this.exportPathSansExt = exportPathSansExt;
-    }
-
-    //-------------//
-    // setModified //
-    //-------------//
-=======
-    public synchronized void updateScores (SheetStub currentStub)
-    {
-        if (scores.isEmpty()) {
-            // Easy: allocate scores based on all book stubs
-            createScores();
-        } else {
-            try {
-                // Determine just the impacted pageRefs
-                final SortedSet<PageRef> impactedRefs = new TreeSet<>();
-                final int stubNumber = currentStub.getNumber();
-
-                if (!currentStub.getPageRefs().isEmpty()) {
-                    // Look in stub before current stub?
-                    final PageRef firstPageRef = currentStub.getFirstPageRef();
-
-                    if (!firstPageRef.isMovementStart()) {
-                        final SheetStub prevStub = (stubNumber > 1) ? stubs.get(stubNumber - 2)
-                                : null;
-
-                        if (prevStub != null) {
-                            final PageRef prevPageRef = prevStub.getLastPageRef();
-
-                            if (prevPageRef != null) {
-                                impactedRefs.addAll(getScore(prevPageRef).getPageRefs()); // NPE
-                            }
-                        }
-                    }
-
-                    // Take pages of current stub
-                    impactedRefs.addAll(currentStub.getPageRefs());
-
-                    // Look in stub after current stub?
-                    final SheetStub nextStub = (stubNumber < stubs.size()) ? stubs.get(stubNumber)
-                            : null;
-
-                    if (nextStub != null) {
-                        final PageRef nextPageRef = nextStub.getFirstPageRef();
-
-                        if ((nextPageRef != null) && !nextPageRef.isMovementStart()) {
-                            impactedRefs.addAll(getScore(nextPageRef).getPageRefs()); // NPE
-                        }
-                    }
-                }
-
-                // Determine and remove the impacted scores
-                final List<Score> impactedScores = scoresOf(impactedRefs);
-                Integer scoreIndex = null;
-
-                if (!impactedScores.isEmpty()) {
-                    scoreIndex = scores.indexOf(impactedScores.get(0));
-                } else {
-                    for (Score score : scores) {
-                        if (score.getFirstPageRef().getSheetNumber() > stubNumber) {
-                            scoreIndex = scores.indexOf(score);
-
-                            break;
-                        }
-                    }
-                }
-
-                if (scoreIndex == null) {
-                    scoreIndex = scores.size();
-                }
-
-                logger.debug("Impacted pages:{} scores:{}", impactedRefs, impactedScores);
-                scores.removeAll(impactedScores);
-
-                // Insert new score(s) to replace the impacted one(s)?
-                if (!currentStub.isValid()) {
-                    impactedRefs.removeAll(currentStub.getPageRefs());
-                }
-
-                insertScores(currentStub, impactedRefs, scoreIndex);
-            } catch (Exception ex) {
-                // This seems to result from inconsistency between scores info and stubs info.
-                // Initial cause can be a sheet not marshalled (because of use by another process)
-                // followed by a reload of now non-consistent book.xml
-
-                // Workaround: Clear all scores and rebuild them from stubs info
-                // (Doing so, we may lose logical-part informations)
-                logger.warn("Error updating scores " + ex, ex);
-                logger.warn("Rebuilding them from stubs info.");
-                scores.clear();
-                createScores();
-            }
-        }
-    }
-
-    //-----------------------//
-    // areVersionsCompatible //
-    //-----------------------//
->>>>>>> 8e2b0fd5
-    /**
-     * Check whether the program version can operate on the file version.
-     * <p>
-     * All version strings are expected to be formatted like "5.0" or "5.0.1"
-     * and we don't take the 3rd number, if any, into account for compatibility checking.
-     *
-     * @param programVersion version of software
-     * @param fileVersion    version of book file
-     * @return true if OK
-     */
-<<<<<<< HEAD
-    public void setModified (boolean modified)
-    {
-        ///logger.info("{} setModified {}", this, modified);
-        this.modified = modified;
-
-        if (OMR.gui != null) {
-            SwingUtilities.invokeLater(
-                    new Runnable()
-            {
-                @Override
-                public void run ()
-                {
-                    final StubsController controller = StubsController.getInstance();
-                    final SheetStub stub = controller.getSelectedStub();
-
-                    if ((stub != null) && (stub.getBook() == Book.this)) {
-                        controller.refresh();
-                    }
-                }
-            });
-        }
-    }
-
-    //-----------//
-    // setOffset //
-    //-----------//
-=======
-    private boolean areVersionsCompatible (String programVersion,
-                                           String fileVersion)
-    {
-        try {
-            logger.debug("Book file version: {}", fileVersion);
-
-            final String[] programTokens = programVersion.split("\\.");
-
-            if (programTokens.length < 2) {
-                throw new IllegalArgumentException("Illegal Audiveris version " + programVersion);
-            }
-
-            final String[] fileTokens = fileVersion.split("\\.");
-
-            if (fileTokens.length < 2) {
-                throw new IllegalArgumentException("Illegal Book file version " + fileVersion);
-            }
-
-            for (int i = 0; i < 2; i++) {
-                if (Integer.decode(fileTokens[i]) < Integer.decode(programTokens[i])) {
-                    return false;
-                }
-            }
-
-            return true;
-        } catch (IllegalArgumentException ex) {
-            logger.error("Error while checking versions " + ex, ex);
-
-            return false; // Safer
-        }
-    }
-
-    //---------------//
-    // beforeMarshal //
-    //---------------//
-    @SuppressWarnings("unused")
-    private void beforeMarshal (Marshaller m)
-    {
-        if ((binarizationFilter != null) && !binarizationFilter.isSpecific()) {
-            binarizationFilter = null;
-        }
-
-        if ((ocrLanguages != null) && !ocrLanguages.isSpecific()) {
-            ocrLanguages = null;
-        }
-
-        if ((switches != null) && switches.isEmpty()) {
-            switches = null;
-        }
-    }
-
-    //------------------//
-    // checkRadixChange //
-    //------------------//
->>>>>>> 8e2b0fd5
-    /**
-     * If the (new) book name does not match current one, update the book radix
-     * (and the title of first displayed sheet if any).
-     *
-     * @param bookPath new book target path
-     */
-<<<<<<< HEAD
-    public void setOffset (Integer offset)
-    {
-        this.offset = offset;
-    }
-
-    //--------------//
-    // setPrintPath //
-=======
-    private void checkRadixChange (Path bookPath)
-    {
-        // Are we changing the target name WRT the default name?
-        final String newRadix = FileUtil.avoidExtensions(bookPath.getFileName(), OMR.BOOK_EXTENSION)
-                .toString();
-
-        if (!newRadix.equals(radix)) {
-            // Update book radix
-            radix = newRadix;
-
-            // We are really changing the radix, so nullify all other paths
-            exportPathSansExt = printPath = null;
-
-            if (OMR.gui != null) {
-                // Update UI first sheet tab
-                SwingUtilities.invokeLater(new Runnable()
-                {
-                    @Override
-                    public void run ()
-                    {
-                        StubsController.getInstance().updateFirstStubTitle(Book.this);
-                    }
-                });
-            }
-        }
-    }
-
-    //------------//
-    // checkScore // Dirty hack, to be removed ASAP
-    //------------//
-    private void checkScore ()
-    {
-        for (Score score : scores) {
-            PageRef ref = score.getFirstPageRef();
-
-            if (ref == null) {
-                logger.warn("Discarding invalid score data.");
-                scores.clear();
-
-                break;
-            }
-        }
-    }
-
-    //--------------//
-    // createScores //
->>>>>>> 8e2b0fd5
-    //--------------//
-    /**
-     * Create scores out of all book stubs.
-     */
-    private void createScores ()
-    {
-        Score score = null;
-
-        // Group provided sheets pages into scores
-        for (SheetStub stub : stubs) {
-            // An invalid or not-yet-processed stub triggers a score break
-            if (stub.getPageRefs().isEmpty()) {
-                score = null;
-            } else {
-                for (PageRef pageRef : stub.getPageRefs()) {
-                    if ((score == null) || pageRef.isMovementStart()) {
-                        scores.add(score = new Score());
-                        score.setBook(this);
-                    }
-
-                    score.addPageRef(stub.getNumber(), pageRef);
-                }
-            }
-        }
-
-        logger.debug("Created scores:{}", scores);
-    }
-
-    //-------------------//
-    // getConcernedStubs //
-    //-------------------//
-    private List<SheetStub> getConcernedStubs (Set<Integer> sheetIds)
-    {
-        List<SheetStub> list = new ArrayList<>();
-
-        for (SheetStub stub : getValidStubs()) {
-            if ((sheetIds == null) || sheetIds.contains(stub.getNumber())) {
-                list.add(stub);
-            }
-        }
-
-        return list;
-    }
-
-    //--------------//
-    // getLeastStep //
-    //--------------//
-    /**
-     * Report the least advanced step reached among all provided stubs.
-     *
-     * @return the least step, null if any stub has not reached the first step (LOAD)
-     */
-<<<<<<< HEAD
-    public void setPrintPath (Path printPath)
-    {
-        this.printPath = printPath;
-    }
-
-    //-------//
-    // store //
-    //-------//
-=======
-    private Step getLeastStep (List<SheetStub> stubs)
-    {
-        Step least = Step.last();
-
-        for (SheetStub stub : stubs) {
-            Step latest = stub.getLatestStep();
-
-            if (latest == null) {
-                return null; // This sheet has not been processed at all
-            }
-
-            if (latest.compareTo(least) < 0) {
-                least = latest;
-            }
-        }
-
-        return least;
-    }
-
-    //----------//
-    // getScore //
-    //----------//
->>>>>>> 8e2b0fd5
-    /**
-     * Report the score if any that contains the provided PageRef.
-     *
-     * @param pageRef the provided page ref (sheet#, page#)
-     * @return the containing score or null if not found
-     */
-<<<<<<< HEAD
-    public void store (Path bookPath,
-                       boolean withBackup)
-    {
-        Memory.gc(); // Launch garbage collection, to save on weak glyph references ...
-
-        boolean diskWritten = false; // Has disk actually been written?
-
-        // Backup existing book file?
-        if (withBackup && Files.exists(bookPath)) {
-            Path backup = FileUtil.backup(bookPath);
-
-            if (backup != null) {
-                logger.info("Previous book file renamed as {}", backup);
-            }
-        }
-
-        Path root = null; // Root of the zip file system
-
-        try {
-            getLock().lock();
-            checkRadixChange(bookPath);
-            logger.debug("Storing book...");
-
-            if ((this.bookPath == null)
-                || this.bookPath.toAbsolutePath().equals(bookPath.toAbsolutePath())) {
-                if (this.bookPath == null) {
-                    root = ZipFileSystem.create(bookPath);
-                    diskWritten = true;
-                } else {
-                    root = ZipFileSystem.open(bookPath);
-                }
-
-                if (modified) {
-                    storeBookInfo(root); // Book info (book.xml)
-                    diskWritten = true;
-                }
-
-                // Contained sheets
-                for (SheetStub stub : stubs) {
-                    if (stub.isModified()) {
-                        final Path sheetFolder = root.resolve(INTERNALS_RADIX + stub.getNumber());
-                        stub.getSheet().store(sheetFolder, null);
-                        diskWritten = true;
-                    }
-                }
-
-                // Separate repository
-                if ((repository != null) && repository.isModified()) {
-                    repository.storeRepository();
-                }
-            } else {
-                // (Store as): Switch from old to new book file
-                root = createBookFile(bookPath);
-                diskWritten = true;
-
-                storeBookInfo(root); // Book info (book.xml)
-
-                // Contained sheets
-                final Path oldRoot = openBookFile(this.bookPath);
-
-                for (SheetStub stub : stubs) {
-                    final Path oldSheetFolder = oldRoot.resolve(INTERNALS_RADIX + stub.getNumber());
-                    final Path sheetFolder = root.resolve(INTERNALS_RADIX + stub.getNumber());
-
-                    // By default, copy existing sheet files
-                    if (Files.exists(oldSheetFolder)) {
-                        FileUtil.copyTree(oldSheetFolder, sheetFolder);
-                    }
-
-                    // Update modified sheet files
-                    if (stub.isModified()) {
-                        stub.getSheet().store(sheetFolder, oldSheetFolder);
-                    }
-                }
-
-                oldRoot.getFileSystem().close(); // Close old book file
-            }
-
-            this.bookPath = bookPath;
-
-            BookManager.getInstance().getBookHistory().add(bookPath); // Insert in history
-
-            if (diskWritten) {
-                logger.info("Book stored as {}", bookPath);
-            }
-        } catch (Throwable ex) {
-            logger.warn("Error storing " + this + " to " + bookPath + " ex:" + ex, ex);
-        } finally {
-            if (root != null) {
-                try {
-                    root.getFileSystem().close();
-                } catch (IOException ignored) {
-                }
-            }
-
-            getLock().unlock();
-        }
-    }
-
-    //-------//
-    // store //
-    //-------//
-=======
-    private Score getScore (PageRef pageRef)
-    {
-        for (Score score : scores) {
-            PageRef ref = score.getPageRef(pageRef.getSheetNumber());
-
-            if ((ref != null) && (ref.getId() == pageRef.getId())) {
-                return score;
-            }
-        }
-
-        return null;
-    }
-
-    //----------------//
-    // initTransients //
-    //----------------//
->>>>>>> 8e2b0fd5
-    /**
-     * Initialize transient data.
-     *
-     * @param nameSansExt book name without extension, if any
-     * @param bookPath    full path to book .omr file, if any
-     * @return true if OK
-     */
-<<<<<<< HEAD
-    public void store ()
-    {
-        if (bookPath == null) {
-            logger.warn("Bookpath not defined");
-        } else {
-            store(bookPath, false);
-        }
-    }
-
-    //---------------//
-    // storeBookInfo //
-    //---------------//
-=======
-    private boolean initTransients (String nameSansExt,
-                                    Path bookPath)
-    {
-        if (binarizationFilter != null) {
-            binarizationFilter.setParent(FilterDescriptor.defaultFilter);
-        }
-
-        if (ocrLanguages != null) {
-            ocrLanguages.setParent(Language.ocrDefaultLanguages);
-        }
-
-        if (switches != null) {
-            switches.setParent(ProcessingSwitches.getDefaultSwitches());
-        }
-
-        if (alias == null) {
-            alias = checkAlias(getInputPath());
-
-            if (alias != null) {
-                nameSansExt = alias;
-            }
-        }
-
-        if (nameSansExt != null) {
-            radix = nameSansExt;
-        }
-
-        if (bookPath != null) {
-            this.bookPath = bookPath;
-
-            if (nameSansExt == null) {
-                radix = FileUtil.getNameSansExtension(bookPath);
-            }
-        }
-
-        if (build == null) {
-            build = WellKnowns.TOOL_BUILD;
-        }
-
-        if (version == null) {
-            version = WellKnowns.TOOL_REF;
-        } else {
-            if (constants.checkBookVersion.isSet()) {
-                // Check compatibility between file version and program version
-                if (!areVersionsCompatible(ProgramId.PROGRAM_VERSION, version)) {
-                    if (constants.resetOldBooks.isSet()) {
-                        final String msg = bookPath + " version " + version;
-                        logger.warn(msg);
-
-                        // Prompt user for resetting project sheets?
-                        if ((OMR.gui == null) || OMR.gui.displayConfirmation(
-                                msg + "\nConfirm reset to binary?",
-                                "Non compatible book version")) {
-                            resetToBinary();
-                            logger.info("Book {} reset to binary.", radix);
-                            version = WellKnowns.TOOL_REF;
-                            build = WellKnowns.TOOL_BUILD;
-
-                            return true;
-                        }
-                    } else {
-                        logger.info("Incompatible book version, but not reset.");
-                    }
-
-                    return false;
-                }
-            }
-        }
-
-        return true;
-    }
-
-    //--------------//
-    // insertScores //
-    //--------------//
->>>>>>> 8e2b0fd5
-    /**
-     * Insert scores out of provided sequence of PageRef's.
-     *
-     * @param currentStub stub being processed
-     * @param pageRefs    sequence of pageRefs
-     * @param insertIndex insertion index in scores list
-     */
-    private void insertScores (SheetStub currentStub,
-                               SortedSet<PageRef> pageRefs,
-                               int insertIndex)
-    {
-        Score score = null;
-        Integer stubNumber = null;
-        int index = insertIndex;
-
-        for (PageRef ref : pageRefs) {
-            if (stubNumber == null) {
-                // Very first
-                score = null;
-            } else if (stubNumber < (ref.getSheetNumber() - 1)) {
-                // One or several stubs missing
-                score = null;
-            }
-
-            if (ref.isMovementStart()) {
-                // Movement start
-                score = null;
-            }
-
-            if (score == null) {
-                scores.add(index++, score = new Score());
-                score.setBook(this);
-            }
-
-            score.addPageRef(ref.getSheetNumber(), ref);
-            stubNumber = ref.getSheetNumber();
-        }
-
-        logger.debug("Inserted scores:{}", scores.subList(insertIndex, index));
-    }
-
-    //----------//
-    // scoresOf //
-    //----------//
-    /**
-     * Retrieve the list of scores that embrace the provided sequence of pageRefs.
-     *
-     * @param refs the provided pageRefs (sorted)
-     * @return the impacted scores
-     */
-<<<<<<< HEAD
-    public void storeBookInfo (Path root)
-            throws Exception
-    {
-        Path bookInternals = root.resolve(BOOK_INTERNALS);
-        Files.deleteIfExists(bookInternals);
-        Jaxb.marshal(this, bookInternals, getJaxbContext());
-        setModified(false);
-        logger.info("Stored {}", bookInternals);
-    }
-
-    //---------------//
-    // swapAllSheets //
-    //---------------//
-=======
-    private List<Score> scoresOf (SortedSet<PageRef> refs)
-    {
-        final List<Score> impacted = new ArrayList<>();
-
-        if (!refs.isEmpty()) {
-            final int firstNumber = refs.first().getSheetNumber();
-            final int lastNumber = refs.last().getSheetNumber();
-
-            for (Score score : scores) {
-                if (score.getLastPageRef().getSheetNumber() < firstNumber) {
-                    continue;
-                }
-
-                if (score.getFirstPageRef().getSheetNumber() > lastNumber) {
-                    break;
-                }
-
-                List<PageRef> scoreRefs = new ArrayList<>(score.getPageRefs());
-                scoreRefs.retainAll(refs);
-
-                if (!scoreRefs.isEmpty()) {
-                    impacted.add(score);
-                }
-            }
-        }
-
-        return impacted;
-    }
-
-    //-----------------//
-    // closeFileSystem //
-    //-----------------//
->>>>>>> 8e2b0fd5
-    /**
-     * Close the provided (book) file system.
-     *
-     * @param fileSystem the book file system
-     */
-<<<<<<< HEAD
-    public void swapAllSheets ()
-    {
-        if (isModified()) {
-            logger.info("{} storing", this);
-            store();
-        }
-
-        SheetStub currentStub = null;
-
-        if (OMR.gui != null) {
-            currentStub = StubsController.getCurrentStub();
-        }
-
-        for (SheetStub stub : stubs) {
-            if (stub != currentStub) {
-                stub.swapSheet();
-            }
-        }
-    }
-
-    //----------//
-    // toString //
-    //----------//
-    @Override
-    public String toString ()
-    {
-        StringBuilder sb = new StringBuilder("Book{");
-        sb.append(radix);
-
-        if ((offset != null) && (offset > 0)) {
-            sb.append(" offset:").append(offset);
-        }
-
-        sb.append("}");
-
-        return sb.toString();
-    }
-
-    //------------//
-    // transcribe //
-    //------------//
-=======
-    public static void closeFileSystem (FileSystem fileSystem)
-    {
-        try {
-            fileSystem.close();
-
-            logger.info("Book file system closed.");
-        } catch (IOException ex) {
-            logger.warn("Could not close book file system " + ex, ex);
-        }
-    }
-
-    //-----//
-    // ids //
-    //-----//
->>>>>>> 8e2b0fd5
-    /**
-     * Build a string with just the IDs of the stub collection.
-     *
-     * @param stubs the collection of stub instances
-     * @return the string built
-     */
-    public static String ids (List<SheetStub> stubs)
-    {
-        if (stubs == null) {
-            return "";
-        }
-
-        StringBuilder sb = new StringBuilder();
-        sb.append("[");
-
-        for (SheetStub entity : stubs) {
-            sb.append("#").append(entity.getNumber());
-        }
-
-        sb.append("]");
-
-        return sb.toString();
-    }
-
-    //----------//
-    // loadBook //
-    //----------//
-    /**
-     * Load a book out of a provided book file.
-     *
-     * @param bookPath path to the (zipped) book file
-     * @return the loaded book if successful
-     */
-    public static Book loadBook (Path bookPath)
-    {
-        StopWatch watch = new StopWatch("loadBook " + bookPath);
-        Book book = null;
-
-        try {
-            logger.info("Loading book {}", bookPath);
-            watch.start("book");
-
-            // Open book file
-            Path rootPath = ZipFileSystem.open(bookPath);
-
-            // Load book internals (just the stubs) out of book.xml
-            Path internalsPath = rootPath.resolve(BOOK_INTERNALS);
-
-            try (InputStream is = Files.newInputStream(internalsPath, StandardOpenOption.READ)) {
-                JAXBContext ctx = getJaxbContext();
-                Unmarshaller um = ctx.createUnmarshaller();
-                ///Unmarshaller um = getJaxbContext().createUnmarshaller();
-                book = (Book) um.unmarshal(is);
-                LogUtil.start(book);
-                book.getLock().lock();
-                rootPath.getFileSystem().close(); // Close book file
-
-                boolean ok = book.initTransients(null, bookPath);
-
-                if (!ok) {
-                    logger.info("Discarded {}", bookPath);
-
-                    return null;
-                }
-
-                book.checkScore(); // TODO: remove ASAP
-
-                return book;
-            }
-        } catch (IOException |
-                 JAXBException ex) {
-            logger.warn("Error loading book " + bookPath + " " + ex, ex);
-
-            return null;
-        } finally {
-            if (constants.printWatch.isSet()) {
-                watch.print();
-            }
-
-            if (book != null) {
-                book.getLock().unlock();
-            }
-
-            LogUtil.stopBook();
-        }
-    }
-
-    //--------------//
-    // openBookFile //
-    //--------------//
-    /**
-     * Open the book file (supposed to already exist at location provided by
-     * '{@code bookPath}' parameter) for reading or writing.
-     * <p>
-     * When IO operations are finished, the book file must be closed via
-     * {@link #closeFileSystem(java.nio.file.FileSystem)}
-     *
-     * @param bookPath book path name
-     * @return the root path of the (zipped) book file system
-     */
-<<<<<<< HEAD
-    public boolean transcribe ()
-    {
-        boolean ok = reachBookStep(Step.last(), false, null);
-
-        reduceScores();
-
-        return ok;
-    }
-
-    //--------------//
-    // updateScores //
-    //--------------//
-    /**
-     * Update the gathering of sheet pages into scores.
-     * <p>
-     * The question is which scores should we update.
-     * Clearing all and rebuilding all is OK for pageRefs of all scores without loading sheets.
-     * But doing so, we lose logicalPart information of <b>all</b> scores, and to rebuild it we'll
-     * need to reload all valid sheets.
-     * <p>
-     * A better approach is to check the stub before and the stub after the current one.
-     * This may result in the addition or the removal of scores.
-     *
-     * @param currentStub the current stub
-     */
-    public synchronized void updateScores (SheetStub currentStub)
-    {
-        if (scores.isEmpty()) {
-            // Easy: allocate scores based on all book stubs
-            createScores();
-        } else {
-            try {
-                // Determine just the impacted pageRefs
-                final SortedSet<PageRef> impactedRefs = new TreeSet<PageRef>();
-                final int stubNumber = currentStub.getNumber();
-
-                if (!currentStub.getPageRefs().isEmpty()) {
-                    // Look in stub before current stub?
-                    final PageRef firstPageRef = currentStub.getFirstPageRef();
-
-                    if (!firstPageRef.isMovementStart()) {
-                        final SheetStub prevStub = (stubNumber > 1) ? stubs.get(stubNumber - 2) : null;
-
-                        if (prevStub != null) {
-                            final PageRef prevPageRef = prevStub.getLastPageRef();
-
-                            if (prevPageRef != null) {
-                                impactedRefs.addAll(getScore(prevPageRef).getPageRefs()); // NPE
-                            }
-                        }
-                    }
-
-                    // Take pages of current stub
-                    impactedRefs.addAll(currentStub.getPageRefs());
-
-                    // Look in stub after current stub?
-                    final SheetStub nextStub = (stubNumber < stubs.size()) ? stubs.get(stubNumber)
-                            : null;
-
-                    if (nextStub != null) {
-                        final PageRef nextPageRef = nextStub.getFirstPageRef();
-
-                        if ((nextPageRef != null) && !nextPageRef.isMovementStart()) {
-                            impactedRefs.addAll(getScore(nextPageRef).getPageRefs()); // NPE
-                        }
-                    }
-                }
-
-                // Determine and remove the impacted scores
-                final List<Score> impactedScores = scoresOf(impactedRefs);
-                Integer scoreIndex = null;
-
-                if (!impactedScores.isEmpty()) {
-                    scoreIndex = scores.indexOf(impactedScores.get(0));
-                } else {
-                    for (Score score : scores) {
-                        if (score.getFirstPageRef().getSheetNumber() > stubNumber) {
-                            scoreIndex = scores.indexOf(score);
-
-                            break;
-                        }
-                    }
-                }
-
-                if (scoreIndex == null) {
-                    scoreIndex = scores.size();
-                }
-
-                logger.debug("Impacted pages:{} scores:{}", impactedRefs, impactedScores);
-                scores.removeAll(impactedScores);
-
-                // Insert new score(s) to replace the impacted one(s)?
-                if (!currentStub.isValid()) {
-                    impactedRefs.removeAll(currentStub.getPageRefs());
-                }
-
-                insertScores(currentStub, impactedRefs, scoreIndex);
-            } catch (Exception ex) {
-                // This seems to result from inconsistency between scores info and stubs info.
-                // Initial cause can be a sheet not marshalled (because of use by another process)
-                // followed by a reload of now non-consistent book.xml
-
-                // Workaround: Clear all scores and rebuild them from stubs info
-                // (Doing so, we may lose logical-part informations)
-                logger.warn("Error updating scores " + ex, ex);
-                logger.warn("Rebuilding them from stubs info.");
-                scores.clear();
-                createScores();
-            }
-        }
-    }
-
-    //-----------------------//
-    // areVersionsCompatible //
-    //-----------------------//
-    /**
-     * Check whether the program version can operate on the file version.
-     * <p>
-     * All version strings are expected to be formatted like "5.0" or "5.0.1"
-     * and we don't take the 3rd number, if any, into account for compatibility checking.
-     *
-     * @param programVersion version of software
-     * @param fileVersion    version of book file
-     * @return true if OK
-     */
-    private boolean areVersionsCompatible (String programVersion,
-                                           String fileVersion)
-    {
-        try {
-            logger.debug("Book file version: {}", fileVersion);
-
-            final String[] programTokens = programVersion.split("\\.");
-
-            if (programTokens.length < 2) {
-                throw new IllegalArgumentException("Illegal Audiveris version " + programVersion);
-            }
-
-            final String[] fileTokens = fileVersion.split("\\.");
-
-            if (fileTokens.length < 2) {
-                throw new IllegalArgumentException("Illegal Book file version " + fileVersion);
-            }
-
-            for (int i = 0; i < 2; i++) {
-                if (Integer.decode(fileTokens[i]) < Integer.decode(programTokens[i])) {
-                    return false;
-                }
-            }
-
-            return true;
-        } catch (Throwable ex) {
-            logger.error("Error while checking versions " + ex, ex);
-
-            return false; // Safer
-        }
-    }
-
-    //---------------//
-    // beforeMarshal //
-    //---------------//
-    @SuppressWarnings("unused")
-    private void beforeMarshal (Marshaller m)
-    {
-        if ((binarizationFilter != null) && !binarizationFilter.isSpecific()) {
-            binarizationFilter = null;
-        }
-
-        if ((ocrLanguages != null) && !ocrLanguages.isSpecific()) {
-            ocrLanguages = null;
-        }
-
-        if ((switches != null) && switches.isEmpty()) {
-            switches = null;
-        }
-    }
-
-    //------------//
-    // checkAlias //
-    //------------//
-    private static String checkAlias (Path path)
-    {
-        // Alias?
-        if (AliasPatterns.useAliasPatterns()) {
-            final String nameSansExt = FileUtil.getNameSansExtension(path);
-
-            return BookManager.getInstance().getAlias(nameSansExt);
-        }
-
-        return null;
-    }
-
-    //------------------//
-    // checkRadixChange //
-    //------------------//
-    /**
-     * If the (new) book name does not match current one, update the book radix
-     * (and the title of first displayed sheet if any).
-     *
-     * @param bookPath new book target path
-     */
-    private void checkRadixChange (Path bookPath)
-    {
-        // Are we changing the target name WRT the default name?
-        final String newRadix = FileUtil.avoidExtensions(
-                bookPath.getFileName(),
-                OMR.BOOK_EXTENSION).toString();
-
-        if (!newRadix.equals(radix)) {
-            // Update book radix
-            radix = newRadix;
-
-            // We are really changing the radix, so nullify all other paths
-            exportPathSansExt = printPath = null;
-
-            if (OMR.gui != null) {
-                // Update UI first sheet tab
-                SwingUtilities.invokeLater(
-                        new Runnable()
-                {
-                    @Override
-                    public void run ()
-                    {
-                        StubsController.getInstance().updateFirstStubTitle(Book.this);
-                    }
-                });
-            }
-        }
-    }
-
-    //------------//
-    // checkScore // Dirty hack, to be removed ASAP
-    //------------//
-    private void checkScore ()
-    {
-        for (Score score : scores) {
-            PageRef ref = score.getFirstPageRef();
-
-            if (ref == null) {
-                logger.warn("Discarding invalid score data.");
-                scores.clear();
-
-                break;
-            }
-        }
-    }
-
-    //----------------//
-    // createBookFile //
-    //----------------//
-    /**
-     * Create a new book file system dedicated to this book at the location provided
-     * by '{@code bookpath}' member.
-     * If such file already exists, it is deleted beforehand.
-     * <p>
-     * When IO operations are finished, the book file must be closed via
-     * {@link #closeFileSystem(java.nio.file.FileSystem)}
-     *
-     * @return the root path of the (zipped) book file system
-     */
-    private static Path createBookFile (Path bookPath)
-            throws IOException
-=======
-    public static Path openBookFile (Path bookPath)
->>>>>>> 8e2b0fd5
-    {
-        if (bookPath == null) {
-            throw new IllegalStateException("bookPath is null");
-        }
-
-        try {
-<<<<<<< HEAD
-            Files.deleteIfExists(bookPath);
-        } catch (IOException ex) {
-            logger.warn("Error deleting book: " + bookPath, ex);
-        }
-
-        // Make sure the containing folder exists
-        Files.createDirectories(bookPath.getParent());
-
-        // Make it a zip file
-        ZipOutputStream zos = new ZipOutputStream(new FileOutputStream(bookPath.toFile()));
-        zos.close();
-
-        // Finally open the book file just created
-        return ZipFileSystem.open(bookPath);
-    }
-
-    //----------------//
-    // getJaxbContext //
-    //----------------//
-    private static JAXBContext getJaxbContext ()
-            throws JAXBException
-    {
-        // Lazy creation
-        if (jaxbContext == null) {
-            jaxbContext = JAXBContext.newInstance(Book.class, RunTable.class);
-        }
-
-        return jaxbContext;
-    }
-
-    //--------------//
-    // createScores //
-    //--------------//
-    /**
-     * Create scores out of all book stubs.
-     */
-    private void createScores ()
-    {
-        Score score = null;
-
-        // Group provided sheets pages into scores
-        for (SheetStub stub : stubs) {
-            // An invalid or not-yet-processed stub triggers a score break
-            if (stub.getPageRefs().isEmpty()) {
-                score = null;
-            } else {
-                for (PageRef pageRef : stub.getPageRefs()) {
-                    if ((score == null) || pageRef.isMovementStart()) {
-                        scores.add(score = new Score());
-                        score.setBook(this);
-                    }
-
-                    score.addPageRef(stub.getNumber(), pageRef);
-                }
-            }
-        }
-
-        logger.debug("Created scores:{}", scores);
-    }
-
-    //-------------------//
-    // getConcernedStubs //
-    //-------------------//
-    private List<SheetStub> getConcernedStubs (Set<Integer> sheetIds)
-    {
-        List<SheetStub> list = new ArrayList<SheetStub>();
-
-        for (SheetStub stub : getValidStubs()) {
-            if ((sheetIds == null) || sheetIds.contains(stub.getNumber())) {
-                list.add(stub);
-            }
-        }
-
-        return list;
-    }
-
-    //--------------//
-    // getLeastStep //
-    //--------------//
-    /**
-     * Report the least advanced step reached among all provided stubs.
-     *
-     * @return the least step, null if any stub has not reached the first step (LOAD)
-     */
-    private Step getLeastStep (List<SheetStub> stubs)
-    {
-        Step least = Step.last();
-
-        for (SheetStub stub : stubs) {
-            Step latest = stub.getLatestStep();
-
-            if (latest == null) {
-                return null; // This sheet has not been processed at all
-            }
-
-            if (latest.compareTo(least) < 0) {
-                least = latest;
-            }
-        }
-
-        return least;
-    }
-
-    //----------//
-    // getScore //
-    //----------//
-    /**
-     * Report the score if any that contains the provided PageRef.
-     *
-     * @param pageRef the provided page ref (sheet#, page#)
-     * @return the containing score or null if not found
-     */
-    private Score getScore (PageRef pageRef)
-    {
-        for (Score score : scores) {
-            PageRef ref = score.getPageRef(pageRef.getSheetNumber());
-
-            if ((ref != null) && (ref.getId() == pageRef.getId())) {
-                return score;
-            }
-=======
-            logger.debug("Book file system opened");
-
-            FileSystem fileSystem = FileSystems.newFileSystem(bookPath, null);
-
-            return fileSystem.getPath(fileSystem.getSeparator());
-        } catch (FileNotFoundException ex) {
-            logger.warn("File not found: " + bookPath, ex);
-        } catch (IOException ex) {
-            logger.warn("Error reading book:" + bookPath, ex);
->>>>>>> 8e2b0fd5
-        }
-
-        return null;
-    }
-<<<<<<< HEAD
-
-    //----------------//
-    // initTransients //
-    //----------------//
-    /**
-     * Initialize transient data.
-     *
-     * @param nameSansExt book name without extension, if any
-     * @param bookPath    full path to book .omr file, if any
-     * @return true if OK
-     */
-    private boolean initTransients (String nameSansExt,
-                                    Path bookPath)
-    {
-        if (binarizationFilter != null) {
-            binarizationFilter.setParent(FilterDescriptor.defaultFilter);
-        }
-
-        if (ocrLanguages != null) {
-            ocrLanguages.setParent(Language.ocrDefaultLanguages);
-        }
-
-        if (switches != null) {
-            switches.setParent(ProcessingSwitches.getDefaultSwitches());
-        }
-
-        if (alias == null) {
-            alias = checkAlias(getInputPath());
-
-            if (alias != null) {
-                nameSansExt = alias;
-            }
-        }
-
-        if (nameSansExt != null) {
-            radix = nameSansExt;
-        }
-
-        if (bookPath != null) {
-            this.bookPath = bookPath;
-
-            if (nameSansExt == null) {
-                radix = FileUtil.getNameSansExtension(bookPath);
-            }
-        }
-
-        if (build == null) {
-            build = WellKnowns.TOOL_BUILD;
-        }
-
-        if (version == null) {
-            version = WellKnowns.TOOL_REF;
-        } else {
-            if (constants.checkBookVersion.isSet()) {
-                // Check compatibility between file version and program version
-                if (!areVersionsCompatible(ProgramId.PROGRAM_VERSION, version)) {
-                    if (constants.resetOldBooks.isSet()) {
-                        final String msg = bookPath + " version " + version;
-                        logger.warn(msg);
-
-                        // Prompt user for resetting project sheets?
-                        if ((OMR.gui == null)
-                            || OMR.gui.displayConfirmation(
-                                        msg + "\nConfirm reset to binary?",
-                                        "Non compatible book version")) {
-                            resetToBinary();
-                            logger.info("Book {} reset to binary.", radix);
-                            version = WellKnowns.TOOL_REF;
-                            build = WellKnowns.TOOL_BUILD;
-
-                            return true;
-                        }
-                    } else {
-                        logger.info("Incompatible book version, but not reset.");
-                    }
-
-                    return false;
-                }
-            }
-        }
-
-        return true;
-    }
-
-    //--------------//
-    // insertScores //
-    //--------------//
-    /**
-     * Insert scores out of provided sequence of PageRef's.
-     *
-     * @param currentStub stub being processed
-     * @param pageRefs    sequence of pageRefs
-     * @param insertIndex insertion index in scores list
-     */
-    private void insertScores (SheetStub currentStub,
-                               SortedSet<PageRef> pageRefs,
-                               int insertIndex)
-    {
-        Score score = null;
-        Integer stubNumber = null;
-        int index = insertIndex;
-
-        for (PageRef ref : pageRefs) {
-            if (stubNumber == null) {
-                // Very first
-                score = null;
-            } else if (stubNumber < (ref.getSheetNumber() - 1)) {
-                // One or several stubs missing
-                score = null;
-            }
-
-            if (ref.isMovementStart()) {
-                // Movement start
-                score = null;
-            }
-
-            if (score == null) {
-                scores.add(index++, score = new Score());
-                score.setBook(this);
-            }
-
-            score.addPageRef(ref.getSheetNumber(), ref);
-            stubNumber = ref.getSheetNumber();
-        }
-
-        logger.debug("Inserted scores:{}", scores.subList(insertIndex, index));
-    }
-
-    //----------//
-    // scoresOf //
-    //----------//
-    /**
-     * Retrieve the list of scores that embrace the provided sequence of pageRefs.
-     *
-     * @param refs the provided pageRefs (sorted)
-     * @return the impacted scores
-     */
-    private List<Score> scoresOf (SortedSet<PageRef> refs)
-    {
-        final List<Score> impacted = new ArrayList<Score>();
-
-        if (!refs.isEmpty()) {
-            final int firstNumber = refs.first().getSheetNumber();
-            final int lastNumber = refs.last().getSheetNumber();
-
-            for (Score score : scores) {
-                if (score.getLastPageRef().getSheetNumber() < firstNumber) {
-                    continue;
-                }
-
-                if (score.getFirstPageRef().getSheetNumber() > lastNumber) {
-                    break;
-                }
-
-                List<PageRef> scoreRefs = new ArrayList<PageRef>(score.getPageRefs());
-                scoreRefs.retainAll(refs);
-
-                if (!scoreRefs.isEmpty()) {
-                    impacted.add(score);
-                }
-            }
-        }
-
-        return impacted;
-    }
-
-    //~ Inner Classes ------------------------------------------------------------------------------
-    //-----------//
-    // Constants //
-    //-----------//
-    private static final class Constants
-            extends ConstantSet
-    {
-        //~ Instance fields ------------------------------------------------------------------------
-=======
-
-    //------------//
-    // checkAlias //
-    //------------//
-    private static String checkAlias (Path path)
-    {
-        // Alias?
-        if (AliasPatterns.useAliasPatterns()) {
-            final String nameSansExt = FileUtil.getNameSansExtension(path);
-
-            return BookManager.getInstance().getAlias(nameSansExt);
-        }
-
-        return null;
-    }
-
-    //----------------//
-    // createBookFile //
-    //----------------//
-    /**
-     * Create a new book file system dedicated to this book at the location provided
-     * by '{@code bookpath}' member.
-     * If such file already exists, it is deleted beforehand.
-     * <p>
-     * When IO operations are finished, the book file must be closed via
-     * {@link #closeFileSystem(java.nio.file.FileSystem)}
-     *
-     * @return the root path of the (zipped) book file system
-     */
-    private static Path createBookFile (Path bookPath)
-            throws IOException
-    {
-        if (bookPath == null) {
-            throw new IllegalStateException("bookPath is null");
-        }
-
-        try {
-            Files.deleteIfExists(bookPath);
-        } catch (IOException ex) {
-            logger.warn("Error deleting book: " + bookPath, ex);
-        }
-
-        // Make sure the containing folder exists
-        Files.createDirectories(bookPath.getParent());
-
-        // Make it a zip file
-        ZipOutputStream zos = new ZipOutputStream(new FileOutputStream(bookPath.toFile()));
-        zos.close();
-
-        // Finally open the book file just created
-        return ZipFileSystem.open(bookPath);
-    }
-
-    //----------------//
-    // getJaxbContext //
-    //----------------//
-    private static JAXBContext getJaxbContext ()
-            throws JAXBException
-    {
-        // Lazy creation
-        if (jaxbContext == null) {
-            jaxbContext = JAXBContext.newInstance(Book.class, RunTable.class);
-        }
-
-        return jaxbContext;
-    }
-
-    //-----------//
-    // Constants //
-    //-----------//
-    private static class Constants
-            extends ConstantSet
-    {
->>>>>>> 8e2b0fd5
-
-        private final Constant.Boolean printWatch = new Constant.Boolean(
-                false,
-                "Should we print out the stop watch for book loading?");
-
-        private final Constant.Boolean processAllStubsInParallel = new Constant.Boolean(
-                false,
-                "Should we process all stubs of a book in parallel? (beware of many stubs)");
-
-        private final Constant.Boolean checkBookVersion = new Constant.Boolean(
-                true,
-                "Should we check version of loaded book files?");
-
-        private final Constant.Boolean resetOldBooks = new Constant.Boolean(
-                true,
-                "Should we reset to binary the too old book files?");
-    }
-
-    //------------------//
-    // OcrBookLanguages //
-    //------------------//
-<<<<<<< HEAD
-    private static final class OcrBookLanguages
-            extends Param<String>
-    {
-        //~ Methods --------------------------------------------------------------------------------
-=======
-    private static class OcrBookLanguages
-            extends Param<String>
-    {
->>>>>>> 8e2b0fd5
-
-        @Override
-        public boolean setSpecific (String specific)
-        {
-            if ((specific != null) && specific.isEmpty()) {
-                specific = null;
-            }
-
-            return super.setSpecific(specific);
-        }
-
-<<<<<<< HEAD
-        //~ Inner Classes --------------------------------------------------------------------------
-=======
->>>>>>> 8e2b0fd5
-        /**
-         * JAXB adapter to mimic XmlValue.
-         */
-        public static class Adapter
-                extends XmlAdapter<String, OcrBookLanguages>
-        {
-<<<<<<< HEAD
-            //~ Methods ----------------------------------------------------------------------------
-=======
->>>>>>> 8e2b0fd5
-
-            @Override
-            public String marshal (OcrBookLanguages val)
-                    throws Exception
-            {
-                if (val == null) {
-                    return null;
-                }
-
-                return val.getSpecific();
-            }
-
-            @Override
-            public OcrBookLanguages unmarshal (String str)
-                    throws Exception
-            {
-                OcrBookLanguages ol = new OcrBookLanguages();
-                ol.setSpecific(str);
-
-                return ol;
-            }
-        }
-    }
-}
+//------------------------------------------------------------------------------------------------//
+//                                                                                                //
+//                                             B o o k                                            //
+//                                                                                                //
+//------------------------------------------------------------------------------------------------//
+// <editor-fold defaultstate="collapsed" desc="hdr">
+//
+//  Copyright © Audiveris 2018. All rights reserved.
+//
+//  This program is free software: you can redistribute it and/or modify it under the terms of the
+//  GNU Affero General Public License as published by the Free Software Foundation, either version
+//  3 of the License, or (at your option) any later version.
+//
+//  This program is distributed in the hope that it will be useful, but WITHOUT ANY WARRANTY;
+//  without even the implied warranty of MERCHANTABILITY or FITNESS FOR A PARTICULAR PURPOSE.
+//  See the GNU Affero General Public License for more details.
+//
+//  You should have received a copy of the GNU Affero General Public License along with this
+//  program.  If not, see <http://www.gnu.org/licenses/>.
+//------------------------------------------------------------------------------------------------//
+// </editor-fold>
+package org.audiveris.omr.sheet;
+
+import org.audiveris.omr.OMR;
+import org.audiveris.omr.ProgramId;
+import org.audiveris.omr.WellKnowns;
+import org.audiveris.omr.classifier.Annotations;
+import org.audiveris.omr.classifier.SampleRepository;
+import org.audiveris.omr.classifier.ui.AnnotationPainter;
+import org.audiveris.omr.constant.Constant;
+import org.audiveris.omr.constant.ConstantSet;
+import org.audiveris.omr.image.FilterDescriptor;
+import org.audiveris.omr.image.FilterParam;
+import org.audiveris.omr.image.ImageLoading;
+import org.audiveris.omr.log.LogUtil;
+import org.audiveris.omr.run.RunTable;
+import org.audiveris.omr.score.OpusExporter;
+import org.audiveris.omr.score.Page;
+import org.audiveris.omr.score.PageRef;
+import org.audiveris.omr.score.Score;
+import org.audiveris.omr.score.ScoreExporter;
+import org.audiveris.omr.score.ScoreReduction;
+import org.audiveris.omr.score.ui.BookPdfOutput;
+import static org.audiveris.omr.sheet.Sheet.INTERNALS_RADIX;
+import org.audiveris.omr.sheet.rhythm.Voices;
+import org.audiveris.omr.sheet.ui.BookBrowser;
+import org.audiveris.omr.sheet.ui.SheetResultPainter;
+import org.audiveris.omr.sheet.ui.StubsController;
+import org.audiveris.omr.step.ProcessingCancellationException;
+import org.audiveris.omr.step.Step;
+import org.audiveris.omr.step.StepException;
+import org.audiveris.omr.step.ui.StepMonitoring;
+import org.audiveris.omr.text.Language;
+import org.audiveris.omr.util.FileUtil;
+import org.audiveris.omr.util.Jaxb;
+import org.audiveris.omr.util.Memory;
+import org.audiveris.omr.util.OmrExecutors;
+import org.audiveris.omr.util.StopWatch;
+import org.audiveris.omr.util.ZipFileSystem;
+import org.audiveris.omr.util.param.Param;
+import org.audiveris.omr.util.param.StringParam;
+
+import org.slf4j.Logger;
+import org.slf4j.LoggerFactory;
+
+import java.awt.image.BufferedImage;
+import java.io.FileNotFoundException;
+import java.io.FileOutputStream;
+import java.io.IOException;
+import java.io.InputStream;
+import java.lang.reflect.InvocationTargetException;
+import java.nio.file.FileSystem;
+import java.nio.file.FileSystems;
+import java.nio.file.Files;
+import java.nio.file.Path;
+import java.nio.file.StandardOpenOption;
+import java.util.ArrayList;
+import java.util.Collections;
+import java.util.List;
+import java.util.Objects;
+import java.util.Set;
+import java.util.SortedSet;
+import java.util.TreeSet;
+import java.util.concurrent.Callable;
+import java.util.concurrent.ExecutionException;
+import java.util.concurrent.Future;
+import java.util.concurrent.locks.Lock;
+import java.util.concurrent.locks.ReentrantLock;
+import java.util.zip.ZipOutputStream;
+
+import javax.swing.JFrame;
+import javax.swing.SwingUtilities;
+import javax.xml.bind.JAXBContext;
+import javax.xml.bind.JAXBException;
+import javax.xml.bind.Marshaller;
+import javax.xml.bind.Unmarshaller;
+import javax.xml.bind.annotation.XmlAccessType;
+import javax.xml.bind.annotation.XmlAccessorType;
+import javax.xml.bind.annotation.XmlAttribute;
+import javax.xml.bind.annotation.XmlElement;
+import javax.xml.bind.annotation.XmlRootElement;
+import javax.xml.bind.annotation.adapters.XmlAdapter;
+import javax.xml.bind.annotation.adapters.XmlJavaTypeAdapter;
+
+/**
+ * Class {@code Book} is the root class for handling a physical set of image input
+ * files, resulting in one or several logical MusicXML scores.
+ * <p>
+ * A book instance generally corresponds to an input file containing one or several images, each
+ * image resulting in a separate {@link Sheet} instance.
+ * <p>
+ * A sheet generally contains one or several systems.
+ * An indented system (sometimes prefixed by part names) usually indicates a new movement.
+ * Such indented system may appear in the middle of a sheet, thus (logical) movement frontiers do
+ * not always match (physical) sheet frontiers.
+ * <p>
+ * A (super-) book may also contain (sub-) books to recursively gather a sequence of input files.
+ * <p>
+ * Methods are organized as follows:
+ * <dl>
+ * <dt>Administration</dt>
+ * <dd>
+ * <ul>
+ * <li>{@link #getInputPath}</li>
+ * <li>{@link #getAlias}</li>
+ * <li>{@link #setAlias}</li>
+ * <li>{@link #getRadix}</li>
+ * <li>{@link #includeBook}</li>
+ * <li>{@link #getOffset}</li>
+ * <li>{@link #setOffset}</li>
+ * <li>{@link #isDirty}</li>
+ * <li>{@link #setDirty}</li>
+ * <li>{@link #isModified}</li>
+ * <li>{@link #setModified}</li>
+ * <li>{@link #close}</li>
+ * <li>{@link #closeFileSystem}</li>
+ * <li>{@link #isClosing}</li>
+ * <li>{@link #setClosing}</li>
+ * <li>{@link #getLock}</li>
+ * <li>{@link #openBookFile}</li>
+ * <li>{@link #openSheetFolder}</li>
+ * </ul>
+ * </dd>
+ *
+ * <dt>SheetStubs</dt>
+ * <dd>
+ * <ul>
+ * <li>{@link #createStubs}</li>
+ * <li>{@link #createStubsTabs}</li>
+ * <li>{@link #loadSheetImage}</li>
+ * <li>{@link #isMultiSheet}</li>
+ * <li>{@link #getStub}</li>
+ * <li>{@link #getStubs}</li>
+ * <li>{@link #getFirstValidStub}</li>
+ * <li>{@link #getValidStubs}</li>
+ * <li>{@link #removeStub}</li>
+ * <li>{@link #hideInvalidStubs}</li>
+ * <li>{@link #ids}</li>
+ * <li>{@link #swapAllSheets}</li>
+ * </ul>
+ * </dd>
+ *
+ * <dt>Parameters</dt>
+ * <dd>
+ * <ul>
+ * <li>{@link #getBinarizationFilter}</li>
+ * <li>{@link #getOcrLanguages}</li>
+ * <li>{@link #getProcessingSwitches}</li>
+ * </ul>
+ * </dd>
+ *
+ * <dt>Transcription</dt>
+ * <dd>
+ * <ul>
+ * <li>{@link #reset}</li>
+ * <li>{@link #resetToBinary}</li>
+ * <li>{@link #resetToAnnotations}</li>
+ * <li>{@link #transcribe}</li>
+ * <li>{@link #reachBookStep}</li>
+ * <li>{@link #updateScores}</li>
+ * <li>{@link #reduceScores}</li>
+ * <li>{@link #getScore}</li>
+ * <li>{@link #getScores}</li>
+ * </ul>
+ * </dd>
+ *
+ * <dt>Samples</dt>
+ * <dd>
+ * <ul>
+ * <li>{@link #getSampleRepository}</li>
+ * <li>{@link #getSpecificSampleRepository}</li>
+ * <li>{@link #hasAllocatedRepository}</li>
+ * <li>{@link #hasSpecificRepository}</li>
+ * <li>{@link #sample}</li>
+ * <li>{@link #annotate}</li>
+ * </ul>
+ * </dd>
+ *
+ * <dt>Artifacts</dt>
+ * <dd>
+ * <ul>
+ * <li>{@link #getBrowserFrame}</li>
+ * <li>{@link #getExportPathSansExt}</li>
+ * <li>{@link #setExportPathSansExt}</li>
+ * <li>{@link #export}</li>
+ * <li>{@link #getPrintPath}</li>
+ * <li>{@link #setPrintPath}</li>
+ * <li>{@link #print}</li>
+ * <li>{@link #printAnnotations()}</li>
+ * <li>{@link #printAnnotations(java.nio.file.Path)}</li>
+ * <li>{@link #getBookPath}</li>
+ * <li>{@link #store()}</li>
+ * <li>{@link #store(java.nio.file.Path, boolean)}</li>
+ * <li>{@link #storeBookInfo}</li>
+ * <li>{@link #loadBook}</li>
+ * </ul>
+ * </dd>
+ * </dl>
+ *
+ * <img src="doc-files/Book-Detail.png" alt="Book detals UML">
+ *
+ * @author Hervé Bitteur
+ */
+@XmlAccessorType(XmlAccessType.NONE)
+@XmlRootElement(name = "book")
+public class Book
+{
+
+    private static final Constants constants = new Constants();
+
+    private static final Logger logger = LoggerFactory.getLogger(Book.class);
+
+    /** File name for book internals in book file system: {@value}. */
+    public static final String BOOK_INTERNALS = "book.xml";
+
+    /** Un/marshalling context for use with JAXB. */
+    private static volatile JAXBContext jaxbContext;
+
+    // Persistent data
+    //----------------
+    //
+    /** Related Audiveris version that last operated on this book. */
+    @XmlAttribute(name = "software-version")
+    private String version;
+
+    /** Related Audiveris build that last operated on this book. */
+    @XmlAttribute(name = "software-build")
+    private String build;
+
+    /** Sub books, if any. */
+    @XmlElement(name = "sub-books")
+    private final List<Book> subBooks;
+
+    /** Book alias, if any. */
+    @XmlAttribute(name = "alias")
+    private String alias;
+
+    /** Input path of the related image(s) file, if any. */
+    @XmlAttribute(name = "path")
+    @XmlJavaTypeAdapter(Jaxb.PathAdapter.class)
+    private final Path path;
+
+    /** Sheet offset of image file with respect to full work, if any. */
+    @XmlAttribute(name = "offset")
+    private Integer offset;
+
+    /** Indicate if the book scores must be updated. */
+    @XmlAttribute(name = "dirty")
+    @XmlJavaTypeAdapter(type = boolean.class, value = Jaxb.BooleanPositiveAdapter.class)
+    private boolean dirty = false;
+
+    /** Handling of binarization filter parameter. */
+    @XmlElement(name = "binarization")
+    @XmlJavaTypeAdapter(FilterParam.Adapter.class)
+    private FilterParam binarizationFilter;
+
+    /** Handling of dominant language(s) for this book. */
+    @XmlElement(name = "ocr-languages")
+    @XmlJavaTypeAdapter(StringParam.Adapter.class)
+    private StringParam ocrLanguages;
+
+    /** Handling of processing switches for this book. */
+    @XmlElement(name = "processing")
+    @XmlJavaTypeAdapter(ProcessingSwitches.Adapter.class)
+    private ProcessingSwitches switches;
+
+    /** Sequence of all sheets stubs got from image file. */
+    @XmlElement(name = "sheet")
+    private final List<SheetStub> stubs = new ArrayList<>();
+
+    /** Logical scores for this book. */
+    @XmlElement(name = "score")
+    private final List<Score> scores = new ArrayList<>();
+
+    // Transient data
+    //---------------
+    //
+    /** Project file lock. */
+    private final Lock lock = new ReentrantLock();
+
+    /** The related file radix (file name without extension). */
+    private String radix;
+
+    /** File path where the book is kept. */
+    private Path bookPath;
+
+    /** File path where the book is printed. */
+    private Path printPath;
+
+    /** File path (without extension) where the MusicXML output is stored. */
+    private Path exportPathSansExt;
+
+    /** Browser on this book. */
+    private BookBrowser bookBrowser;
+
+    /** Flag to indicate this book is being closed. */
+    private volatile boolean closing;
+
+    /** Set if the book itself has been modified. */
+    private boolean modified = false;
+
+    /** Book-level sample repository. */
+    private SampleRepository repository;
+
+    /**
+     * Create a Book with a path to an input images file.
+     *
+     * @param path the input image path (which may contain several images)
+     */
+    public Book (Path path)
+    {
+        Objects.requireNonNull(path, "Trying to create a Book with null path");
+
+        this.path = path;
+        subBooks = null;
+
+        initTransients(FileUtil.getNameSansExtension(path), null);
+    }
+
+    /**
+     * Create a meta Book, to be later populated with sub-books.
+     * <p>
+     * NOTA: This meta-book feature is not yet in use.
+     *
+     * @param nameSansExt a name (sans extension) for this book
+     */
+    public Book (String nameSansExt)
+    {
+        Objects.requireNonNull(nameSansExt, "Trying to create a meta Book with null name");
+
+        path = null;
+        subBooks = new ArrayList<>();
+
+        initTransients(nameSansExt, null);
+    }
+
+    /**
+     * No-arg constructor needed by JAXB.
+     */
+    public Book ()
+    {
+        path = null;
+        subBooks = null;
+    }
+
+    //----------//
+    // annotate //
+    //----------//
+    /**
+     * Write the book symbol annotations.
+     * <p>
+     * Generate a whole zip file, in which each valid sheet is represented by a pair
+     * composed of sheet image (.png) and sheet annotations (.xml).
+     */
+    public void annotate ()
+    {
+        Path root = null;
+
+        try {
+            final Path bookFolder = BookManager.getDefaultBookFolder(this);
+            final Path path = bookFolder.resolve(
+                    getRadix() + Annotations.BOOK_ANNOTATIONS_EXTENSION);
+            root = ZipFileSystem.create(path);
+
+            for (SheetStub stub : getValidStubs()) {
+                try {
+                    LogUtil.start(stub);
+
+                    final Path sheetFolder = root.resolve(INTERNALS_RADIX + stub.getNumber());
+                    final Sheet sheet = stub.getSheet();
+                    sheet.annotate(sheetFolder);
+                } catch (Exception ex) {
+                    logger.warn("Error annotating {} {}", stub, ex.toString(), ex);
+                } finally {
+                    LogUtil.stopStub();
+                }
+            }
+
+            logger.info("Book annotated as {}", path);
+        } catch (IOException ex) {
+            logger.warn("Error annotating book {} {}", this, ex.toString(), ex);
+        } finally {
+            if (root != null) {
+                try {
+                    root.getFileSystem().close();
+                } catch (IOException ignored) {
+                }
+            }
+        }
+    }
+
+    //-------//
+    // close //
+    //-------//
+    /**
+     * Delete this book instance, as well as its related resources.
+     */
+    public void close ()
+    {
+        setClosing(true);
+
+        // Close contained stubs/sheets
+        if (OMR.gui != null) {
+            SwingUtilities.invokeLater(new Runnable()
+            {
+                @Override
+                public void run ()
+                {
+                    try {
+                        LogUtil.start(Book.this);
+
+                        for (SheetStub stub : new ArrayList<>(stubs)) {
+                            LogUtil.start(stub);
+
+                            // Close stub UI, if any
+                            if (stub.getAssembly() != null) {
+                                StubsController.getInstance().deleteAssembly(stub);
+                                stub.getAssembly().close();
+                            }
+                        }
+                    } finally {
+                        LogUtil.stopBook();
+                    }
+                }
+            });
+        }
+
+        // Close browser if any
+        if (bookBrowser != null) {
+            bookBrowser.close();
+        }
+
+        // Remove from OMR instances
+        OMR.engine.removeBook(this);
+
+        // Time for some cleanup...
+        Memory.gc();
+
+        logger.debug("Book closed.");
+    }
+
+    //-------------//
+    // createStubs //
+    //-------------//
+    /**
+     * Create as many sheet stubs as there are images in the input image file.
+     * A created stub is nearly empty, the related image will have to be loaded later.
+     *
+     * @param sheetNumbers set of sheet numbers (1-based) explicitly included, null for all
+     */
+    public void createStubs (SortedSet<Integer> sheetNumbers)
+    {
+        ImageLoading.Loader loader = ImageLoading.getLoader(path);
+
+        if (loader != null) {
+            final int imageCount = loader.getImageCount();
+            loader.dispose();
+            logger.info("{} sheet{} in {}", imageCount, ((imageCount > 1) ? "s" : ""), path);
+
+            if (sheetNumbers == null) {
+                sheetNumbers = new TreeSet<>();
+            }
+
+            if (sheetNumbers.isEmpty()) {
+                for (int i = 1; i <= imageCount; i++) {
+                    sheetNumbers.add(i);
+                }
+            }
+
+            for (int num : sheetNumbers) {
+                stubs.add(new SheetStub(this, num));
+            }
+        }
+    }
+
+    //-----------------//
+    // createStubsTabs //
+    //-----------------//
+    /**
+     * Insert stubs assemblies in UI tabbed pane.
+     * GUI will focus on first valid stub, unless a stub number is provided.
+     *
+     * @param focus the stub number to focus upon, or null
+     */
+    public void createStubsTabs (final Integer focus)
+    {
+        Runnable doRun = new Runnable()
+        {
+            @Override
+            public void run ()
+            {
+                try {
+                    LogUtil.start(Book.this);
+
+                    final StubsController controller = StubsController.getInstance();
+
+                    // Determine which stub should get the focus
+                    SheetStub focusStub = null;
+
+                    if (focus != null) {
+                        if ((focus > 0) && (focus <= stubs.size())) {
+                            focusStub = stubs.get(focus - 1);
+                        } else {
+                            logger.warn("Illegal focus sheet id: {}", focus);
+                        }
+                    }
+
+                    if (focusStub == null) {
+                        focusStub = getFirstValidStub(); // Focus on first valid stub, if any
+
+                        if (focusStub == null) {
+                            logger.info("No valid sheet in {}", this);
+                        }
+                    }
+
+                    // Allocate one tab per stub, beginning by focusStub if any
+                    Integer focusIndex = null;
+
+                    if (focusStub != null) {
+                        controller.addAssembly(focusStub.getAssembly(), null);
+                        focusIndex = controller.getIndex(focusStub);
+
+                        if (focusIndex == -1) {
+                            focusIndex = null; // Safer
+                        }
+                    }
+
+                    for (SheetStub stub : stubs) {
+                        if (focusIndex == null) {
+                            controller.addAssembly(stub.getAssembly(), null);
+                        } else if (stub != focusStub) {
+                            if (stub.getNumber() < focusStub.getNumber()) {
+                                controller.addAssembly(
+                                        stub.getAssembly(),
+                                        controller.getLastIndex());
+                            } else {
+                                controller.addAssembly(stub.getAssembly(), null);
+                            }
+                        }
+                    }
+
+                    controller.adjustStubTabs(Book.this);
+                } finally {
+                    LogUtil.stopBook();
+                }
+            }
+        };
+
+        try {
+            SwingUtilities.invokeAndWait(doRun);
+        } catch (InterruptedException |
+                 InvocationTargetException ex) {
+            logger.warn("Error in createStubsTabs, {}", ex, ex);
+        }
+    }
+
+    //--------//
+    // export //
+    //--------//
+    /**
+     * Export this book scores using MusicXML format.
+     * <p>
+     * Assuming 'BOOK' is the radix of book name, several outputs can be considered:
+     * <ul>
+     * <li>If we don't use opus and the book contains a single score, it is exported as "BOOK.ext"
+     * where "ext" is either "mxl" or "xml" depending upon whether compression is used.</li>
+     * <li>If we don't use opus and the book contains several scores, it is exported as several
+     * "BOOK.mvt#.ext" files, where "#" stands for the movement number and "ext" is either "mxl" or
+     * "xml" depending upon whether compression is used.</li>
+     * <li>If we use opus, everything goes into "BOOK.opus.mxl" as a single container file.</li>
+     * </ul>
+     */
+    public void export ()
+    {
+        // Make sure material is ready?
+        transcribe();
+
+        // path/to/scores/Book
+        final Path bookPathSansExt = BookManager.getActualPath(
+                getExportPathSansExt(),
+                BookManager.getDefaultExportPathSansExt(this));
+        final boolean compressed = BookManager.useCompression();
+        final String ext = compressed ? OMR.COMPRESSED_SCORE_EXTENSION : OMR.SCORE_EXTENSION;
+        final boolean sig = BookManager.useSignature();
+
+        // Export each movement score
+        String bookName = bookPathSansExt.getFileName().toString();
+        final boolean multiMovements = scores.size() > 1;
+
+        if (BookManager.useOpus()) {
+            // Export the book as one opus file
+            final Path opusPath = bookPathSansExt.resolveSibling(bookName + OMR.OPUS_EXTENSION);
+
+            try {
+                new OpusExporter(this).export(opusPath, bookName, sig);
+            } catch (Exception ex) {
+                logger.warn("Could not export opus " + opusPath, ex);
+            }
+        } else {
+            // Export the book as one or several movement files
+            for (Score score : scores) {
+                final String scoreName = (!multiMovements) ? bookName
+                        : (bookName + OMR.MOVEMENT_EXTENSION + score.getId());
+                final Path scorePath = bookPathSansExt.resolveSibling(scoreName + ext);
+
+                try {
+                    new ScoreExporter(score).export(scorePath, scoreName, sig, compressed);
+                } catch (Exception ex) {
+                    logger.warn("Could not export score " + scoreName, ex);
+                }
+            }
+        }
+    }
+
+    //----------//
+    // getAlias //
+    //----------//
+    /**
+     * Report the book name alias if any.
+     *
+     * @return book alias or null
+     */
+    public String getAlias ()
+    {
+        return alias;
+    }
+
+    //----------//
+    // setAlias //
+    //----------//
+    /**
+     * Set the book alias
+     *
+     * @param alias the book alias
+     */
+    public void setAlias (String alias)
+    {
+        this.alias = alias;
+        radix = alias;
+    }
+
+    //-----------------------//
+    // getBinarizationFilter //
+    //-----------------------//
+    /**
+     * Report the binarization filter defined at book level.
+     *
+     * @return the filter parameter
+     */
+    public FilterParam getBinarizationFilter ()
+    {
+        if (binarizationFilter == null) {
+            binarizationFilter = new FilterParam();
+            binarizationFilter.setParent(FilterDescriptor.defaultFilter);
+        }
+
+        return binarizationFilter;
+    }
+
+    //-------------//
+    // getBookPath //
+    //-------------//
+    /**
+     * Report where the book is kept.
+     *
+     * @return the path to book .omr file
+     */
+    public Path getBookPath ()
+    {
+        return bookPath;
+    }
+
+    //-----------------//
+    // getBrowserFrame //
+    //-----------------//
+    /**
+     * Create a dedicated frame, where book hierarchy can be browsed interactively.
+     *
+     * @return the created frame
+     */
+    public JFrame getBrowserFrame ()
+    {
+        if (bookBrowser == null) {
+            // Build the BookBrowser on the score
+            bookBrowser = new BookBrowser(this);
+        }
+
+        return bookBrowser.getFrame();
+    }
+
+    //----------------------//
+    // getExportPathSansExt //
+    //----------------------//
+    /**
+     * Report the path (without extension) where book is to be exported.
+     *
+     * @return the book export path without extension, or null
+     */
+    public Path getExportPathSansExt ()
+    {
+        return exportPathSansExt;
+    }
+
+    //----------------------//
+    // setExportPathSansExt //
+    //----------------------//
+    /**
+     * Remember the path (without extension) where the book is to be exported.
+     *
+     * @param exportPathSansExt the book export path (without extension)
+     */
+    public void setExportPathSansExt (Path exportPathSansExt)
+    {
+        this.exportPathSansExt = exportPathSansExt;
+    }
+
+    //-------------------//
+    // getFirstValidStub //
+    //-------------------//
+    /**
+     * Report the first non-discarded stub in this book
+     *
+     * @return the first non-discarded stub, or null
+     */
+    public SheetStub getFirstValidStub ()
+    {
+        for (SheetStub stub : stubs) {
+            if (stub.isValid()) {
+                return stub;
+            }
+        }
+
+        return null; // No valid stub found!
+    }
+
+    //--------------//
+    // getInputPath //
+    //--------------//
+    /**
+     * Report the path to the book image(s) input.
+     *
+     * @return the image input path
+     */
+    public Path getInputPath ()
+    {
+        return path;
+    }
+
+    //---------//
+    // getLock //
+    //---------//
+    /**
+     * Report the lock that protects book project file.
+     *
+     * @return book project lock
+     */
+    public Lock getLock ()
+    {
+        return lock;
+    }
+
+    //-----------------//
+    // getOcrLanguages //
+    //-----------------//
+    /**
+     * Report the OCR language(s) specification defined at book level, if any.
+     *
+     * @return the OCR language(s) spec
+     */
+    public Param<String> getOcrLanguages ()
+    {
+        if (ocrLanguages == null) {
+            ocrLanguages = new StringParam();
+            ocrLanguages.setParent(Language.ocrDefaultLanguages);
+        }
+
+        return ocrLanguages;
+    }
+
+    //-----------//
+    // getOffset //
+    //-----------//
+    /**
+     * Report the offset of this book, with respect to a containing super-book.
+     *
+     * @return the offset (in terms of number of sheets)
+     */
+    public Integer getOffset ()
+    {
+        return offset;
+    }
+
+    //-----------//
+    // setOffset //
+    //-----------//
+    /**
+     * Assign this book offset (WRT containing super-book)
+     *
+     * @param offset the offset to set
+     */
+    public void setOffset (Integer offset)
+    {
+        this.offset = offset;
+    }
+
+    //--------------//
+    // getPrintPath //
+    //--------------//
+    /**
+     * Report the path, if any, where book is to be printed.
+     *
+     * @return the print path, or null
+     */
+    public Path getPrintPath ()
+    {
+        return printPath;
+    }
+
+    //--------------//
+    // setPrintPath //
+    //--------------//
+    /**
+     * Remember to which path book print data is to be written.
+     *
+     * @param printPath the print path
+     */
+    public void setPrintPath (Path printPath)
+    {
+        this.printPath = printPath;
+    }
+
+    //-----------------------//
+    // getProcessingSwitches //
+    //-----------------------//
+    /**
+     * Report the processing switches defined at book level, if any.
+     *
+     * @return the processing switches
+     */
+    public ProcessingSwitches getProcessingSwitches ()
+    {
+        if (switches == null) {
+            switches = new ProcessingSwitches();
+            switches.setParent(ProcessingSwitches.getDefaultSwitches());
+        }
+
+        return switches;
+    }
+
+    //----------//
+    // getRadix //
+    //----------//
+    /**
+     * Report the radix of the file that corresponds to the book.
+     * It is based on the simple file name of the book, with no path and no extension.
+     *
+     * @return the book input file radix
+     */
+    public String getRadix ()
+    {
+        return radix;
+    }
+
+    //---------------------//
+    // getSampleRepository //
+    //---------------------//
+    /**
+     * Report the sample repository (specific or global) to populate for this book
+     *
+     * @return a specific book repository if possible, otherwise the global one
+     */
+    public SampleRepository getSampleRepository ()
+    {
+        SampleRepository repo = getSpecificSampleRepository();
+
+        if (repo != null) {
+            return repo;
+        }
+
+        // No specific repository is possible, so use global
+        return SampleRepository.getGlobalInstance();
+    }
+
+    //----------//
+    // getScore //
+    //----------//
+    /**
+     * Report the score which contains the provided page.
+     *
+     * @param page provided page
+     * @return containing score (can it be null?)
+     */
+    public Score getScore (Page page)
+    {
+        for (Score score : scores) {
+            int pageIndex = score.getPageIndex(page);
+
+            if (pageIndex != -1) {
+                return score;
+            }
+        }
+
+        return null;
+    }
+
+    //-----------//
+    // getScores //
+    //-----------//
+    /**
+     * Report the scores (movements) detected in this book.
+     *
+     * @return the immutable list of scores
+     */
+    public List<Score> getScores ()
+    {
+        return Collections.unmodifiableList(scores);
+    }
+
+    //-----------------------------//
+    // getSpecificSampleRepository //
+    //-----------------------------//
+    /**
+     * Report (after allocation if needed) the book <b>specific</b> sample repository
+     *
+     * @return the repository instance with material for this book only, or null
+     */
+    public SampleRepository getSpecificSampleRepository ()
+    {
+        if (repository == null) {
+            repository = SampleRepository.getInstance(this, true);
+        }
+
+        return repository;
+    }
+
+    //---------//
+    // getStub //
+    //---------//
+    /**
+     * Report the sheet stub with provided id (counted from 1).
+     *
+     * @param sheetId the desired value for sheet id
+     * @return the proper sheet stub, or null if not found
+     */
+    public SheetStub getStub (int sheetId)
+    {
+        return stubs.get(sheetId - 1);
+    }
+
+    //----------//
+    // getStubs //
+    //----------//
+    /**
+     * Report all the sheets stubs contained in this book.
+     *
+     * @return the immutable list of sheets stubs, list may be empty but is never null
+     */
+    public List<SheetStub> getStubs ()
+    {
+        return Collections.unmodifiableList(stubs);
+    }
+
+    //---------------//
+    // getValidStubs //
+    //---------------//
+    /**
+     * Report the non-discarded sheets stubs in this book.
+     *
+     * @return the immutable list of valid sheets stubs
+     */
+    public List<SheetStub> getValidStubs ()
+    {
+        List<SheetStub> valids = new ArrayList<>();
+
+        for (SheetStub stub : stubs) {
+            if (stub.isValid()) {
+                valids.add(stub);
+            }
+        }
+
+        return valids;
+    }
+
+    //------------------------//
+    // hasAllocatedRepository //
+    //------------------------//
+    /**
+     * Tell whether the book has allocated a dedicated sample repository.
+     *
+     * @return true if allocated
+     */
+    public boolean hasAllocatedRepository ()
+    {
+        return repository != null;
+    }
+
+    //-----------------------//
+    // hasSpecificRepository //
+    //-----------------------//
+    /**
+     * Tell whether the book has an existing specific sample repository.
+     *
+     * @return true if specific repository exists
+     */
+    public boolean hasSpecificRepository ()
+    {
+        if (repository != null) {
+            return true;
+        }
+
+        // Look for needed files
+        return SampleRepository.repositoryExists(this);
+    }
+
+    //------------------//
+    // hideInvalidStubs //
+    //------------------//
+    /**
+     * Hide stub assemblies of invalid sheets.
+     */
+    public void hideInvalidStubs ()
+    {
+        SwingUtilities.invokeLater(new Runnable()
+        {
+            @Override
+            public void run ()
+            {
+                final StubsController controller = StubsController.getInstance();
+
+                for (SheetStub stub : stubs) {
+                    if (!stub.isValid()) {
+                        controller.removeAssembly(stub);
+                    }
+                }
+            }
+        });
+    }
+
+    //-------------//
+    // includeBook //
+    //-------------//
+    /**
+     * Include a (sub) book into this (super) book.
+     *
+     * @param book the sub book to include
+     */
+    public void includeBook (Book book)
+    {
+        subBooks.add(book);
+    }
+
+    //-----------//
+    // isClosing //
+    //-----------//
+    /**
+     * Report whether this book is being closed.
+     *
+     * @return the closing flag
+     */
+    public boolean isClosing ()
+    {
+        return closing;
+    }
+
+    //------------//
+    // setClosing //
+    //------------//
+    /**
+     * Flag this book as closing.
+     *
+     * @param closing the closing to set
+     */
+    public void setClosing (boolean closing)
+    {
+        this.closing = closing;
+    }
+
+    //---------//
+    // isDirty //
+    //---------//
+    /**
+     * Report whether the book scores need to be reduced.
+     *
+     * @return true if dirty
+     */
+    public boolean isDirty ()
+    {
+        return dirty;
+    }
+
+    //----------//
+    // setDirty //
+    //----------//
+    /**
+     * Set the dirty flag.
+     *
+     * @param dirty the new flag value
+     */
+    public void setDirty (boolean dirty)
+    {
+        this.dirty = dirty;
+    }
+
+    //------------//
+    // isModified //
+    //------------//
+    /**
+     * Report whether the book has been modified with respect to its persisted data.
+     *
+     * @return true if modified
+     */
+    public boolean isModified ()
+    {
+        if (modified) {
+            return true; // The book itself is modified
+        }
+
+        if ((repository != null) && repository.isModified()) {
+            return true; // The book sample repository is modified
+        }
+
+        for (SheetStub stub : stubs) {
+            if (stub.isModified()) {
+                return true; // This sheet is modified
+            }
+        }
+
+        return false;
+    }
+
+    //-------------//
+    // setModified //
+    //-------------//
+    /**
+     * Set the modified flag.
+     *
+     * @param modified the new flag value
+     */
+    public void setModified (boolean modified)
+    {
+        this.modified = modified;
+
+        if (OMR.gui != null) {
+            SwingUtilities.invokeLater(new Runnable()
+            {
+                @Override
+                public void run ()
+                {
+                    final StubsController controller = StubsController.getInstance();
+                    final SheetStub stub = controller.getSelectedStub();
+
+                    if ((stub != null) && (stub.getBook() == Book.this)) {
+                        controller.refresh();
+                    }
+                }
+            });
+        }
+    }
+
+    //------------//
+    // isUpgraded //
+    //------------//
+    /**
+     * Report whether the book has been upgraded with respect to its persisted data.
+     *
+     * @return true if upgraded
+     */
+    public boolean isUpgraded ()
+    {
+        for (SheetStub stub : stubs) {
+            if (stub.isUpgraded()) {
+                return true; // This sheet is upgraded
+            }
+        }
+
+        return false;
+    }
+
+    //--------------//
+    // isMultiSheet //
+    //--------------//
+    /**
+     * Report whether this book contains several sheets.
+     *
+     * @return true for several sheets
+     */
+    public boolean isMultiSheet ()
+    {
+        return stubs.size() > 1;
+    }
+
+    //----------------//
+    // loadSheetImage //
+    //----------------//
+    /**
+     * Actually load the image that corresponds to the specified sheet id.
+     *
+     * @param id specified sheet id
+     * @return the loaded sheet image
+     */
+    public BufferedImage loadSheetImage (int id)
+    {
+        try {
+            final ImageLoading.Loader loader = ImageLoading.getLoader(path);
+
+            if (loader == null) {
+                return null;
+            }
+
+            BufferedImage img = loader.getImage(id);
+            logger.info("Loaded image {} {}x{} from {}", id, img.getWidth(), img.getHeight(), path);
+
+            loader.dispose();
+
+            return img;
+        } catch (IOException ex) {
+            logger.warn("Error in book.loadSheetImage", ex);
+
+            return null;
+        }
+    }
+
+    //--------------//
+    // openBookFile //
+    //--------------//
+    /**
+     * Open the book file (supposed to already exist at location provided by
+     * '{@code bookPath}' member) for reading or writing.
+     * <p>
+     * When IO operations are finished, the book file must be closed via
+     * {@link #closeFileSystem(java.nio.file.FileSystem)}
+     *
+     * @return the root path of the (zipped) book file system
+     * @throws java.io.IOException if anything goes wrong
+     */
+    public Path openBookFile ()
+            throws IOException
+    {
+        return ZipFileSystem.open(bookPath);
+    }
+
+    //-----------------//
+    // openSheetFolder //
+    //-----------------//
+    /**
+     * Open (in the book zipped file) the folder for provided sheet number
+     *
+     * @param number sheet number (1-based) within the book
+     * @return the path to sheet folder
+     * @throws IOException if anything goes wrong
+     */
+    public Path openSheetFolder (int number)
+            throws IOException
+    {
+        Path root = openBookFile();
+
+        return root.resolve(INTERNALS_RADIX + number);
+    }
+
+    //-------//
+    // print //
+    //-------//
+    /**
+     * Print this book in PDF format.
+     */
+    public void print ()
+    {
+        // Path to print file
+        final Path pdfPath = BookManager.getActualPath(
+                getPrintPath(),
+                BookManager.getDefaultPrintPath(this));
+
+        try {
+            new BookPdfOutput(Book.this, pdfPath.toFile()).write(
+                    null,
+                    new SheetResultPainter.PdfResultPainter());
+            setPrintPath(pdfPath);
+        } catch (Exception ex) {
+            logger.warn("Cannot print to {} {}", pdfPath, ex.toString(), ex);
+        }
+    }
+
+    //------------------//
+    // printAnnotations //
+    //------------------//
+    public void printAnnotations ()
+    {
+        // Path to print file
+        final Path pdfPath = BookManager.getActualPath(
+                getPrintPath(),
+                BookManager.getDefaultPrintPath(this));
+
+        printAnnotations(pdfPath);
+    }
+
+    //------------------//
+    // printAnnotations //
+    //------------------//
+    /**
+     * Print annotations of this book in PDF format.
+     *
+     * @param pdfPath Path to target PDF output file
+     */
+    public void printAnnotations (Path pdfPath)
+    {
+        try {
+            new BookPdfOutput(Book.this, pdfPath.toFile()).write(
+                    null,
+                    new AnnotationPainter.SimpleAnnotationPainter());
+        } catch (Exception ex) {
+            logger.warn("Cannot write PDF to " + pdfPath, ex);
+        }
+    }
+
+    //---------------//
+    // reachBookStep //
+    //---------------//
+    /**
+     * Reach a specific step (and all needed intermediate steps) on all valid sheets
+     * of this book.
+     *
+     * @param target   the targeted step
+     * @param force    if true and step already reached, sheet is reset and processed until step
+     * @param sheetIds IDs of selected valid sheets, or null for all valid sheets
+     * @return true if OK on all sheet actions
+     */
+    public boolean reachBookStep (final Step target,
+                                  final boolean force,
+                                  final Set<Integer> sheetIds)
+    {
+        try {
+            final List<SheetStub> concernedStubs = getConcernedStubs(sheetIds);
+            logger.debug("reachStep {} force:{} sheetIds:{}", target, force, sheetIds);
+
+            if (!force) {
+                // Check against the least advanced step performed across all sheets concerned
+                Step least = getLeastStep(concernedStubs);
+
+                if ((least != null) && (least.compareTo(target) >= 0)) {
+                    return true; // Nothing to do
+                }
+            }
+
+            // Launch the steps on each sheet
+            long startTime = System.currentTimeMillis();
+            logger.info(
+                    "Book reaching {}{} on sheets:{}",
+                    target,
+                    force ? " force" : "",
+                    ids(concernedStubs));
+
+            try {
+                boolean someFailure = false;
+                StepMonitoring.notifyStart();
+
+                if (isMultiSheet() && constants.processAllStubsInParallel.isSet()
+                            && (OmrExecutors.defaultParallelism.getValue() == true)) {
+                    // Process all stubs in parallel
+                    List<Callable<Boolean>> tasks = new ArrayList<>();
+
+                    for (final SheetStub stub : concernedStubs) {
+                        tasks.add(new Callable<Boolean>()
+                        {
+                            @Override
+                            public Boolean call ()
+                                    throws StepException
+                            {
+                                LogUtil.start(stub);
+
+                                try {
+                                    boolean ok = stub.reachStep(target, force);
+
+                                    if (ok && (OMR.gui == null)) {
+                                        stub.swapSheet(); // Save sheet & global book info to disk
+                                    }
+
+                                    return ok;
+                                } finally {
+                                    LogUtil.stopStub();
+                                }
+                            }
+                        });
+                    }
+
+                    try {
+                        List<Future<Boolean>> futures = OmrExecutors.getCachedLowExecutor()
+                                .invokeAll(tasks);
+
+                        for (Future<Boolean> future : futures) {
+                            try {
+                                if (!future.get()) {
+                                    someFailure = true;
+                                }
+                            } catch (InterruptedException |
+                                     ExecutionException ex) {
+                                logger.warn("Future exception", ex);
+                                someFailure = true;
+                            }
+                        }
+
+                        return !someFailure;
+                    } catch (InterruptedException ex) {
+                        logger.warn("Error in parallel reachBookStep", ex);
+                        someFailure = true;
+                    }
+                } else {
+                    // Process one stub after the other
+                    for (SheetStub stub : concernedStubs) {
+                        LogUtil.start(stub);
+
+                        try {
+                            if (stub.reachStep(target, force)) {
+                                if (OMR.gui == null) {
+                                    stub.swapSheet(); // Save sheet & global book info to disk
+                                }
+                            } else {
+                                someFailure = true;
+                            }
+                        } catch (Exception ex) {
+                            // Exception (such as timeout) raised on stub
+                            // Let processing continue for the other stubs
+                            logger.warn("Error processing stub");
+                            someFailure = true;
+                        } finally {
+                            LogUtil.stopStub();
+                        }
+                    }
+                }
+
+                return !someFailure;
+            } finally {
+                LogUtil.stopStub();
+                StepMonitoring.notifyStop();
+
+                long stopTime = System.currentTimeMillis();
+                logger.debug("End of step set in {} ms.", (stopTime - startTime));
+            }
+        } catch (ProcessingCancellationException pce) {
+            throw pce;
+        } catch (Exception ex) {
+            logger.warn("Error in performing " + target, ex);
+        }
+
+        return false;
+    }
+
+    //--------------//
+    // reduceScores //
+    //--------------//
+    /**
+     * Determine the logical parts of each score.
+     *
+     * @return the count of modifications done
+     */
+    public int reduceScores ()
+    {
+        int modifs = 0;
+
+        if (scores != null) {
+            for (Score score : scores) {
+                // (re) build the score logical parts
+                modifs += new ScoreReduction(score).reduce();
+
+                // Slurs and voices connection across pages in score
+                modifs += Voices.refineScore(score);
+            }
+
+            if (modifs > 0) {
+                setModified(true);
+                logger.info("Scores built: {}", scores.size());
+            }
+
+            setDirty(false);
+        }
+
+        return modifs;
+    }
+
+    //------------//
+    // removeStub //
+    //------------//
+    /**
+     * Remove the specified sheet stub from the containing book.
+     * <p>
+     * Typically, when the sheet carries no music information, it can be removed from the book
+     * (without changing the IDs of the sibling sheets in the book)
+     *
+     * @param stub the sheet stub to remove
+     * @return true if actually removed
+     */
+    public boolean removeStub (SheetStub stub)
+    {
+        return stubs.remove(stub);
+    }
+
+    //-------//
+    // reset //
+    //-------//
+    /**
+     * Reset all valid sheets of this book to their initial state.
+     */
+    public void reset ()
+    {
+        for (SheetStub stub : getValidStubs()) {
+            stub.reset();
+        }
+
+        scores.clear();
+    }
+
+    //--------------------//
+    // resetToAnnotations //
+    //--------------------//
+    /**
+     * Reset all valid sheets of this book to their ANNOTATIONS step.
+     */
+    public void resetToAnnotations ()
+    {
+        for (SheetStub stub : getValidStubs()) {
+            stub.resetToAnnotations();
+        }
+
+        scores.clear();
+    }
+
+    //---------------//
+    // resetToBinary //
+    //---------------//
+    /**
+     * Reset all valid sheets of this book to their BINARY step.
+     */
+    public void resetToBinary ()
+    {
+        for (SheetStub stub : getValidStubs()) {
+            stub.resetToBinary();
+        }
+
+        scores.clear();
+    }
+
+    //--------//
+    // sample //
+    //--------//
+    /**
+     * Write the book symbol samples into its sample repository.
+     */
+    public void sample ()
+    {
+        for (SheetStub stub : getValidStubs()) {
+            Sheet sheet = stub.getSheet();
+            sheet.sample();
+        }
+    }
+
+    //-------//
+    // store //
+    //-------//
+    /**
+     * Store book to disk.
+     *
+     * @param bookPath   target path for storing the book
+     * @param withBackup if true, rename beforehand any existing target as a backup
+     */
+    public void store (Path bookPath,
+                       boolean withBackup)
+    {
+        Memory.gc(); // Launch garbage collection, to save on weak glyph references ...
+
+        boolean diskWritten = false; // Has disk actually been written?
+
+        // Backup existing book file?
+        if (withBackup && Files.exists(bookPath)) {
+            Path backup = FileUtil.backup(bookPath);
+
+            if (backup != null) {
+                logger.info("Previous book file renamed as {}", backup);
+            }
+        }
+
+        Path root = null; // Root of the zip file system
+
+        try {
+            getLock().lock();
+            checkRadixChange(bookPath);
+            logger.debug("Storing book...");
+
+            if ((this.bookPath == null) || this.bookPath.toAbsolutePath().equals(
+                    bookPath.toAbsolutePath())) {
+                if (this.bookPath == null) {
+                    root = ZipFileSystem.create(bookPath);
+                    diskWritten = true;
+                } else {
+                    root = ZipFileSystem.open(bookPath);
+                }
+
+                if (modified) {
+                    storeBookInfo(root); // Book info (book.xml)
+                    diskWritten = true;
+                }
+
+                // Contained sheets
+                for (SheetStub stub : stubs) {
+                    if (stub.isModified() || stub.isUpgraded()) {
+                        final Path sheetFolder = root.resolve(INTERNALS_RADIX + stub.getNumber());
+                        stub.getSheet().store(sheetFolder, null);
+                        diskWritten = true;
+                    }
+                }
+
+                // Separate repository
+                if ((repository != null) && repository.isModified()) {
+                    repository.storeRepository();
+                }
+            } else {
+                // (Store as): Switch from old to new book file
+                root = createBookFile(bookPath);
+                diskWritten = true;
+
+                storeBookInfo(root); // Book info (book.xml)
+
+                // Contained sheets
+                final Path oldRoot = openBookFile(this.bookPath);
+
+                for (SheetStub stub : stubs) {
+                    final Path oldSheetFolder = oldRoot.resolve(INTERNALS_RADIX + stub.getNumber());
+                    final Path sheetFolder = root.resolve(INTERNALS_RADIX + stub.getNumber());
+
+                    // By default, copy existing sheet files
+                    if (Files.exists(oldSheetFolder)) {
+                        FileUtil.copyTree(oldSheetFolder, sheetFolder);
+                    }
+
+                    // Update modified sheet files
+                    if (stub.isModified() || stub.isUpgraded()) {
+                        stub.getSheet().store(sheetFolder, oldSheetFolder);
+                    }
+                }
+
+                oldRoot.getFileSystem().close(); // Close old book file
+            }
+
+            this.bookPath = bookPath;
+
+            BookManager.getInstance().getBookHistory().add(bookPath); // Insert in history
+
+            if (diskWritten) {
+                logger.info("Book stored as {}", bookPath);
+            }
+        } catch (Exception ex) {
+            logger.warn("Error storing " + this + " to " + bookPath + " ex:" + ex, ex);
+        } finally {
+            if (root != null) {
+                try {
+                    root.getFileSystem().close();
+                } catch (IOException ignored) {
+                }
+            }
+
+            getLock().unlock();
+        }
+    }
+
+    //-------//
+    // store //
+    //-------//
+    /**
+     * Store book to disk, using its current book path.
+     */
+    public void store ()
+    {
+        if (bookPath == null) {
+            logger.warn("Bookpath not defined");
+        } else {
+            store(bookPath, false);
+        }
+    }
+
+    //---------------//
+    // storeBookInfo //
+    //---------------//
+    /**
+     * Store the book information (global info + stub steps) into book file system.
+     *
+     * @param root root path of book file system
+     * @throws Exception if anything goes wrong
+     */
+    public void storeBookInfo (Path root)
+            throws Exception
+    {
+        Path bookInternals = root.resolve(BOOK_INTERNALS);
+        Files.deleteIfExists(bookInternals);
+        Jaxb.marshal(this, bookInternals, getJaxbContext());
+        setModified(false);
+        logger.info("Stored {}", bookInternals);
+    }
+
+    //---------------//
+    // swapAllSheets //
+    //---------------//
+    /**
+     * Swap all sheets, except the current one if any.
+     */
+    public void swapAllSheets ()
+    {
+        if (isModified() || isUpgraded()) {
+            logger.info("{} storing", this);
+            store();
+        }
+
+        SheetStub currentStub = null;
+
+        if (OMR.gui != null) {
+            currentStub = StubsController.getCurrentStub();
+        }
+
+        for (SheetStub stub : stubs) {
+            if (stub != currentStub) {
+                stub.swapSheet();
+            }
+        }
+    }
+
+    //----------//
+    // toString //
+    //----------//
+    @Override
+    public String toString ()
+    {
+        StringBuilder sb = new StringBuilder("Book{");
+        sb.append(radix);
+
+        if ((offset != null) && (offset > 0)) {
+            sb.append(" offset:").append(offset);
+        }
+
+        sb.append("}");
+
+        return sb.toString();
+    }
+
+    //------------//
+    // transcribe //
+    //------------//
+    /**
+     * Convenient method to perform all needed transcription steps on all valid sheets
+     * of this book and building the book score(s).
+     *
+     * @return true if OK
+     */
+    public boolean transcribe ()
+    {
+        boolean ok = reachBookStep(Step.last(), false, null);
+
+        reduceScores();
+
+        return ok;
+    }
+
+    //--------------//
+    // updateScores //
+    //--------------//
+    /**
+     * Update the gathering of sheet pages into scores.
+     * <p>
+     * The question is which scores should we update.
+     * Clearing all and rebuilding all is OK for pageRefs of all scores without loading sheets.
+     * But doing so, we lose logicalPart information of <b>all</b> scores, and to rebuild it we'll
+     * need to reload all valid sheets.
+     * <p>
+     * A better approach is to check the stub before and the stub after the current one.
+     * This may result in the addition or the removal of scores.
+     *
+     * @param currentStub the current stub
+     */
+    public synchronized void updateScores (SheetStub currentStub)
+    {
+        if (scores.isEmpty()) {
+            // Easy: allocate scores based on all book stubs
+            createScores();
+        } else {
+            try {
+                // Determine just the impacted pageRefs
+                final SortedSet<PageRef> impactedRefs = new TreeSet<>();
+                final int stubNumber = currentStub.getNumber();
+
+                if (!currentStub.getPageRefs().isEmpty()) {
+                    // Look in stub before current stub?
+                    final PageRef firstPageRef = currentStub.getFirstPageRef();
+
+                    if (!firstPageRef.isMovementStart()) {
+                        final SheetStub prevStub = (stubNumber > 1) ? stubs.get(stubNumber - 2)
+                                : null;
+
+                        if (prevStub != null) {
+                            final PageRef prevPageRef = prevStub.getLastPageRef();
+
+                            if (prevPageRef != null) {
+                                impactedRefs.addAll(getScore(prevPageRef).getPageRefs()); // NPE
+                            }
+                        }
+                    }
+
+                    // Take pages of current stub
+                    impactedRefs.addAll(currentStub.getPageRefs());
+
+                    // Look in stub after current stub?
+                    final SheetStub nextStub = (stubNumber < stubs.size()) ? stubs.get(stubNumber)
+                            : null;
+
+                    if (nextStub != null) {
+                        final PageRef nextPageRef = nextStub.getFirstPageRef();
+
+                        if ((nextPageRef != null) && !nextPageRef.isMovementStart()) {
+                            impactedRefs.addAll(getScore(nextPageRef).getPageRefs()); // NPE
+                        }
+                    }
+                }
+
+                // Determine and remove the impacted scores
+                final List<Score> impactedScores = scoresOf(impactedRefs);
+                Integer scoreIndex = null;
+
+                if (!impactedScores.isEmpty()) {
+                    scoreIndex = scores.indexOf(impactedScores.get(0));
+                } else {
+                    for (Score score : scores) {
+                        if (score.getFirstPageRef().getSheetNumber() > stubNumber) {
+                            scoreIndex = scores.indexOf(score);
+
+                            break;
+                        }
+                    }
+                }
+
+                if (scoreIndex == null) {
+                    scoreIndex = scores.size();
+                }
+
+                logger.debug("Impacted pages:{} scores:{}", impactedRefs, impactedScores);
+                scores.removeAll(impactedScores);
+
+                // Insert new score(s) to replace the impacted one(s)?
+                if (!currentStub.isValid()) {
+                    impactedRefs.removeAll(currentStub.getPageRefs());
+                }
+
+                insertScores(currentStub, impactedRefs, scoreIndex);
+            } catch (Exception ex) {
+                // This seems to result from inconsistency between scores info and stubs info.
+                // Initial cause can be a sheet not marshalled (because of use by another process)
+                // followed by a reload of now non-consistent book.xml
+
+                // Workaround: Clear all scores and rebuild them from stubs info
+                // (Doing so, we may lose logical-part informations)
+                logger.warn("Error updating scores " + ex, ex);
+                logger.warn("Rebuilding them from stubs info.");
+                scores.clear();
+                createScores();
+            }
+        }
+    }
+
+    //-----------------------//
+    // areVersionsCompatible //
+    //-----------------------//
+    /**
+     * Check whether the program version can operate on the file version.
+     * <p>
+     * All version strings are expected to be formatted like "5.0" or "5.0.1"
+     * and we don't take the 3rd number, if any, into account for compatibility checking.
+     *
+     * @param programVersion version of software
+     * @param fileVersion    version of book file
+     * @return true if OK
+     */
+    private boolean areVersionsCompatible (String programVersion,
+                                           String fileVersion)
+    {
+        try {
+            logger.debug("Book file version: {}", fileVersion);
+
+            final String[] programTokens = programVersion.split("\\.");
+
+            if (programTokens.length < 2) {
+                throw new IllegalArgumentException("Illegal Audiveris version " + programVersion);
+            }
+
+            final String[] fileTokens = fileVersion.split("\\.");
+
+            if (fileTokens.length < 2) {
+                throw new IllegalArgumentException("Illegal Book file version " + fileVersion);
+            }
+
+            for (int i = 0; i < 2; i++) {
+                if (Integer.decode(fileTokens[i]) < Integer.decode(programTokens[i])) {
+                    return false;
+                }
+            }
+
+            return true;
+        } catch (IllegalArgumentException ex) {
+            logger.error("Error while checking versions " + ex, ex);
+
+            return false; // Safer
+        }
+    }
+
+    //---------------//
+    // beforeMarshal //
+    //---------------//
+    @SuppressWarnings("unused")
+    private void beforeMarshal (Marshaller m)
+    {
+        if ((binarizationFilter != null) && !binarizationFilter.isSpecific()) {
+            binarizationFilter = null;
+        }
+
+        if ((ocrLanguages != null) && !ocrLanguages.isSpecific()) {
+            ocrLanguages = null;
+        }
+
+        if ((switches != null) && switches.isEmpty()) {
+            switches = null;
+        }
+    }
+
+    //------------------//
+    // checkRadixChange //
+    //------------------//
+    /**
+     * If the (new) book name does not match current one, update the book radix
+     * (and the title of first displayed sheet if any).
+     *
+     * @param bookPath new book target path
+     */
+    private void checkRadixChange (Path bookPath)
+    {
+        // Are we changing the target name WRT the default name?
+        final String newRadix = FileUtil.avoidExtensions(bookPath.getFileName(), OMR.BOOK_EXTENSION)
+                .toString();
+
+        if (!newRadix.equals(radix)) {
+            // Update book radix
+            radix = newRadix;
+
+            // We are really changing the radix, so nullify all other paths
+            exportPathSansExt = printPath = null;
+
+            if (OMR.gui != null) {
+                // Update UI first sheet tab
+                SwingUtilities.invokeLater(new Runnable()
+                {
+                    @Override
+                    public void run ()
+                    {
+                        StubsController.getInstance().updateFirstStubTitle(Book.this);
+                    }
+                });
+            }
+        }
+    }
+
+    //------------//
+    // checkScore // Dirty hack, to be removed ASAP
+    //------------//
+    private void checkScore ()
+    {
+        for (Score score : scores) {
+            PageRef ref = score.getFirstPageRef();
+
+            if (ref == null) {
+                logger.warn("Discarding invalid score data.");
+                scores.clear();
+
+                break;
+            }
+        }
+    }
+
+    //--------------//
+    // createScores //
+    //--------------//
+    /**
+     * Create scores out of all book stubs.
+     */
+    private void createScores ()
+    {
+        Score score = null;
+
+        // Group provided sheets pages into scores
+        for (SheetStub stub : stubs) {
+            // An invalid or not-yet-processed stub triggers a score break
+            if (stub.getPageRefs().isEmpty()) {
+                score = null;
+            } else {
+                for (PageRef pageRef : stub.getPageRefs()) {
+                    if ((score == null) || pageRef.isMovementStart()) {
+                        scores.add(score = new Score());
+                        score.setBook(this);
+                    }
+
+                    score.addPageRef(stub.getNumber(), pageRef);
+                }
+            }
+        }
+
+        logger.debug("Created scores:{}", scores);
+    }
+
+    //-------------------//
+    // getConcernedStubs //
+    //-------------------//
+    private List<SheetStub> getConcernedStubs (Set<Integer> sheetIds)
+    {
+        List<SheetStub> list = new ArrayList<>();
+
+        for (SheetStub stub : getValidStubs()) {
+            if ((sheetIds == null) || sheetIds.contains(stub.getNumber())) {
+                list.add(stub);
+            }
+        }
+
+        return list;
+    }
+
+    //--------------//
+    // getLeastStep //
+    //--------------//
+    /**
+     * Report the least advanced step reached among all provided stubs.
+     *
+     * @return the least step, null if any stub has not reached the first step (LOAD)
+     */
+    private Step getLeastStep (List<SheetStub> stubs)
+    {
+        Step least = Step.last();
+
+        for (SheetStub stub : stubs) {
+            Step latest = stub.getLatestStep();
+
+            if (latest == null) {
+                return null; // This sheet has not been processed at all
+            }
+
+            if (latest.compareTo(least) < 0) {
+                least = latest;
+            }
+        }
+
+        return least;
+    }
+
+    //----------//
+    // getScore //
+    //----------//
+    /**
+     * Report the score if any that contains the provided PageRef.
+     *
+     * @param pageRef the provided page ref (sheet#, page#)
+     * @return the containing score or null if not found
+     */
+    private Score getScore (PageRef pageRef)
+    {
+        for (Score score : scores) {
+            PageRef ref = score.getPageRef(pageRef.getSheetNumber());
+
+            if ((ref != null) && (ref.getId() == pageRef.getId())) {
+                return score;
+            }
+        }
+
+        return null;
+    }
+
+    //----------------//
+    // initTransients //
+    //----------------//
+    /**
+     * Initialize transient data.
+     *
+     * @param nameSansExt book name without extension, if any
+     * @param bookPath    full path to book .omr file, if any
+     * @return true if OK
+     */
+    private boolean initTransients (String nameSansExt,
+                                    Path bookPath)
+    {
+        if (binarizationFilter != null) {
+            binarizationFilter.setParent(FilterDescriptor.defaultFilter);
+        }
+
+        if (ocrLanguages != null) {
+            ocrLanguages.setParent(Language.ocrDefaultLanguages);
+        }
+
+        if (switches != null) {
+            switches.setParent(ProcessingSwitches.getDefaultSwitches());
+        }
+
+        if (alias == null) {
+            alias = checkAlias(getInputPath());
+
+            if (alias != null) {
+                nameSansExt = alias;
+            }
+        }
+
+        if (nameSansExt != null) {
+            radix = nameSansExt;
+        }
+
+        if (bookPath != null) {
+            this.bookPath = bookPath;
+
+            if (nameSansExt == null) {
+                radix = FileUtil.getNameSansExtension(bookPath);
+            }
+        }
+
+        if (build == null) {
+            build = WellKnowns.TOOL_BUILD;
+        }
+
+        if (version == null) {
+            version = WellKnowns.TOOL_REF;
+        } else {
+            if (constants.checkBookVersion.isSet()) {
+                // Check compatibility between file version and program version
+                if (!areVersionsCompatible(ProgramId.PROGRAM_VERSION, version)) {
+                    if (constants.resetOldBooks.isSet()) {
+                        final String msg = bookPath + " version " + version;
+                        logger.warn(msg);
+
+                        // Prompt user for resetting project sheets?
+                        if ((OMR.gui == null) || OMR.gui.displayConfirmation(
+                                msg + "\nConfirm reset to binary?",
+                                "Non compatible book version")) {
+                            resetToBinary();
+                            logger.info("Book {} reset to binary.", radix);
+                            version = WellKnowns.TOOL_REF;
+                            build = WellKnowns.TOOL_BUILD;
+
+                            return true;
+                        }
+                    } else {
+                        logger.info("Incompatible book version, but not reset.");
+                    }
+
+                    return false;
+                }
+            }
+        }
+
+        return true;
+    }
+
+    //--------------//
+    // insertScores //
+    //--------------//
+    /**
+     * Insert scores out of provided sequence of PageRef's.
+     *
+     * @param currentStub stub being processed
+     * @param pageRefs    sequence of pageRefs
+     * @param insertIndex insertion index in scores list
+     */
+    private void insertScores (SheetStub currentStub,
+                               SortedSet<PageRef> pageRefs,
+                               int insertIndex)
+    {
+        Score score = null;
+        Integer stubNumber = null;
+        int index = insertIndex;
+
+        for (PageRef ref : pageRefs) {
+            if (stubNumber == null) {
+                // Very first
+                score = null;
+            } else if (stubNumber < (ref.getSheetNumber() - 1)) {
+                // One or several stubs missing
+                score = null;
+            }
+
+            if (ref.isMovementStart()) {
+                // Movement start
+                score = null;
+            }
+
+            if (score == null) {
+                scores.add(index++, score = new Score());
+                score.setBook(this);
+            }
+
+            score.addPageRef(ref.getSheetNumber(), ref);
+            stubNumber = ref.getSheetNumber();
+        }
+
+        logger.debug("Inserted scores:{}", scores.subList(insertIndex, index));
+    }
+
+    //----------//
+    // scoresOf //
+    //----------//
+    /**
+     * Retrieve the list of scores that embrace the provided sequence of pageRefs.
+     *
+     * @param refs the provided pageRefs (sorted)
+     * @return the impacted scores
+     */
+    private List<Score> scoresOf (SortedSet<PageRef> refs)
+    {
+        final List<Score> impacted = new ArrayList<>();
+
+        if (!refs.isEmpty()) {
+            final int firstNumber = refs.first().getSheetNumber();
+            final int lastNumber = refs.last().getSheetNumber();
+
+            for (Score score : scores) {
+                if (score.getLastPageRef().getSheetNumber() < firstNumber) {
+                    continue;
+                }
+
+                if (score.getFirstPageRef().getSheetNumber() > lastNumber) {
+                    break;
+                }
+
+                List<PageRef> scoreRefs = new ArrayList<>(score.getPageRefs());
+                scoreRefs.retainAll(refs);
+
+                if (!scoreRefs.isEmpty()) {
+                    impacted.add(score);
+                }
+            }
+        }
+
+        return impacted;
+    }
+
+    //-----------------//
+    // closeFileSystem //
+    //-----------------//
+    /**
+     * Close the provided (book) file system.
+     *
+     * @param fileSystem the book file system
+     */
+    public static void closeFileSystem (FileSystem fileSystem)
+    {
+        try {
+            fileSystem.close();
+
+            logger.info("Book file system closed.");
+        } catch (IOException ex) {
+            logger.warn("Could not close book file system " + ex, ex);
+        }
+    }
+
+    //-----//
+    // ids //
+    //-----//
+    /**
+     * Build a string with just the IDs of the stub collection.
+     *
+     * @param stubs the collection of stub instances
+     * @return the string built
+     */
+    public static String ids (List<SheetStub> stubs)
+    {
+        if (stubs == null) {
+            return "";
+        }
+
+        StringBuilder sb = new StringBuilder();
+        sb.append("[");
+
+        for (SheetStub entity : stubs) {
+            sb.append("#").append(entity.getNumber());
+        }
+
+        sb.append("]");
+
+        return sb.toString();
+    }
+
+    //----------//
+    // loadBook //
+    //----------//
+    /**
+     * Load a book out of a provided book file.
+     *
+     * @param bookPath path to the (zipped) book file
+     * @return the loaded book if successful
+     */
+    public static Book loadBook (Path bookPath)
+    {
+        StopWatch watch = new StopWatch("loadBook " + bookPath);
+        Book book = null;
+
+        try {
+            logger.info("Loading book {}", bookPath);
+            watch.start("book");
+
+            // Open book file
+            Path rootPath = ZipFileSystem.open(bookPath);
+
+            // Load book internals (just the stubs) out of book.xml
+            Path internalsPath = rootPath.resolve(BOOK_INTERNALS);
+
+            try (InputStream is = Files.newInputStream(internalsPath, StandardOpenOption.READ)) {
+                JAXBContext ctx = getJaxbContext();
+                Unmarshaller um = ctx.createUnmarshaller();
+                ///Unmarshaller um = getJaxbContext().createUnmarshaller();
+                book = (Book) um.unmarshal(is);
+                LogUtil.start(book);
+                book.getLock().lock();
+                rootPath.getFileSystem().close(); // Close book file
+
+                boolean ok = book.initTransients(null, bookPath);
+
+                if (!ok) {
+                    logger.info("Discarded {}", bookPath);
+
+                    return null;
+                }
+
+                book.checkScore(); // TODO: remove ASAP
+
+                return book;
+            }
+        } catch (IOException |
+                 JAXBException ex) {
+            logger.warn("Error loading book " + bookPath + " " + ex, ex);
+
+            return null;
+        } finally {
+            if (constants.printWatch.isSet()) {
+                watch.print();
+            }
+
+            if (book != null) {
+                book.getLock().unlock();
+            }
+
+            LogUtil.stopBook();
+        }
+    }
+
+    //--------------//
+    // openBookFile //
+    //--------------//
+    /**
+     * Open the book file (supposed to already exist at location provided by
+     * '{@code bookPath}' parameter) for reading or writing.
+     * <p>
+     * When IO operations are finished, the book file must be closed via
+     * {@link #closeFileSystem(java.nio.file.FileSystem)}
+     *
+     * @param bookPath book path name
+     * @return the root path of the (zipped) book file system
+     */
+    public static Path openBookFile (Path bookPath)
+    {
+        if (bookPath == null) {
+            throw new IllegalStateException("bookPath is null");
+        }
+
+        try {
+            logger.debug("Book file system opened");
+
+            FileSystem fileSystem = FileSystems.newFileSystem(bookPath, null);
+
+            return fileSystem.getPath(fileSystem.getSeparator());
+        } catch (FileNotFoundException ex) {
+            logger.warn("File not found: " + bookPath, ex);
+        } catch (IOException ex) {
+            logger.warn("Error reading book:" + bookPath, ex);
+        }
+
+        return null;
+    }
+
+    //------------//
+    // checkAlias //
+    //------------//
+    private static String checkAlias (Path path)
+    {
+        // Alias?
+        if (AliasPatterns.useAliasPatterns()) {
+            final String nameSansExt = FileUtil.getNameSansExtension(path);
+
+            return BookManager.getInstance().getAlias(nameSansExt);
+        }
+
+        return null;
+    }
+
+    //----------------//
+    // createBookFile //
+    //----------------//
+    /**
+     * Create a new book file system dedicated to this book at the location provided
+     * by '{@code bookpath}' member.
+     * If such file already exists, it is deleted beforehand.
+     * <p>
+     * When IO operations are finished, the book file must be closed via
+     * {@link #closeFileSystem(java.nio.file.FileSystem)}
+     *
+     * @return the root path of the (zipped) book file system
+     */
+    private static Path createBookFile (Path bookPath)
+            throws IOException
+    {
+        if (bookPath == null) {
+            throw new IllegalStateException("bookPath is null");
+        }
+
+        try {
+            Files.deleteIfExists(bookPath);
+        } catch (IOException ex) {
+            logger.warn("Error deleting book: " + bookPath, ex);
+        }
+
+        // Make sure the containing folder exists
+        Files.createDirectories(bookPath.getParent());
+
+        // Make it a zip file
+        ZipOutputStream zos = new ZipOutputStream(new FileOutputStream(bookPath.toFile()));
+        zos.close();
+
+        // Finally open the book file just created
+        return ZipFileSystem.open(bookPath);
+    }
+
+    //----------------//
+    // getJaxbContext //
+    //----------------//
+    private static JAXBContext getJaxbContext ()
+            throws JAXBException
+    {
+        // Lazy creation
+        if (jaxbContext == null) {
+            jaxbContext = JAXBContext.newInstance(Book.class, RunTable.class);
+        }
+
+        return jaxbContext;
+    }
+
+    //-----------//
+    // Constants //
+    //-----------//
+    private static class Constants
+            extends ConstantSet
+    {
+
+        private final Constant.Boolean printWatch = new Constant.Boolean(
+                false,
+                "Should we print out the stop watch for book loading?");
+
+        private final Constant.Boolean processAllStubsInParallel = new Constant.Boolean(
+                false,
+                "Should we process all stubs of a book in parallel? (beware of many stubs)");
+
+        private final Constant.Boolean checkBookVersion = new Constant.Boolean(
+                true,
+                "Should we check version of loaded book files?");
+
+        private final Constant.Boolean resetOldBooks = new Constant.Boolean(
+                true,
+                "Should we reset to binary the too old book files?");
+    }
+
+    //------------------//
+    // OcrBookLanguages //
+    //------------------//
+    private static class OcrBookLanguages
+            extends Param<String>
+    {
+
+        @Override
+        public boolean setSpecific (String specific)
+        {
+            if ((specific != null) && specific.isEmpty()) {
+                specific = null;
+            }
+
+            return super.setSpecific(specific);
+        }
+
+        /**
+         * JAXB adapter to mimic XmlValue.
+         */
+        public static class Adapter
+                extends XmlAdapter<String, OcrBookLanguages>
+        {
+
+            @Override
+            public String marshal (OcrBookLanguages val)
+                    throws Exception
+            {
+                if (val == null) {
+                    return null;
+                }
+
+                return val.getSpecific();
+            }
+
+            @Override
+            public OcrBookLanguages unmarshal (String str)
+                    throws Exception
+            {
+                OcrBookLanguages ol = new OcrBookLanguages();
+                ol.setSpecific(str);
+
+                return ol;
+            }
+        }
+    }
+}