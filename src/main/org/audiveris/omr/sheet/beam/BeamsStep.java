--- conflicted
+++ resolved
@@ -1,139 +1,134 @@
-//------------------------------------------------------------------------------------------------//
-//                                                                                                //
-//                                        B e a m s S t e p                                       //
-//                                                                                                //
-//------------------------------------------------------------------------------------------------//
-// <editor-fold defaultstate="collapsed" desc="hdr">
-//
-//  Copyright © Audiveris 2019. All rights reserved.
-//
-//  This program is free software: you can redistribute it and/or modify it under the terms of the
-//  GNU Affero General Public License as published by the Free Software Foundation, either version
-//  3 of the License, or (at your option) any later version.
-//
-//  This program is distributed in the hope that it will be useful, but WITHOUT ANY WARRANTY;
-//  without even the implied warranty of MERCHANTABILITY or FITNESS FOR A PARTICULAR PURPOSE.
-//  See the GNU Affero General Public License for more details.
-//
-//  You should have received a copy of the GNU Affero General Public License along with this
-//  program.  If not, see <http://www.gnu.org/licenses/>.
-//------------------------------------------------------------------------------------------------//
-// </editor-fold>
-package org.audiveris.omr.sheet.beam;
-
-import org.audiveris.omr.glyph.GlyphGroup;
-import org.audiveris.omr.lag.BasicLag;
-import org.audiveris.omr.lag.Lag;
-import org.audiveris.omr.lag.Lags;
-import org.audiveris.omr.sheet.Sheet;
-import org.audiveris.omr.sheet.SystemInfo;
-import org.audiveris.omr.step.AbstractSystemStep;
-import org.audiveris.omr.step.StepException;
-
-import org.slf4j.Logger;
-import org.slf4j.LoggerFactory;
-
-/**
- * Class {@code BeamsStep} implements <b>BEAMS</b> step, which uses the spots produced
- * by an image closing operation to retrieve all possible beam interpretations.
- *
- * @author Hervé Bitteur
- */
-public class BeamsStep
-        extends AbstractSystemStep<BeamsStep.Context>
-{
-    //~ Static fields/initializers -----------------------------------------------------------------
-
-    private static final Logger logger = LoggerFactory.getLogger(BeamsStep.class);
-
-    //~ Constructors -------------------------------------------------------------------------------
-    /**
-     * Creates a new BeamsStep object.
-     */
-    public BeamsStep ()
-    {
-    }
-
-    //~ Methods ------------------------------------------------------------------------------------
-    //----------//
-    // doSystem //
-    //----------//
-    @Override
-    public void doSystem (SystemInfo system,
-                          Context context)
-            throws StepException
-    {
-        new BeamsBuilder(system, context.spotLag).buildBeams();
-    }
-
-    //----------//
-    // doEpilog //
-    //----------//
-    /**
-     * {@inheritDoc}
-     * <p>
-     * Dispose of BEAM_SPOT glyphs, a glyph may be split into several beams.
-     * <p>
-     * (NOTA: the weak references to glyphs may survive as long as a related SpotsController exists)
-     */
-    @Override
-    protected void doEpilog (Sheet sheet,
-                             Context context)
-            throws StepException
-    {
-<<<<<<< HEAD
-        // Dispose of BEAM_SPOT glyphs, a glyph may be split into several beams
-        // (NOTA: the weak references may survive as long as a related SpotsController exists)
-=======
->>>>>>> 32231784
-        for (SystemInfo system : sheet.getSystems()) {
-            system.removeGroupedGlyphs(GlyphGroup.BEAM_SPOT);
-        }
-    }
-
-    //----------//
-    // doProlog //
-    //----------//
-    /**
-     * {@inheritDoc}
-     * <p>
-     * Perform a closing operation on the whole image with a disk shape as the structure
-     * element to point out concentrations of foreground pixels (meant for beams).
-     *
-     * @return the populated context
-     */
-    @Override
-    protected Context doProlog (Sheet sheet)
-    {
-        Lag spotLag = new BasicLag(Lags.SPOT_LAG, SpotsBuilder.SPOT_ORIENTATION);
-
-        // Retrieve significant spots for the whole sheet
-        new SpotsBuilder(sheet).buildSheetSpots(spotLag);
-
-        return new Context(spotLag);
-    }
-
-    //~ Inner Classes ------------------------------------------------------------------------------
-    //---------//
-    // Context //
-    //---------//
-    /**
-     * Context for step processing.
-     */
-    protected static class Context
-    {
-
-        /** Lag of spot sections. */
-        public final Lag spotLag;
-
-        /**
-         * Create Context.
-         *
-         * @param spotLag
-         */
-        Context (Lag spotLag)
-        {
-            this.spotLag = spotLag;
-        }
-    }
-}
+//------------------------------------------------------------------------------------------------//
+//                                                                                                //
+//                                        B e a m s S t e p                                       //
+//                                                                                                //
+//------------------------------------------------------------------------------------------------//
+// <editor-fold defaultstate="collapsed" desc="hdr">
+//
+//  Copyright © Audiveris 2019. All rights reserved.
+//
+//  This program is free software: you can redistribute it and/or modify it under the terms of the
+//  GNU Affero General Public License as published by the Free Software Foundation, either version
+//  3 of the License, or (at your option) any later version.
+//
+//  This program is distributed in the hope that it will be useful, but WITHOUT ANY WARRANTY;
+//  without even the implied warranty of MERCHANTABILITY or FITNESS FOR A PARTICULAR PURPOSE.
+//  See the GNU Affero General Public License for more details.
+//
+//  You should have received a copy of the GNU Affero General Public License along with this
+//  program.  If not, see <http://www.gnu.org/licenses/>.
+//------------------------------------------------------------------------------------------------//
+// </editor-fold>
+package org.audiveris.omr.sheet.beam;
+
+import org.audiveris.omr.glyph.GlyphGroup;
+import org.audiveris.omr.lag.BasicLag;
+import org.audiveris.omr.lag.Lag;
+import org.audiveris.omr.lag.Lags;
+import org.audiveris.omr.sheet.Sheet;
+import org.audiveris.omr.sheet.SystemInfo;
+import org.audiveris.omr.step.AbstractSystemStep;
+import org.audiveris.omr.step.StepException;
+
+import org.slf4j.Logger;
+import org.slf4j.LoggerFactory;
+
+/**
+ * Class {@code BeamsStep} implements <b>BEAMS</b> step, which uses the spots produced
+ * by an image closing operation to retrieve all possible beam interpretations.
+ *
+ * @author Hervé Bitteur
+ */
+public class BeamsStep
+        extends AbstractSystemStep<BeamsStep.Context>
+{
+    //~ Static fields/initializers -----------------------------------------------------------------
+
+    private static final Logger logger = LoggerFactory.getLogger(BeamsStep.class);
+
+    //~ Constructors -------------------------------------------------------------------------------
+    /**
+     * Creates a new BeamsStep object.
+     */
+    public BeamsStep ()
+    {
+    }
+
+    //~ Methods ------------------------------------------------------------------------------------
+    //----------//
+    // doSystem //
+    //----------//
+    @Override
+    public void doSystem (SystemInfo system,
+                          Context context)
+            throws StepException
+    {
+        new BeamsBuilder(system, context.spotLag).buildBeams();
+    }
+
+    //----------//
+    // doEpilog //
+    //----------//
+    /**
+     * {@inheritDoc}
+     * <p>
+     * Dispose of BEAM_SPOT glyphs, a glyph may be split into several beams.
+     * <p>
+     * (NOTA: the weak references to glyphs may survive as long as a related SpotsController exists)
+     */
+    @Override
+    protected void doEpilog (Sheet sheet,
+                             Context context)
+            throws StepException
+    {
+        for (SystemInfo system : sheet.getSystems()) {
+            system.removeGroupedGlyphs(GlyphGroup.BEAM_SPOT);
+        }
+    }
+
+    //----------//
+    // doProlog //
+    //----------//
+    /**
+     * {@inheritDoc}
+     * <p>
+     * Perform a closing operation on the whole image with a disk shape as the structure
+     * element to point out concentrations of foreground pixels (meant for beams).
+     *
+     * @return the populated context
+     */
+    @Override
+    protected Context doProlog (Sheet sheet)
+    {
+        Lag spotLag = new BasicLag(Lags.SPOT_LAG, SpotsBuilder.SPOT_ORIENTATION);
+
+        // Retrieve significant spots for the whole sheet
+        new SpotsBuilder(sheet).buildSheetSpots(spotLag);
+
+        return new Context(spotLag);
+    }
+
+    //~ Inner Classes ------------------------------------------------------------------------------
+    //---------//
+    // Context //
+    //---------//
+    /**
+     * Context for step processing.
+     */
+    protected static class Context
+    {
+
+        /** Lag of spot sections. */
+        public final Lag spotLag;
+
+        /**
+         * Create Context.
+         *
+         * @param spotLag
+         */
+        Context (Lag spotLag)
+        {
+            this.spotLag = spotLag;
+        }
+    }
+}