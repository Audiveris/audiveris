//------------------------------------------------------------------------------------------------//
//                                                                                                //
//                                         P i c t u r e                                          //
//                                                                                                //
//------------------------------------------------------------------------------------------------//
// <editor-fold defaultstate="collapsed" desc="hdr">
//
//  Copyright © Audiveris 2018. All rights reserved.
//
//  This program is free software: you can redistribute it and/or modify it under the terms of the
//  GNU Affero General Public License as published by the Free Software Foundation, either version
//  3 of the License, or (at your option) any later version.
//
//  This program is distributed in the hope that it will be useful, but WITHOUT ANY WARRANTY;
//  without even the implied warranty of MERCHANTABILITY or FITNESS FOR A PARTICULAR PURPOSE.
//  See the GNU Affero General Public License for more details.
//
//  You should have received a copy of the GNU Affero General Public License along with this
//  program.  If not, see <http://www.gnu.org/licenses/>.
//------------------------------------------------------------------------------------------------//
// </editor-fold>
package org.audiveris.omr.sheet;

import ij.process.ByteProcessor;
import ij.process.ColorProcessor;

import org.audiveris.omr.classifier.PatchClassifier;
import org.audiveris.omr.constant.Constant;
import org.audiveris.omr.constant.ConstantSet;
import org.audiveris.omr.glyph.Glyph;
import org.audiveris.omr.image.FilterDescriptor;
import org.audiveris.omr.image.GaussianGrayFilter;
import org.audiveris.omr.image.ImageFormatException;
import org.audiveris.omr.image.ImageUtil;
import org.audiveris.omr.image.MedianGrayFilter;
import org.audiveris.omr.image.PixelFilter;
import org.audiveris.omr.image.PixelSource;
import static org.audiveris.omr.run.Orientation.VERTICAL;
import org.audiveris.omr.run.RunTable;
import org.audiveris.omr.run.RunTableFactory;
import org.audiveris.omr.sheet.Scale.Size;
import org.audiveris.omr.sheet.grid.LineInfo;
import org.audiveris.omr.ui.selection.LocationEvent;
import org.audiveris.omr.ui.selection.MouseMovement;
import org.audiveris.omr.ui.selection.PixelEvent;
<<<<<<< HEAD
=======
import org.audiveris.omr.ui.selection.SelectionService;
>>>>>>> 8e2b0fd5
import org.audiveris.omr.util.Navigable;
import org.audiveris.omr.util.StopWatch;

import org.bushe.swing.event.EventSubscriber;

import org.slf4j.Logger;
import org.slf4j.LoggerFactory;

import java.awt.Color;
import java.awt.Graphics2D;
import java.awt.Point;
import java.awt.Rectangle;
import java.awt.image.BufferedImage;
import java.awt.image.ColorModel;
import java.awt.image.SampleModel;
import java.lang.ref.WeakReference;
import java.nio.file.Path;
import java.util.EnumMap;
import java.util.concurrent.ConcurrentSkipListMap;

import javax.media.jai.JAI;
<<<<<<< HEAD
=======
import javax.xml.bind.JAXBException;
>>>>>>> 8e2b0fd5
import javax.xml.bind.annotation.XmlAccessType;
import javax.xml.bind.annotation.XmlAccessorType;
import javax.xml.bind.annotation.XmlAttribute;
import javax.xml.bind.annotation.XmlElement;
import javax.xml.bind.annotation.XmlRootElement;
import javax.xml.stream.XMLStreamException;

/**
 * Class {@code Picture} starts from the original BufferedImage to provide all {@link
 * PixelSource} instances derived from it.
 * <p>
 * The {@code Picture} constructor takes a provided original image, whatever its format and color
 * model, and converts it if necessary to come up with a usable gray-level PixelSource: the INITIAL
 * source.
 * <p>
 * Besides the INITIAL source, this class handles a collection of sources, all of the same
 * dimension, with the ability to retrieve them on demand or dispose them, via {@link #getSource}
 * and {@link #disposeSource} methods.
 * <p>
 * Any instance of this class is registered on the related Sheet location service, so that each time
 * a location event is received, the corresponding pixel gray value of the INITIAL sources is
 * published.
 * <p>
 * TODO: When an alpha channel is involved, perform the alpha multiplication if the components are
 * not yet premultiplied.
 * <h1>Overview of transforms:<br>
 * <img src="../image/doc-files/transforms.png" alt="Image Transforms UML">
 * </h1>
 *
 * @author Hervé Bitteur
 * @author Brenton Partridge
 */
@XmlAccessorType(XmlAccessType.NONE)
@XmlRootElement(name = "picture")
public class Picture
        implements EventSubscriber<LocationEvent>
{

    private static final Constants constants = new Constants();

    private static final Logger logger = LoggerFactory.getLogger(Picture.class);

<<<<<<< HEAD
    //~ Enumerations -------------------------------------------------------------------------------
    /**
     * The set of handled sources.
     */
    public static enum SourceKey
    {
        //~ Enumeration constant initializers ------------------------------------------------------

        /** The initial gray-level source. */
        INITIAL,
        /** The binarized (black &amp; white) source. */
        BINARY,
        /** The Gaussian-filtered source. */
        GAUSSIAN,
        /** The Median-filtered source. */
        MEDIAN,
        /** The source with staff lines removed. */
        NO_STAFF,
        /** The source for classifier on small staves, if any. */
        SMALL_TARGET,
        /** The source for classifier on large staves. */
        LARGE_TARGET;
    }

    /**
     * The set of handled tables.
     */
    public static enum TableKey
    {
        //~ Enumeration constant initializers ------------------------------------------------------

        BINARY,
        HEAD_SPOTS;
    }

    //~ Instance fields ----------------------------------------------------------------------------
    //
=======
>>>>>>> 8e2b0fd5
    // Persistent data
    //----------------
    //
    /** Image width. */
    @XmlAttribute(name = "width")
    private final int width;

    /** Image height. */
    @XmlAttribute(name = "height")
    private final int height;

    /** Map of all handled run tables. */
    @XmlElement(name = "tables")
    private final EnumMap<TableKey, RunTableHolder> tables = new EnumMap<>(TableKey.class);

    // Transient data
    //---------------
    //
    /** Map of all handled sources. */
    private final ConcurrentSkipListMap<SourceKey, WeakReference<ByteProcessor>> sources
            = new ConcurrentSkipListMap<>();

    /** Related sheet. */
    @Navigable(false)
    private Sheet sheet;

    /** The initial (gray-level) image, if any. */
<<<<<<< HEAD
    private final ImageHolder initialHolder = new ImageHolder("initial.png");

    //~ Constructors -------------------------------------------------------------------------------
=======
    private BufferedImage initialImage;

    /**
     * Service object where gray level of pixel is to be written to when so asked for
     * by the onEvent() method.
     */
    final SelectionService pixelService;

>>>>>>> 8e2b0fd5
    /**
     * Build a picture instance from a binary table.
     *
     * @param sheet       the related sheet
     * @param binaryTable the provided binary table
     */
    public Picture (Sheet sheet,
                    RunTable binaryTable)
    {
        initTransients(sheet);

        width = binaryTable.getWidth();
        height = binaryTable.getHeight();

        setTable(TableKey.BINARY, binaryTable, false);

        logger.debug("Picture with BinaryTable {}", binaryTable);
    }

    /**
     * Build a picture instance from a given original image.
     *
     * @param sheet the related sheet
     * @param image the provided original image
     * @throws ImageFormatException if the image format is unsupported
     */
    public Picture (Sheet sheet,
                    BufferedImage image)
            throws ImageFormatException
    {
        initTransients(sheet);

        // Make sure format, colors, etc are OK for us
        ///ImageUtil.printInfo(image, "Original image");
        image = adjustImageFormat(image);
        width = image.getWidth();
        height = image.getHeight();

        // Remember the initial image
        initialHolder.setData(image, true);
        logger.debug("Picture with InitialImage {}", image);
    }

    /**
     * No-arg constructor needed for JAXB.
     */
    private Picture ()
    {
        this.sheet = null;
        this.width = 0;
        this.height = 0;
        logger.debug("Picture unmarshalled by JAXB");
    }

    //-------------------//
    // buildNoStaffTable //
    //-------------------//
    /**
     * Build the table without staff lines.
     *
     * @return the no-staff table
     */
    public RunTable buildNoStaffTable ()
    {
        ByteProcessor source = getSource(SourceKey.NO_STAFF);

        if (source == null) {
            return null;
        }

        return new RunTableFactory(VERTICAL).createTable(source);
    }

    //---------------------------//
    // buildStaffLineGlyphsImage //
    //---------------------------//
    /**
     * Build an image containing just the removed staff lines.
     *
     * @return image of staff lines
     */
    public BufferedImage buildStaffLineGlyphsImage ()
    {
        BufferedImage img = new BufferedImage(width, height, BufferedImage.TYPE_BYTE_GRAY);
        Graphics2D g = img.createGraphics();

        g.setColor(Color.WHITE);
        g.fillRect(0, 0, width, height);

        g.setColor(Color.BLACK);

        for (SystemInfo system : sheet.getSystems()) {
            for (Staff staff : system.getStaves()) {
                for (LineInfo li : staff.getLines()) {
                    StaffLine line = (StaffLine) li;
                    Glyph glyph = line.getGlyph();
                    glyph.getRunTable().render(g, glyph.getTopLeft());
                }
            }
        }

        g.dispose();

        return img;
    }

    /**
     * For debug only.
     */
    public void checkSources ()
    {
        for (SourceKey key : SourceKey.values()) {
            logger.info(String.format("%15s ref:%s", key, getStrongRef(key)));
        }
    }

    //---------------//
    // disposeSource //
    //---------------//
    /**
     * Dispose of the source related to the provided key.
     *
     * @param key provided key
     */
    public void disposeSource (SourceKey key)
    {
        sources.remove(key);
    }

    //---------------//
    // dumpRectangle //
    //---------------//
    /**
     * Debugging routine, that prints a basic representation of a
     * rectangular portion of the selected image.
     *
     * @param key   the selected image key
     * @param title an optional title for this image dump
     * @param xMin  x first abscissa
     * @param xMax  x last abscissa
     * @param yMin  y first ordinate
     * @param yMax  y last ordinate
     */
    public void dumpRectangle (SourceKey key,
                               String title,
                               int xMin,
                               int xMax,
                               int yMin,
                               int yMax)
    {
        ByteProcessor source = getSource(key);
        StringBuilder sb = new StringBuilder();

        sb.append(String.format("%n"));

        if (title != null) {
            sb.append(String.format("%s%n", title));
        }

        // Abscissae
        sb.append("     ");

        for (int x = xMin; x <= xMax; x++) {
            sb.append(String.format("%4d", x));
        }

        sb.append(String.format("%n    +"));

        for (int x = xMin; x <= xMax; x++) {
            sb.append(" ---");
        }

        sb.append(String.format("%n"));

        // Pixels
        for (int y = yMin; y <= yMax; y++) {
            sb.append(String.format("%4d", y));
            sb.append("|");

            for (int x = xMin; x <= xMax; x++) {
                int pix = source.get(x, y);

                if (pix == 255) { // White background
                    sb.append("   .");
                } else {
                    sb.append(String.format("%4d", pix));
                }
            }

            sb.append(String.format("%n"));
        }

        sb.append(String.format("%n"));

        logger.info(sb.toString());
    }

    //------------------//
    // gaussianFiltered //
    //------------------//
    /**
     * Apply a Gaussian filter on the provided source.
     *
     * @param src provided source
     * @return filtered buffer
     */
    public ByteProcessor gaussianFiltered (ByteProcessor src)
    {
        StopWatch watch = new StopWatch("Gaussian");

        try {
            watch.start("Filter " + src.getWidth() + "x" + src.getHeight());

            final int radius = constants.gaussianRadius.getValue();
            logger.debug("Image blurred with gaussian kernel radius: {}", radius);

            GaussianGrayFilter gaussianFilter = new GaussianGrayFilter(radius);

            return gaussianFilter.filter(src);
        } finally {
            if (constants.printWatch.isSet()) {
                watch.print();
            }
        }
    }

    //-----------//
    // getHeight //
    //-----------//
    /**
     * Report the picture height in pixels.
     *
     * @return the height value
     */
    public int getHeight ()
    {
        return height;
    }

    //----------//
    // getImage //
    //----------//
    /**
     * Report the sheet image, or a sub-image of it if rectangle area is specified.
     * <p>
     * We use the initial image if it is still available.
     * Otherwise we use the binary source.
     *
     * @param rect rectangular area desired, null for whole image
     * @return the (sub) image
     */
    public BufferedImage getImage (Rectangle rect)
    {
        BufferedImage img = initialHolder.getData(sheet.getStub());

        if (img == null) {
            ByteProcessor buffer = getSource(SourceKey.BINARY);
            img = buffer.getBufferedImage();
        }

        if (rect == null) {
            return img;
        } else {
            return img.getSubimage(rect.x, rect.y, rect.width, rect.height);
        }
    }

    //-----------------//
    // getInitialImage //
    //-----------------//
    /**
     * Report the initial (BufferedImage) image.
     *
     * @return the initial image
     */
    public BufferedImage getInitialImage ()
    {
        return initialHolder.getData(sheet.getStub());
    }

    //------------------//
    // getInitialSource //
    //------------------//
    /**
     * Report the initial source.
     *
     * @param img the initial image
     * @return the initial source
     */
    public ByteProcessor getInitialSource (BufferedImage img)
    {
        if (img != null) {
            if (img.getType() != BufferedImage.TYPE_BYTE_GRAY) {
                StopWatch watch = new StopWatch("ToGray");
                watch.start("convertToByteProcessor");

                ColorProcessor cp = new ColorProcessor(img);
                ByteProcessor bp = cp.convertToByteProcessor();

                if (constants.printWatch.isSet()) {
                    watch.print();
                }

                return bp;
            } else {
                return new ByteProcessor(img);
            }
        } else {
            return null;
        }
    }

    //---------//
    // getName //
    //---------//
    /**
     * Report the name for this Observer.
     *
     * @return Observer name
     */
    public String getName ()
    {
        return "Picture";
    }

    //-----------//
    // getSource //
    //-----------//
    /**
     * Report the desired source.
     * If the source is not yet cached, build the source and store it in cache via weak reference.
     *
     * @param key the key of desired source
     * @return the source ready to use
     */
    public ByteProcessor getSource (SourceKey key)
    {
        ByteProcessor src = getStrongRef(key);

        if (src == null) {
            switch (key) {
            case INITIAL:
                src = getInitialSource(getInitialImage());

                break;

            case BINARY:

                // Built from binary run table, if available
                RunTable table = getTable(TableKey.BINARY);

                if (table != null) {
                    src = table.getBuffer();
                } else {
                    // Built via binarization of initial source if any
                    ByteProcessor initial = getSource(SourceKey.INITIAL);

                    if (initial != null) {
                        src = binarized(initial);
                    } else {
                        logger.warn("Cannot provide BINARY source");

                        return null;
                    }
                }

                break;

            case GAUSSIAN:
                // Built from median
                src = gaussianFiltered(getSource(SourceKey.MEDIAN));

                break;

            case MEDIAN:
                // Built from no_staff
                src = medianFiltered(getSource(SourceKey.NO_STAFF));

                break;

            case NO_STAFF:
                // Built by erasing StaffLines glyphs from binary source
                src = buildNoStaffBuffer();

                break;

            case SMALL_TARGET:
                // Scale small staves to expected patch classifier interline
                src = buildTarget(Size.SMALL);

                break;

            case LARGE_TARGET:
                // Scale large staves to expected patch classifier interline
                src = buildTarget(Size.LARGE);

                break;

            default:
                logger.error("Source " + key + " is not yet supported");
            }

            if (src != null) {
                // Store in cache
                sources.put(key, new WeakReference<>(src));
                logger.debug("{} source built as {}", key, src);
            }
        }

        return src;
    }

    //----------//
    // getTable //
    //----------//
    /**
     * Report the desired table.
     *
     * @param key key of desired table
     * @return the table found, if any, null otherwise
     */
    public RunTable getTable (TableKey key)
    {
        RunTableHolder tableHolder = tables.get(key);

        if (tableHolder == null) {
            return null;
        }

        final RunTable table = tableHolder.getData(sheet.getStub());

        return table;
    }

    //----------//
    // getWidth //
    //----------//
    /**
     * Report the width of the picture image.
     *
     * @return the current width value, in pixels.
     */
    public int getWidth ()
    {
        return width;
    }

    //----------//
    // hasTable //
    //----------//
    /**
     * Report whether the desired table is known
     *
     * @param key key of desired table
     * @return true if we have a tableHolder, false otherwise
     */
    public boolean hasTable (TableKey key)
    {
        return tables.get(key) != null;
    }

    //---------------//
    // hasTableReady //
    //---------------//
    /**
     * Report whether the desired table is known and loaded.
     *
     * @param key key of desired table
     * @return true if we have a tableHolder with loaded data
     */
    public boolean hasTableReady (TableKey key)
    {
        RunTableHolder tableHolder = tables.get(key);

        if (tableHolder == null) {
            return false;
        }

        return tableHolder.hasData();
    }

    //----------------//
    // medianFiltered //
    //----------------//
    /**
     * Apply a median filter on the provided source buffer.
     *
     * @param src provided source
     * @return filtered buffer
     */
    public ByteProcessor medianFiltered (ByteProcessor src)
    {
        StopWatch watch = new StopWatch("Median");

        try {
            watch.start("Filter " + src.getWidth() + "x" + src.getHeight());

            final int radius = constants.medianRadius.getValue();
            logger.debug("Image filtered with median kernel radius: {}", radius);

            MedianGrayFilter medianFilter = new MedianGrayFilter(radius);

            return medianFilter.filter(src);
        } finally {
            if (constants.printWatch.isSet()) {
                watch.print();
            }
        }
    }

    //---------//
    // onEvent //
    //---------//
    /**
     * Call-back triggered when sheet location has been modified.
     * Based on sheet location, we forward the INITIAL pixel gray level to
     * whoever is interested in it.
     *
     * @param event the (sheet) location event
     */
    @Override
    public void onEvent (LocationEvent event)
    {
        if (initialHolder.hasNoData()) {
            return;
        }

        try {
            // Ignore RELEASING
            if (event.movement == MouseMovement.RELEASING) {
                return;
            }

            Integer level = null;

            // Compute and forward pixel gray level
            Rectangle rect = event.getData();

            if (rect != null) {
                Point pt = rect.getLocation();

                // Check that we are not pointing outside the image
                if ((pt.x >= 0) && (pt.x < getWidth()) && (pt.y >= 0) && (pt.y < getHeight())) {
                    ByteProcessor src = getSource(SourceKey.INITIAL);

                    if (src != null) {
                        level = src.get(pt.x, pt.y);
                    }
                }
            }

            sheet.getLocationService()
                    .publish(new PixelEvent(this, event.hint, event.movement, level));
        } catch (Exception ex) {
            logger.warn(getClass().getName() + " onEvent error", ex);
        }
    }

    //-------------//
    // removeTable //
    //-------------//
    /**
     * Remove a table.
     *
     * @param key table key
     */
    public void removeTable (TableKey key)
    {
        tables.remove(key);
    }

    //----------//
    // setTable //
    //----------//
    /**
     * Register a table.
     *
     * @param key      table key
     * @param table    table to register
     * @param modified true if not saved on disk
     */
    public final void setTable (TableKey key,
                                RunTable table,
                                boolean modified)
    {
        RunTableHolder tableHolder = new RunTableHolder(key);
        tableHolder.setData(table, modified);
        tables.put(key, tableHolder);

        switch (key) {
        default:
            break;

        case BINARY:
            disposeSource(SourceKey.BINARY);
        }
    }

    //-------//
    // store //
    //-------//
    /**
     * Store the picture tables
     *
     * @param sheetFolder    target sheet folder
     * @param oldSheetFolder optional source sheet folder (or null)
     */
    public void store (Path sheetFolder,
                       Path oldSheetFolder)
    {
        // Initial image, if any
        initialHolder.storeData(sheetFolder, oldSheetFolder);

        // Each handled table
<<<<<<< HEAD
        for (RunTableHolder holder : tables.values()) {
            holder.storeData(sheetFolder, oldSheetFolder);
=======
        for (Entry<TableKey, RunTableHolder> entry : tables.entrySet()) {
            final TableKey key = entry.getKey();
            final RunTableHolder holder = entry.getValue();
            final Path tablepath = sheetFolder.resolve(key + ".xml");

            if (!holder.hasData()) {
                if (oldSheetFolder != null) {
                    try {
                        // Copy from old book file to new
                        Path oldTablePath = oldSheetFolder.resolve(key + ".xml");
                        Files.copy(oldTablePath, tablepath);
                        logger.info("Copied {}", tablepath);
                    } catch (IOException ex) {
                        logger.warn("Error in picture.store " + ex, ex);
                    }
                }
            } else if (holder.isModified()) {
                try {
                    Files.deleteIfExists(tablepath);

                    RunTable table = holder.getData(sheet.getStub());
                    table.marshal(tablepath);
                    holder.setModified(false);
                    logger.info("Stored {}", tablepath);
                } catch (IOException |
                         JAXBException |
                         XMLStreamException ex) {
                    logger.warn("Error in picture.store " + ex, ex);
                }
            }
>>>>>>> 8e2b0fd5
        }
    }

    //----------//
    // toString //
    //----------//
    @Override
    public String toString ()
    {
        return getName();
    }

    //-------------------//
    // adjustImageFormat //
    //-------------------//
    /**
     * Check if the image format (and especially its color model) is
     * properly handled by Audiveris and adjust if needed.
     *
     * @throws ImageFormatException is the format is not supported
     */
    private BufferedImage adjustImageFormat (BufferedImage img)
            throws ImageFormatException
    {
        ColorModel colorModel = img.getColorModel();
        boolean hasAlpha = colorModel.hasAlpha();
        logger.debug("{}", colorModel);

        // Check nb of bands
        SampleModel sampleModel = img.getSampleModel();
        int numBands = sampleModel.getNumBands();
        logger.debug("numBands={}", numBands);

        if (numBands == 1) {
            // Pixel gray value. Nothing to do
            return img;
        } else if ((numBands == 2) && hasAlpha) {
            // Pixel + alpha
            // Discard alpha
            return JAI.create("bandselect", img, new int[]{0}).getAsBufferedImage();
        } else if ((numBands == 3) && !hasAlpha) {
            // RGB
            return ImageUtil.maxRgbToGray(img);
        } else if ((numBands == 4) && hasAlpha) {
            // RGB + alpha
            return ImageUtil.maxRgbaToGray(img);
        } else {
            throw new ImageFormatException(
                    "Unsupported sample model numBands=" + numBands + " hasAlpha=" + hasAlpha);
        }
    }

    //-----------//
    // binarized //
    //-----------//
    private ByteProcessor binarized (ByteProcessor src)
    {
        FilterDescriptor desc = sheet.getStub().getBinarizationFilter().getValue();
        logger.info("{} {}", "Binarization", desc);

        PixelFilter filter = desc.getFilter(src);

        return filter.filteredImage();
    }

    //--------------------//
    // buildNoStaffBuffer //
    //--------------------//
    private ByteProcessor buildNoStaffBuffer ()
    {
        boolean linesErased = false;
        ByteProcessor src = getSource(SourceKey.BINARY);
        ByteProcessor buf = (ByteProcessor) src.duplicate();
        BufferedImage img = buf.getBufferedImage();
        Graphics2D g = img.createGraphics();
        g.setColor(Color.WHITE);

        for (SystemInfo system : sheet.getSystems()) {
            for (Staff staff : system.getStaves()) {
                for (LineInfo li : staff.getLines()) {
                    StaffLine line = (StaffLine) li;
                    Glyph glyph = line.getGlyph();

                    if (glyph == null) {
                        logger.warn("glyph is null for line " + line + " staff:" + staff);
                    } else {
                        if (glyph.getRunTable() == null) {
                            logger.warn("glyph runtable is null");
                        } else {
                            glyph.getRunTable().render(g, glyph.getTopLeft());
                            linesErased = true;
                        }
                    }
                }
            }
        }

        g.dispose();

        if (!linesErased) {
            logger.warn("No system lines to build NO_STAFF buffer"); // Should not happen!

            return null;
        }

        return new ByteProcessor(img);
    }

    //-------------//
    // buildTarget //
    //-------------//
    /**
     * Build a scaled buffer meant for page / patch classifier.
     * <p>
     * We use the initial image if available, otherwise the binary image.
     *
     * @param size the target staff size, either LARGE or SMALL
     * @return the properly scaled buffer
     */
    private ByteProcessor buildTarget (Size size)
    {
        final Scale scale = sheet.getScale();

        if (scale == null) {
            logger.error("No scale defined yet for sheet");

            return null;
        }

        ByteProcessor source = getSource(SourceKey.INITIAL);

        if (source != null) {
            logger.info("Building classifier target from initial image");
        } else {
            logger.info("Building classifier target from binary image");
            source = getSource(SourceKey.BINARY);
        }

        final int target = PatchClassifier.getPatchInterline();

        switch (size) {
        case SMALL: {
            final Integer smallInterline = scale.getSmallInterline();

            if (smallInterline == null) {
                logger.warn("No small interline in this sheet");

                return null;
            }

            final double ratio = (double) target / smallInterline;

            return (ratio != 1.0) ? scaledBuffer(source, ratio) : source;
        }

        default:
        case LARGE: {
            final int interline = scale.getInterline();
            final double ratio = (double) target / interline;

            return (ratio != 1.0) ? scaledBuffer(source, ratio) : source;
        }
        }
    }

    //--------------//
    // getStrongRef //
    //--------------//
    /**
     * Report the actual (strong) reference, if any, of a weak source reference.
     *
     * @param key the source key
     * @return the strong reference, if any
     */
    private ByteProcessor getStrongRef (SourceKey key)
    {
        // Check if key is referenced
        WeakReference<ByteProcessor> ref = sources.get(key);

        if (ref != null) {
            // Actual reference may be null or not (depending on garbage collection)
            return ref.get();
        }

        return null;
    }

<<<<<<< HEAD
    //--------------//
    // scaledBuffer //
    //--------------//
    /**
     * Report a scaled version of the provided buffer, according to the desired ratio.
     *
     * @param binBuffer initial (binary) buffer
     * @param ratio     desired ratio
     * @return the scaled buffer (no longer binary)
     */
    private ByteProcessor scaledBuffer (ByteProcessor binBuffer,
                                        double ratio)
    {
        final int scaledWidth = (int) Math.ceil(binBuffer.getWidth() * ratio);
        final int scaledHeight = (int) Math.ceil(binBuffer.getHeight() * ratio);
        final ByteProcessor scaledBuffer = (ByteProcessor) binBuffer.resize(
                scaledWidth,
                scaledHeight,
                true); // True => use averaging when down-scaling

        return scaledBuffer;
    }

    //~ Inner Classes ------------------------------------------------------------------------------
=======
    //----------------//
    // initTransients //
    //----------------//
    /**
     * (package private) method to initialize needed transient members.
     * (which by definition have not been set by the unmarshalling).
     *
     * @param sheet the containing sheet
     */
    final void initTransients (Sheet sheet)
    {
        this.sheet = sheet;
    }

    /**
     * The set of handled sources.
     */
    public static enum SourceKey
    {
        /** The initial gray-level source. */
        INITIAL,
        /** The binarized (black &amp; white) source. */
        BINARY,
        /** The Gaussian-filtered source. */
        GAUSSIAN,
        /** The Median-filtered source. */
        MEDIAN,
        /** The source with staff lines removed. */
        NO_STAFF;
    }

    /**
     * The set of handled tables.
     */
    public static enum TableKey
    {
        BINARY,
        HEAD_SPOTS;
    }

>>>>>>> 8e2b0fd5
    //-----------//
    // Constants //
    //-----------//
    private static class Constants
            extends ConstantSet
    {

        private final Constant.Boolean printWatch = new Constant.Boolean(
                false,
                "Should we print out the stop watch(es)?");

        private final Constant.Integer gaussianRadius = new Constant.Integer(
                "pixels",
                1,
                "Radius of Gaussian filtering kernel (1 for 3x3, 2 for 5x5, etc)");

        private final Constant.Integer medianRadius = new Constant.Integer(
                "pixels",
                1,
                "Radius of Median filtering kernel (1 for 3x3, 2 for 5x5)");
    }
}
<|MERGE_RESOLUTION|>--- conflicted
+++ resolved
@@ -1,1122 +1,1043 @@
-//------------------------------------------------------------------------------------------------//
-//                                                                                                //
-//                                         P i c t u r e                                          //
-//                                                                                                //
-//------------------------------------------------------------------------------------------------//
-// <editor-fold defaultstate="collapsed" desc="hdr">
-//
-//  Copyright © Audiveris 2018. All rights reserved.
-//
-//  This program is free software: you can redistribute it and/or modify it under the terms of the
-//  GNU Affero General Public License as published by the Free Software Foundation, either version
-//  3 of the License, or (at your option) any later version.
-//
-//  This program is distributed in the hope that it will be useful, but WITHOUT ANY WARRANTY;
-//  without even the implied warranty of MERCHANTABILITY or FITNESS FOR A PARTICULAR PURPOSE.
-//  See the GNU Affero General Public License for more details.
-//
-//  You should have received a copy of the GNU Affero General Public License along with this
-//  program.  If not, see <http://www.gnu.org/licenses/>.
-//------------------------------------------------------------------------------------------------//
-// </editor-fold>
-package org.audiveris.omr.sheet;
-
-import ij.process.ByteProcessor;
-import ij.process.ColorProcessor;
-
-import org.audiveris.omr.classifier.PatchClassifier;
-import org.audiveris.omr.constant.Constant;
-import org.audiveris.omr.constant.ConstantSet;
-import org.audiveris.omr.glyph.Glyph;
-import org.audiveris.omr.image.FilterDescriptor;
-import org.audiveris.omr.image.GaussianGrayFilter;
-import org.audiveris.omr.image.ImageFormatException;
-import org.audiveris.omr.image.ImageUtil;
-import org.audiveris.omr.image.MedianGrayFilter;
-import org.audiveris.omr.image.PixelFilter;
-import org.audiveris.omr.image.PixelSource;
-import static org.audiveris.omr.run.Orientation.VERTICAL;
-import org.audiveris.omr.run.RunTable;
-import org.audiveris.omr.run.RunTableFactory;
-import org.audiveris.omr.sheet.Scale.Size;
-import org.audiveris.omr.sheet.grid.LineInfo;
-import org.audiveris.omr.ui.selection.LocationEvent;
-import org.audiveris.omr.ui.selection.MouseMovement;
-import org.audiveris.omr.ui.selection.PixelEvent;
-<<<<<<< HEAD
-=======
-import org.audiveris.omr.ui.selection.SelectionService;
->>>>>>> 8e2b0fd5
-import org.audiveris.omr.util.Navigable;
-import org.audiveris.omr.util.StopWatch;
-
-import org.bushe.swing.event.EventSubscriber;
-
-import org.slf4j.Logger;
-import org.slf4j.LoggerFactory;
-
-import java.awt.Color;
-import java.awt.Graphics2D;
-import java.awt.Point;
-import java.awt.Rectangle;
-import java.awt.image.BufferedImage;
-import java.awt.image.ColorModel;
-import java.awt.image.SampleModel;
-import java.lang.ref.WeakReference;
-import java.nio.file.Path;
-import java.util.EnumMap;
-import java.util.concurrent.ConcurrentSkipListMap;
-
-import javax.media.jai.JAI;
-<<<<<<< HEAD
-=======
-import javax.xml.bind.JAXBException;
->>>>>>> 8e2b0fd5
-import javax.xml.bind.annotation.XmlAccessType;
-import javax.xml.bind.annotation.XmlAccessorType;
-import javax.xml.bind.annotation.XmlAttribute;
-import javax.xml.bind.annotation.XmlElement;
-import javax.xml.bind.annotation.XmlRootElement;
-import javax.xml.stream.XMLStreamException;
-
-/**
- * Class {@code Picture} starts from the original BufferedImage to provide all {@link
- * PixelSource} instances derived from it.
- * <p>
- * The {@code Picture} constructor takes a provided original image, whatever its format and color
- * model, and converts it if necessary to come up with a usable gray-level PixelSource: the INITIAL
- * source.
- * <p>
- * Besides the INITIAL source, this class handles a collection of sources, all of the same
- * dimension, with the ability to retrieve them on demand or dispose them, via {@link #getSource}
- * and {@link #disposeSource} methods.
- * <p>
- * Any instance of this class is registered on the related Sheet location service, so that each time
- * a location event is received, the corresponding pixel gray value of the INITIAL sources is
- * published.
- * <p>
- * TODO: When an alpha channel is involved, perform the alpha multiplication if the components are
- * not yet premultiplied.
- * <h1>Overview of transforms:<br>
- * <img src="../image/doc-files/transforms.png" alt="Image Transforms UML">
- * </h1>
- *
- * @author Hervé Bitteur
- * @author Brenton Partridge
- */
-@XmlAccessorType(XmlAccessType.NONE)
-@XmlRootElement(name = "picture")
-public class Picture
-        implements EventSubscriber<LocationEvent>
-{
-
-    private static final Constants constants = new Constants();
-
-    private static final Logger logger = LoggerFactory.getLogger(Picture.class);
-
-<<<<<<< HEAD
-    //~ Enumerations -------------------------------------------------------------------------------
-    /**
-     * The set of handled sources.
-     */
-    public static enum SourceKey
-    {
-        //~ Enumeration constant initializers ------------------------------------------------------
-
-        /** The initial gray-level source. */
-        INITIAL,
-        /** The binarized (black &amp; white) source. */
-        BINARY,
-        /** The Gaussian-filtered source. */
-        GAUSSIAN,
-        /** The Median-filtered source. */
-        MEDIAN,
-        /** The source with staff lines removed. */
-        NO_STAFF,
-        /** The source for classifier on small staves, if any. */
-        SMALL_TARGET,
-        /** The source for classifier on large staves. */
-        LARGE_TARGET;
-    }
-
-    /**
-     * The set of handled tables.
-     */
-    public static enum TableKey
-    {
-        //~ Enumeration constant initializers ------------------------------------------------------
-
-        BINARY,
-        HEAD_SPOTS;
-    }
-
-    //~ Instance fields ----------------------------------------------------------------------------
-    //
-=======
->>>>>>> 8e2b0fd5
-    // Persistent data
-    //----------------
-    //
-    /** Image width. */
-    @XmlAttribute(name = "width")
-    private final int width;
-
-    /** Image height. */
-    @XmlAttribute(name = "height")
-    private final int height;
-
-    /** Map of all handled run tables. */
-    @XmlElement(name = "tables")
-    private final EnumMap<TableKey, RunTableHolder> tables = new EnumMap<>(TableKey.class);
-
-    // Transient data
-    //---------------
-    //
-    /** Map of all handled sources. */
-    private final ConcurrentSkipListMap<SourceKey, WeakReference<ByteProcessor>> sources
-            = new ConcurrentSkipListMap<>();
-
-    /** Related sheet. */
-    @Navigable(false)
-    private Sheet sheet;
-
-    /** The initial (gray-level) image, if any. */
-<<<<<<< HEAD
-    private final ImageHolder initialHolder = new ImageHolder("initial.png");
-
-    //~ Constructors -------------------------------------------------------------------------------
-=======
-    private BufferedImage initialImage;
-
-    /**
-     * Service object where gray level of pixel is to be written to when so asked for
-     * by the onEvent() method.
-     */
-    final SelectionService pixelService;
-
->>>>>>> 8e2b0fd5
-    /**
-     * Build a picture instance from a binary table.
-     *
-     * @param sheet       the related sheet
-     * @param binaryTable the provided binary table
-     */
-    public Picture (Sheet sheet,
-                    RunTable binaryTable)
-    {
-        initTransients(sheet);
-
-        width = binaryTable.getWidth();
-        height = binaryTable.getHeight();
-
-        setTable(TableKey.BINARY, binaryTable, false);
-
-        logger.debug("Picture with BinaryTable {}", binaryTable);
-    }
-
-    /**
-     * Build a picture instance from a given original image.
-     *
-     * @param sheet the related sheet
-     * @param image the provided original image
-     * @throws ImageFormatException if the image format is unsupported
-     */
-    public Picture (Sheet sheet,
-                    BufferedImage image)
-            throws ImageFormatException
-    {
-        initTransients(sheet);
-
-        // Make sure format, colors, etc are OK for us
-        ///ImageUtil.printInfo(image, "Original image");
-        image = adjustImageFormat(image);
-        width = image.getWidth();
-        height = image.getHeight();
-
-        // Remember the initial image
-        initialHolder.setData(image, true);
-        logger.debug("Picture with InitialImage {}", image);
-    }
-
-    /**
-     * No-arg constructor needed for JAXB.
-     */
-    private Picture ()
-    {
-        this.sheet = null;
-        this.width = 0;
-        this.height = 0;
-        logger.debug("Picture unmarshalled by JAXB");
-    }
-
-    //-------------------//
-    // buildNoStaffTable //
-    //-------------------//
-    /**
-     * Build the table without staff lines.
-     *
-     * @return the no-staff table
-     */
-    public RunTable buildNoStaffTable ()
-    {
-        ByteProcessor source = getSource(SourceKey.NO_STAFF);
-
-        if (source == null) {
-            return null;
-        }
-
-        return new RunTableFactory(VERTICAL).createTable(source);
-    }
-
-    //---------------------------//
-    // buildStaffLineGlyphsImage //
-    //---------------------------//
-    /**
-     * Build an image containing just the removed staff lines.
-     *
-     * @return image of staff lines
-     */
-    public BufferedImage buildStaffLineGlyphsImage ()
-    {
-        BufferedImage img = new BufferedImage(width, height, BufferedImage.TYPE_BYTE_GRAY);
-        Graphics2D g = img.createGraphics();
-
-        g.setColor(Color.WHITE);
-        g.fillRect(0, 0, width, height);
-
-        g.setColor(Color.BLACK);
-
-        for (SystemInfo system : sheet.getSystems()) {
-            for (Staff staff : system.getStaves()) {
-                for (LineInfo li : staff.getLines()) {
-                    StaffLine line = (StaffLine) li;
-                    Glyph glyph = line.getGlyph();
-                    glyph.getRunTable().render(g, glyph.getTopLeft());
-                }
-            }
-        }
-
-        g.dispose();
-
-        return img;
-    }
-
-    /**
-     * For debug only.
-     */
-    public void checkSources ()
-    {
-        for (SourceKey key : SourceKey.values()) {
-            logger.info(String.format("%15s ref:%s", key, getStrongRef(key)));
-        }
-    }
-
-    //---------------//
-    // disposeSource //
-    //---------------//
-    /**
-     * Dispose of the source related to the provided key.
-     *
-     * @param key provided key
-     */
-    public void disposeSource (SourceKey key)
-    {
-        sources.remove(key);
-    }
-
-    //---------------//
-    // dumpRectangle //
-    //---------------//
-    /**
-     * Debugging routine, that prints a basic representation of a
-     * rectangular portion of the selected image.
-     *
-     * @param key   the selected image key
-     * @param title an optional title for this image dump
-     * @param xMin  x first abscissa
-     * @param xMax  x last abscissa
-     * @param yMin  y first ordinate
-     * @param yMax  y last ordinate
-     */
-    public void dumpRectangle (SourceKey key,
-                               String title,
-                               int xMin,
-                               int xMax,
-                               int yMin,
-                               int yMax)
-    {
-        ByteProcessor source = getSource(key);
-        StringBuilder sb = new StringBuilder();
-
-        sb.append(String.format("%n"));
-
-        if (title != null) {
-            sb.append(String.format("%s%n", title));
-        }
-
-        // Abscissae
-        sb.append("     ");
-
-        for (int x = xMin; x <= xMax; x++) {
-            sb.append(String.format("%4d", x));
-        }
-
-        sb.append(String.format("%n    +"));
-
-        for (int x = xMin; x <= xMax; x++) {
-            sb.append(" ---");
-        }
-
-        sb.append(String.format("%n"));
-
-        // Pixels
-        for (int y = yMin; y <= yMax; y++) {
-            sb.append(String.format("%4d", y));
-            sb.append("|");
-
-            for (int x = xMin; x <= xMax; x++) {
-                int pix = source.get(x, y);
-
-                if (pix == 255) { // White background
-                    sb.append("   .");
-                } else {
-                    sb.append(String.format("%4d", pix));
-                }
-            }
-
-            sb.append(String.format("%n"));
-        }
-
-        sb.append(String.format("%n"));
-
-        logger.info(sb.toString());
-    }
-
-    //------------------//
-    // gaussianFiltered //
-    //------------------//
-    /**
-     * Apply a Gaussian filter on the provided source.
-     *
-     * @param src provided source
-     * @return filtered buffer
-     */
-    public ByteProcessor gaussianFiltered (ByteProcessor src)
-    {
-        StopWatch watch = new StopWatch("Gaussian");
-
-        try {
-            watch.start("Filter " + src.getWidth() + "x" + src.getHeight());
-
-            final int radius = constants.gaussianRadius.getValue();
-            logger.debug("Image blurred with gaussian kernel radius: {}", radius);
-
-            GaussianGrayFilter gaussianFilter = new GaussianGrayFilter(radius);
-
-            return gaussianFilter.filter(src);
-        } finally {
-            if (constants.printWatch.isSet()) {
-                watch.print();
-            }
-        }
-    }
-
-    //-----------//
-    // getHeight //
-    //-----------//
-    /**
-     * Report the picture height in pixels.
-     *
-     * @return the height value
-     */
-    public int getHeight ()
-    {
-        return height;
-    }
-
-    //----------//
-    // getImage //
-    //----------//
-    /**
-     * Report the sheet image, or a sub-image of it if rectangle area is specified.
-     * <p>
-     * We use the initial image if it is still available.
-     * Otherwise we use the binary source.
-     *
-     * @param rect rectangular area desired, null for whole image
-     * @return the (sub) image
-     */
-    public BufferedImage getImage (Rectangle rect)
-    {
-        BufferedImage img = initialHolder.getData(sheet.getStub());
-
-        if (img == null) {
-            ByteProcessor buffer = getSource(SourceKey.BINARY);
-            img = buffer.getBufferedImage();
-        }
-
-        if (rect == null) {
-            return img;
-        } else {
-            return img.getSubimage(rect.x, rect.y, rect.width, rect.height);
-        }
-    }
-
-    //-----------------//
-    // getInitialImage //
-    //-----------------//
-    /**
-     * Report the initial (BufferedImage) image.
-     *
-     * @return the initial image
-     */
-    public BufferedImage getInitialImage ()
-    {
-        return initialHolder.getData(sheet.getStub());
-    }
-
-    //------------------//
-    // getInitialSource //
-    //------------------//
-    /**
-     * Report the initial source.
-     *
-     * @param img the initial image
-     * @return the initial source
-     */
-    public ByteProcessor getInitialSource (BufferedImage img)
-    {
-        if (img != null) {
-            if (img.getType() != BufferedImage.TYPE_BYTE_GRAY) {
-                StopWatch watch = new StopWatch("ToGray");
-                watch.start("convertToByteProcessor");
-
-                ColorProcessor cp = new ColorProcessor(img);
-                ByteProcessor bp = cp.convertToByteProcessor();
-
-                if (constants.printWatch.isSet()) {
-                    watch.print();
-                }
-
-                return bp;
-            } else {
-                return new ByteProcessor(img);
-            }
-        } else {
-            return null;
-        }
-    }
-
-    //---------//
-    // getName //
-    //---------//
-    /**
-     * Report the name for this Observer.
-     *
-     * @return Observer name
-     */
-    public String getName ()
-    {
-        return "Picture";
-    }
-
-    //-----------//
-    // getSource //
-    //-----------//
-    /**
-     * Report the desired source.
-     * If the source is not yet cached, build the source and store it in cache via weak reference.
-     *
-     * @param key the key of desired source
-     * @return the source ready to use
-     */
-    public ByteProcessor getSource (SourceKey key)
-    {
-        ByteProcessor src = getStrongRef(key);
-
-        if (src == null) {
-            switch (key) {
-            case INITIAL:
-                src = getInitialSource(getInitialImage());
-
-                break;
-
-            case BINARY:
-
-                // Built from binary run table, if available
-                RunTable table = getTable(TableKey.BINARY);
-
-                if (table != null) {
-                    src = table.getBuffer();
-                } else {
-                    // Built via binarization of initial source if any
-                    ByteProcessor initial = getSource(SourceKey.INITIAL);
-
-                    if (initial != null) {
-                        src = binarized(initial);
-                    } else {
-                        logger.warn("Cannot provide BINARY source");
-
-                        return null;
-                    }
-                }
-
-                break;
-
-            case GAUSSIAN:
-                // Built from median
-                src = gaussianFiltered(getSource(SourceKey.MEDIAN));
-
-                break;
-
-            case MEDIAN:
-                // Built from no_staff
-                src = medianFiltered(getSource(SourceKey.NO_STAFF));
-
-                break;
-
-            case NO_STAFF:
-                // Built by erasing StaffLines glyphs from binary source
-                src = buildNoStaffBuffer();
-
-                break;
-
-            case SMALL_TARGET:
-                // Scale small staves to expected patch classifier interline
-                src = buildTarget(Size.SMALL);
-
-                break;
-
-            case LARGE_TARGET:
-                // Scale large staves to expected patch classifier interline
-                src = buildTarget(Size.LARGE);
-
-                break;
-
-            default:
-                logger.error("Source " + key + " is not yet supported");
-            }
-
-            if (src != null) {
-                // Store in cache
-                sources.put(key, new WeakReference<>(src));
-                logger.debug("{} source built as {}", key, src);
-            }
-        }
-
-        return src;
-    }
-
-    //----------//
-    // getTable //
-    //----------//
-    /**
-     * Report the desired table.
-     *
-     * @param key key of desired table
-     * @return the table found, if any, null otherwise
-     */
-    public RunTable getTable (TableKey key)
-    {
-        RunTableHolder tableHolder = tables.get(key);
-
-        if (tableHolder == null) {
-            return null;
-        }
-
-        final RunTable table = tableHolder.getData(sheet.getStub());
-
-        return table;
-    }
-
-    //----------//
-    // getWidth //
-    //----------//
-    /**
-     * Report the width of the picture image.
-     *
-     * @return the current width value, in pixels.
-     */
-    public int getWidth ()
-    {
-        return width;
-    }
-
-    //----------//
-    // hasTable //
-    //----------//
-    /**
-     * Report whether the desired table is known
-     *
-     * @param key key of desired table
-     * @return true if we have a tableHolder, false otherwise
-     */
-    public boolean hasTable (TableKey key)
-    {
-        return tables.get(key) != null;
-    }
-
-    //---------------//
-    // hasTableReady //
-    //---------------//
-    /**
-     * Report whether the desired table is known and loaded.
-     *
-     * @param key key of desired table
-     * @return true if we have a tableHolder with loaded data
-     */
-    public boolean hasTableReady (TableKey key)
-    {
-        RunTableHolder tableHolder = tables.get(key);
-
-        if (tableHolder == null) {
-            return false;
-        }
-
-        return tableHolder.hasData();
-    }
-
-    //----------------//
-    // medianFiltered //
-    //----------------//
-    /**
-     * Apply a median filter on the provided source buffer.
-     *
-     * @param src provided source
-     * @return filtered buffer
-     */
-    public ByteProcessor medianFiltered (ByteProcessor src)
-    {
-        StopWatch watch = new StopWatch("Median");
-
-        try {
-            watch.start("Filter " + src.getWidth() + "x" + src.getHeight());
-
-            final int radius = constants.medianRadius.getValue();
-            logger.debug("Image filtered with median kernel radius: {}", radius);
-
-            MedianGrayFilter medianFilter = new MedianGrayFilter(radius);
-
-            return medianFilter.filter(src);
-        } finally {
-            if (constants.printWatch.isSet()) {
-                watch.print();
-            }
-        }
-    }
-
-    //---------//
-    // onEvent //
-    //---------//
-    /**
-     * Call-back triggered when sheet location has been modified.
-     * Based on sheet location, we forward the INITIAL pixel gray level to
-     * whoever is interested in it.
-     *
-     * @param event the (sheet) location event
-     */
-    @Override
-    public void onEvent (LocationEvent event)
-    {
-        if (initialHolder.hasNoData()) {
-            return;
-        }
-
-        try {
-            // Ignore RELEASING
-            if (event.movement == MouseMovement.RELEASING) {
-                return;
-            }
-
-            Integer level = null;
-
-            // Compute and forward pixel gray level
-            Rectangle rect = event.getData();
-
-            if (rect != null) {
-                Point pt = rect.getLocation();
-
-                // Check that we are not pointing outside the image
-                if ((pt.x >= 0) && (pt.x < getWidth()) && (pt.y >= 0) && (pt.y < getHeight())) {
-                    ByteProcessor src = getSource(SourceKey.INITIAL);
-
-                    if (src != null) {
-                        level = src.get(pt.x, pt.y);
-                    }
-                }
-            }
-
-            sheet.getLocationService()
-                    .publish(new PixelEvent(this, event.hint, event.movement, level));
-        } catch (Exception ex) {
-            logger.warn(getClass().getName() + " onEvent error", ex);
-        }
-    }
-
-    //-------------//
-    // removeTable //
-    //-------------//
-    /**
-     * Remove a table.
-     *
-     * @param key table key
-     */
-    public void removeTable (TableKey key)
-    {
-        tables.remove(key);
-    }
-
-    //----------//
-    // setTable //
-    //----------//
-    /**
-     * Register a table.
-     *
-     * @param key      table key
-     * @param table    table to register
-     * @param modified true if not saved on disk
-     */
-    public final void setTable (TableKey key,
-                                RunTable table,
-                                boolean modified)
-    {
-        RunTableHolder tableHolder = new RunTableHolder(key);
-        tableHolder.setData(table, modified);
-        tables.put(key, tableHolder);
-
-        switch (key) {
-        default:
-            break;
-
-        case BINARY:
-            disposeSource(SourceKey.BINARY);
-        }
-    }
-
-    //-------//
-    // store //
-    //-------//
-    /**
-     * Store the picture tables
-     *
-     * @param sheetFolder    target sheet folder
-     * @param oldSheetFolder optional source sheet folder (or null)
-     */
-    public void store (Path sheetFolder,
-                       Path oldSheetFolder)
-    {
-        // Initial image, if any
-        initialHolder.storeData(sheetFolder, oldSheetFolder);
-
-        // Each handled table
-<<<<<<< HEAD
-        for (RunTableHolder holder : tables.values()) {
-            holder.storeData(sheetFolder, oldSheetFolder);
-=======
-        for (Entry<TableKey, RunTableHolder> entry : tables.entrySet()) {
-            final TableKey key = entry.getKey();
-            final RunTableHolder holder = entry.getValue();
-            final Path tablepath = sheetFolder.resolve(key + ".xml");
-
-            if (!holder.hasData()) {
-                if (oldSheetFolder != null) {
-                    try {
-                        // Copy from old book file to new
-                        Path oldTablePath = oldSheetFolder.resolve(key + ".xml");
-                        Files.copy(oldTablePath, tablepath);
-                        logger.info("Copied {}", tablepath);
-                    } catch (IOException ex) {
-                        logger.warn("Error in picture.store " + ex, ex);
-                    }
-                }
-            } else if (holder.isModified()) {
-                try {
-                    Files.deleteIfExists(tablepath);
-
-                    RunTable table = holder.getData(sheet.getStub());
-                    table.marshal(tablepath);
-                    holder.setModified(false);
-                    logger.info("Stored {}", tablepath);
-                } catch (IOException |
-                         JAXBException |
-                         XMLStreamException ex) {
-                    logger.warn("Error in picture.store " + ex, ex);
-                }
-            }
->>>>>>> 8e2b0fd5
-        }
-    }
-
-    //----------//
-    // toString //
-    //----------//
-    @Override
-    public String toString ()
-    {
-        return getName();
-    }
-
-    //-------------------//
-    // adjustImageFormat //
-    //-------------------//
-    /**
-     * Check if the image format (and especially its color model) is
-     * properly handled by Audiveris and adjust if needed.
-     *
-     * @throws ImageFormatException is the format is not supported
-     */
-    private BufferedImage adjustImageFormat (BufferedImage img)
-            throws ImageFormatException
-    {
-        ColorModel colorModel = img.getColorModel();
-        boolean hasAlpha = colorModel.hasAlpha();
-        logger.debug("{}", colorModel);
-
-        // Check nb of bands
-        SampleModel sampleModel = img.getSampleModel();
-        int numBands = sampleModel.getNumBands();
-        logger.debug("numBands={}", numBands);
-
-        if (numBands == 1) {
-            // Pixel gray value. Nothing to do
-            return img;
-        } else if ((numBands == 2) && hasAlpha) {
-            // Pixel + alpha
-            // Discard alpha
-            return JAI.create("bandselect", img, new int[]{0}).getAsBufferedImage();
-        } else if ((numBands == 3) && !hasAlpha) {
-            // RGB
-            return ImageUtil.maxRgbToGray(img);
-        } else if ((numBands == 4) && hasAlpha) {
-            // RGB + alpha
-            return ImageUtil.maxRgbaToGray(img);
-        } else {
-            throw new ImageFormatException(
-                    "Unsupported sample model numBands=" + numBands + " hasAlpha=" + hasAlpha);
-        }
-    }
-
-    //-----------//
-    // binarized //
-    //-----------//
-    private ByteProcessor binarized (ByteProcessor src)
-    {
-        FilterDescriptor desc = sheet.getStub().getBinarizationFilter().getValue();
-        logger.info("{} {}", "Binarization", desc);
-
-        PixelFilter filter = desc.getFilter(src);
-
-        return filter.filteredImage();
-    }
-
-    //--------------------//
-    // buildNoStaffBuffer //
-    //--------------------//
-    private ByteProcessor buildNoStaffBuffer ()
-    {
-        boolean linesErased = false;
-        ByteProcessor src = getSource(SourceKey.BINARY);
-        ByteProcessor buf = (ByteProcessor) src.duplicate();
-        BufferedImage img = buf.getBufferedImage();
-        Graphics2D g = img.createGraphics();
-        g.setColor(Color.WHITE);
-
-        for (SystemInfo system : sheet.getSystems()) {
-            for (Staff staff : system.getStaves()) {
-                for (LineInfo li : staff.getLines()) {
-                    StaffLine line = (StaffLine) li;
-                    Glyph glyph = line.getGlyph();
-
-                    if (glyph == null) {
-                        logger.warn("glyph is null for line " + line + " staff:" + staff);
-                    } else {
-                        if (glyph.getRunTable() == null) {
-                            logger.warn("glyph runtable is null");
-                        } else {
-                            glyph.getRunTable().render(g, glyph.getTopLeft());
-                            linesErased = true;
-                        }
-                    }
-                }
-            }
-        }
-
-        g.dispose();
-
-        if (!linesErased) {
-            logger.warn("No system lines to build NO_STAFF buffer"); // Should not happen!
-
-            return null;
-        }
-
-        return new ByteProcessor(img);
-    }
-
-    //-------------//
-    // buildTarget //
-    //-------------//
-    /**
-     * Build a scaled buffer meant for page / patch classifier.
-     * <p>
-     * We use the initial image if available, otherwise the binary image.
-     *
-     * @param size the target staff size, either LARGE or SMALL
-     * @return the properly scaled buffer
-     */
-    private ByteProcessor buildTarget (Size size)
-    {
-        final Scale scale = sheet.getScale();
-
-        if (scale == null) {
-            logger.error("No scale defined yet for sheet");
-
-            return null;
-        }
-
-        ByteProcessor source = getSource(SourceKey.INITIAL);
-
-        if (source != null) {
-            logger.info("Building classifier target from initial image");
-        } else {
-            logger.info("Building classifier target from binary image");
-            source = getSource(SourceKey.BINARY);
-        }
-
-        final int target = PatchClassifier.getPatchInterline();
-
-        switch (size) {
-        case SMALL: {
-            final Integer smallInterline = scale.getSmallInterline();
-
-            if (smallInterline == null) {
-                logger.warn("No small interline in this sheet");
-
-                return null;
-            }
-
-            final double ratio = (double) target / smallInterline;
-
-            return (ratio != 1.0) ? scaledBuffer(source, ratio) : source;
-        }
-
-        default:
-        case LARGE: {
-            final int interline = scale.getInterline();
-            final double ratio = (double) target / interline;
-
-            return (ratio != 1.0) ? scaledBuffer(source, ratio) : source;
-        }
-        }
-    }
-
-    //--------------//
-    // getStrongRef //
-    //--------------//
-    /**
-     * Report the actual (strong) reference, if any, of a weak source reference.
-     *
-     * @param key the source key
-     * @return the strong reference, if any
-     */
-    private ByteProcessor getStrongRef (SourceKey key)
-    {
-        // Check if key is referenced
-        WeakReference<ByteProcessor> ref = sources.get(key);
-
-        if (ref != null) {
-            // Actual reference may be null or not (depending on garbage collection)
-            return ref.get();
-        }
-
-        return null;
-    }
-
-<<<<<<< HEAD
-    //--------------//
-    // scaledBuffer //
-    //--------------//
-    /**
-     * Report a scaled version of the provided buffer, according to the desired ratio.
-     *
-     * @param binBuffer initial (binary) buffer
-     * @param ratio     desired ratio
-     * @return the scaled buffer (no longer binary)
-     */
-    private ByteProcessor scaledBuffer (ByteProcessor binBuffer,
-                                        double ratio)
-    {
-        final int scaledWidth = (int) Math.ceil(binBuffer.getWidth() * ratio);
-        final int scaledHeight = (int) Math.ceil(binBuffer.getHeight() * ratio);
-        final ByteProcessor scaledBuffer = (ByteProcessor) binBuffer.resize(
-                scaledWidth,
-                scaledHeight,
-                true); // True => use averaging when down-scaling
-
-        return scaledBuffer;
-    }
-
-    //~ Inner Classes ------------------------------------------------------------------------------
-=======
-    //----------------//
-    // initTransients //
-    //----------------//
-    /**
-     * (package private) method to initialize needed transient members.
-     * (which by definition have not been set by the unmarshalling).
-     *
-     * @param sheet the containing sheet
-     */
-    final void initTransients (Sheet sheet)
-    {
-        this.sheet = sheet;
-    }
-
-    /**
-     * The set of handled sources.
-     */
-    public static enum SourceKey
-    {
-        /** The initial gray-level source. */
-        INITIAL,
-        /** The binarized (black &amp; white) source. */
-        BINARY,
-        /** The Gaussian-filtered source. */
-        GAUSSIAN,
-        /** The Median-filtered source. */
-        MEDIAN,
-        /** The source with staff lines removed. */
-        NO_STAFF;
-    }
-
-    /**
-     * The set of handled tables.
-     */
-    public static enum TableKey
-    {
-        BINARY,
-        HEAD_SPOTS;
-    }
-
->>>>>>> 8e2b0fd5
-    //-----------//
-    // Constants //
-    //-----------//
-    private static class Constants
-            extends ConstantSet
-    {
-
-        private final Constant.Boolean printWatch = new Constant.Boolean(
-                false,
-                "Should we print out the stop watch(es)?");
-
-        private final Constant.Integer gaussianRadius = new Constant.Integer(
-                "pixels",
-                1,
-                "Radius of Gaussian filtering kernel (1 for 3x3, 2 for 5x5, etc)");
-
-        private final Constant.Integer medianRadius = new Constant.Integer(
-                "pixels",
-                1,
-                "Radius of Median filtering kernel (1 for 3x3, 2 for 5x5)");
-    }
-}
+//------------------------------------------------------------------------------------------------//
+//                                                                                                //
+//                                         P i c t u r e                                          //
+//                                                                                                //
+//------------------------------------------------------------------------------------------------//
+// <editor-fold defaultstate="collapsed" desc="hdr">
+//
+//  Copyright © Audiveris 2018. All rights reserved.
+//
+//  This program is free software: you can redistribute it and/or modify it under the terms of the
+//  GNU Affero General Public License as published by the Free Software Foundation, either version
+//  3 of the License, or (at your option) any later version.
+//
+//  This program is distributed in the hope that it will be useful, but WITHOUT ANY WARRANTY;
+//  without even the implied warranty of MERCHANTABILITY or FITNESS FOR A PARTICULAR PURPOSE.
+//  See the GNU Affero General Public License for more details.
+//
+//  You should have received a copy of the GNU Affero General Public License along with this
+//  program.  If not, see <http://www.gnu.org/licenses/>.
+//------------------------------------------------------------------------------------------------//
+// </editor-fold>
+package org.audiveris.omr.sheet;
+
+import ij.process.ByteProcessor;
+import ij.process.ColorProcessor;
+
+import org.audiveris.omr.classifier.PatchClassifier;
+import org.audiveris.omr.constant.Constant;
+import org.audiveris.omr.constant.ConstantSet;
+import org.audiveris.omr.glyph.Glyph;
+import org.audiveris.omr.image.FilterDescriptor;
+import org.audiveris.omr.image.GaussianGrayFilter;
+import org.audiveris.omr.image.ImageFormatException;
+import org.audiveris.omr.image.ImageUtil;
+import org.audiveris.omr.image.MedianGrayFilter;
+import org.audiveris.omr.image.PixelFilter;
+import org.audiveris.omr.image.PixelSource;
+import static org.audiveris.omr.run.Orientation.VERTICAL;
+import org.audiveris.omr.run.RunTable;
+import org.audiveris.omr.run.RunTableFactory;
+import org.audiveris.omr.sheet.Scale.Size;
+import org.audiveris.omr.sheet.grid.LineInfo;
+import org.audiveris.omr.ui.selection.LocationEvent;
+import org.audiveris.omr.ui.selection.MouseMovement;
+import org.audiveris.omr.ui.selection.PixelEvent;
+import org.audiveris.omr.util.Navigable;
+import org.audiveris.omr.util.StopWatch;
+
+import org.bushe.swing.event.EventSubscriber;
+
+import org.slf4j.Logger;
+import org.slf4j.LoggerFactory;
+
+import java.awt.Color;
+import java.awt.Graphics2D;
+import java.awt.Point;
+import java.awt.Rectangle;
+import java.awt.image.BufferedImage;
+import java.awt.image.ColorModel;
+import java.awt.image.SampleModel;
+import java.lang.ref.WeakReference;
+import java.nio.file.Path;
+import java.util.EnumMap;
+import java.util.concurrent.ConcurrentSkipListMap;
+
+import javax.media.jai.JAI;
+import javax.xml.bind.annotation.XmlAccessType;
+import javax.xml.bind.annotation.XmlAccessorType;
+import javax.xml.bind.annotation.XmlAttribute;
+import javax.xml.bind.annotation.XmlElement;
+import javax.xml.bind.annotation.XmlRootElement;
+
+/**
+ * Class {@code Picture} starts from the original BufferedImage to provide all {@link
+ * PixelSource} instances derived from it.
+ * <p>
+ * The {@code Picture} constructor takes a provided original image, whatever its format and color
+ * model, and converts it if necessary to come up with a usable gray-level PixelSource: the INITIAL
+ * source.
+ * <p>
+ * Besides the INITIAL source, this class handles a collection of sources, all of the same
+ * dimension, with the ability to retrieve them on demand or dispose them, via {@link #getSource}
+ * and {@link #disposeSource} methods.
+ * <p>
+ * Any instance of this class is registered on the related Sheet location service, so that each time
+ * a location event is received, the corresponding pixel gray value of the INITIAL sources is
+ * published.
+ * <p>
+ * TODO: When an alpha channel is involved, perform the alpha multiplication if the components are
+ * not yet premultiplied.
+ * <h1>Overview of transforms:<br>
+ * <img src="../image/doc-files/transforms.png" alt="Image Transforms UML">
+ * </h1>
+ *
+ * @author Hervé Bitteur
+ * @author Brenton Partridge
+ */
+@XmlAccessorType(XmlAccessType.NONE)
+@XmlRootElement(name = "picture")
+public class Picture
+        implements EventSubscriber<LocationEvent>
+{
+
+    private static final Constants constants = new Constants();
+
+    private static final Logger logger = LoggerFactory.getLogger(Picture.class);
+
+    public static final String INITIAL_FILE_NAME = "initial.png";
+
+    // Persistent data
+    //----------------
+    //
+    /** Image width. */
+    @XmlAttribute(name = "width")
+    private final int width;
+
+    /** Image height. */
+    @XmlAttribute(name = "height")
+    private final int height;
+
+    /** Map of all handled run tables. */
+    @XmlElement(name = "tables")
+    private final EnumMap<TableKey, RunTableHolder> tables = new EnumMap<>(TableKey.class);
+
+    // Transient data
+    //---------------
+    //
+    /** Map of all handled sources. */
+    private final ConcurrentSkipListMap<SourceKey, WeakReference<ByteProcessor>> sources
+            = new ConcurrentSkipListMap<>();
+
+    /** Related sheet. */
+    @Navigable(false)
+    private Sheet sheet;
+
+    /** The initial (gray-level) image, if any. */
+    private final ImageHolder initialHolder = new ImageHolder(INITIAL_FILE_NAME);
+
+    /**
+     * Build a picture instance from a binary table.
+     *
+     * @param sheet       the related sheet
+     * @param binaryTable the provided binary table
+     */
+    public Picture (Sheet sheet,
+                    RunTable binaryTable)
+    {
+        initTransients(sheet);
+
+        width = binaryTable.getWidth();
+        height = binaryTable.getHeight();
+
+        setTable(TableKey.BINARY, binaryTable, false);
+
+        logger.debug("Picture with BinaryTable {}", binaryTable);
+    }
+
+    /**
+     * Build a picture instance from a given original image.
+     *
+     * @param sheet the related sheet
+     * @param image the provided original image
+     * @throws ImageFormatException if the image format is unsupported
+     */
+    public Picture (Sheet sheet,
+                    BufferedImage image)
+            throws ImageFormatException
+    {
+        initTransients(sheet);
+
+        // Make sure format, colors, etc are OK for us
+        ///ImageUtil.printInfo(image, "Original image");
+        image = adjustImageFormat(image);
+        width = image.getWidth();
+        height = image.getHeight();
+
+        // Remember the initial image
+        initialHolder.setData(image, true);
+        logger.debug("Picture with InitialImage {}", image);
+    }
+
+    /**
+     * No-arg constructor needed for JAXB.
+     */
+    private Picture ()
+    {
+        this.sheet = null;
+        this.width = 0;
+        this.height = 0;
+        logger.debug("Picture unmarshalled by JAXB");
+    }
+
+    //-------------------//
+    // buildNoStaffTable //
+    //-------------------//
+    /**
+     * Build the table without staff lines.
+     *
+     * @return the no-staff table
+     */
+    public RunTable buildNoStaffTable ()
+    {
+        ByteProcessor source = getSource(SourceKey.NO_STAFF);
+
+        if (source == null) {
+            return null;
+        }
+
+        return new RunTableFactory(VERTICAL).createTable(source);
+    }
+
+    //---------------------------//
+    // buildStaffLineGlyphsImage //
+    //---------------------------//
+    /**
+     * Build an image containing just the removed staff lines.
+     *
+     * @return image of staff lines
+     */
+    public BufferedImage buildStaffLineGlyphsImage ()
+    {
+        BufferedImage img = new BufferedImage(width, height, BufferedImage.TYPE_BYTE_GRAY);
+        Graphics2D g = img.createGraphics();
+
+        g.setColor(Color.WHITE);
+        g.fillRect(0, 0, width, height);
+
+        g.setColor(Color.BLACK);
+
+        for (SystemInfo system : sheet.getSystems()) {
+            for (Staff staff : system.getStaves()) {
+                for (LineInfo li : staff.getLines()) {
+                    StaffLine line = (StaffLine) li;
+                    Glyph glyph = line.getGlyph();
+                    glyph.getRunTable().render(g, glyph.getTopLeft());
+                }
+            }
+        }
+
+        g.dispose();
+
+        return img;
+    }
+
+    /**
+     * For debug only.
+     */
+    public void checkSources ()
+    {
+        for (SourceKey key : SourceKey.values()) {
+            logger.info(String.format("%15s ref:%s", key, getStrongRef(key)));
+        }
+    }
+
+    //---------------//
+    // disposeSource //
+    //---------------//
+    /**
+     * Dispose of the source related to the provided key.
+     *
+     * @param key provided key
+     */
+    public void disposeSource (SourceKey key)
+    {
+        sources.remove(key);
+    }
+
+    //---------------//
+    // dumpRectangle //
+    //---------------//
+    /**
+     * Debugging routine, that prints a basic representation of a
+     * rectangular portion of the selected image.
+     *
+     * @param key   the selected image key
+     * @param title an optional title for this image dump
+     * @param xMin  x first abscissa
+     * @param xMax  x last abscissa
+     * @param yMin  y first ordinate
+     * @param yMax  y last ordinate
+     */
+    public void dumpRectangle (SourceKey key,
+                               String title,
+                               int xMin,
+                               int xMax,
+                               int yMin,
+                               int yMax)
+    {
+        ByteProcessor source = getSource(key);
+        StringBuilder sb = new StringBuilder();
+
+        sb.append(String.format("%n"));
+
+        if (title != null) {
+            sb.append(String.format("%s%n", title));
+        }
+
+        // Abscissae
+        sb.append("     ");
+
+        for (int x = xMin; x <= xMax; x++) {
+            sb.append(String.format("%4d", x));
+        }
+
+        sb.append(String.format("%n    +"));
+
+        for (int x = xMin; x <= xMax; x++) {
+            sb.append(" ---");
+        }
+
+        sb.append(String.format("%n"));
+
+        // Pixels
+        for (int y = yMin; y <= yMax; y++) {
+            sb.append(String.format("%4d", y));
+            sb.append("|");
+
+            for (int x = xMin; x <= xMax; x++) {
+                int pix = source.get(x, y);
+
+                if (pix == 255) { // White background
+                    sb.append("   .");
+                } else {
+                    sb.append(String.format("%4d", pix));
+                }
+            }
+
+            sb.append(String.format("%n"));
+        }
+
+        sb.append(String.format("%n"));
+
+        logger.info(sb.toString());
+    }
+
+    //------------------//
+    // gaussianFiltered //
+    //------------------//
+    /**
+     * Apply a Gaussian filter on the provided source.
+     *
+     * @param src provided source
+     * @return filtered buffer
+     */
+    public ByteProcessor gaussianFiltered (ByteProcessor src)
+    {
+        StopWatch watch = new StopWatch("Gaussian");
+
+        try {
+            watch.start("Filter " + src.getWidth() + "x" + src.getHeight());
+
+            final int radius = constants.gaussianRadius.getValue();
+            logger.debug("Image blurred with gaussian kernel radius: {}", radius);
+
+            GaussianGrayFilter gaussianFilter = new GaussianGrayFilter(radius);
+
+            return gaussianFilter.filter(src);
+        } finally {
+            if (constants.printWatch.isSet()) {
+                watch.print();
+            }
+        }
+    }
+
+    //-----------//
+    // getHeight //
+    //-----------//
+    /**
+     * Report the picture height in pixels.
+     *
+     * @return the height value
+     */
+    public int getHeight ()
+    {
+        return height;
+    }
+
+    //----------//
+    // getImage //
+    //----------//
+    /**
+     * Report the sheet image, or a sub-image of it if rectangle area is specified.
+     * <p>
+     * We use the initial image if it is still available.
+     * Otherwise we use the binary source.
+     *
+     * @param rect rectangular area desired, null for whole image
+     * @return the (sub) image
+     */
+    public BufferedImage getImage (Rectangle rect)
+    {
+        BufferedImage img = getInitialImage();
+
+        if (img == null) {
+            ByteProcessor buffer = getSource(SourceKey.BINARY);
+            img = buffer.getBufferedImage();
+        }
+
+        if (rect == null) {
+            return img;
+        } else {
+            return img.getSubimage(rect.x, rect.y, rect.width, rect.height);
+        }
+    }
+
+    //-----------------//
+    // getInitialImage //
+    //-----------------//
+    /**
+     * Report the initial (BufferedImage) image.
+     *
+     * @return the initial image
+     */
+    public BufferedImage getInitialImage ()
+    {
+        return initialHolder.getData(sheet.getStub());
+    }
+
+    //------------------//
+    // getInitialSource //
+    //------------------//
+    /**
+     * Report the initial source.
+     *
+     * @param img the initial image
+     * @return the initial source
+     */
+    public ByteProcessor getInitialSource (BufferedImage img)
+    {
+        if (img != null) {
+            if (img.getType() != BufferedImage.TYPE_BYTE_GRAY) {
+                StopWatch watch = new StopWatch("ToGray");
+                watch.start("convertToByteProcessor");
+
+                ColorProcessor cp = new ColorProcessor(img);
+                ByteProcessor bp = cp.convertToByteProcessor();
+
+                if (constants.printWatch.isSet()) {
+                    watch.print();
+                }
+
+                return bp;
+            } else {
+                return new ByteProcessor(img);
+            }
+        } else {
+            return null;
+        }
+    }
+
+    //---------//
+    // getName //
+    //---------//
+    /**
+     * Report the name for this Observer.
+     *
+     * @return Observer name
+     */
+    public String getName ()
+    {
+        return "Picture";
+    }
+
+    //-----------//
+    // getSource //
+    //-----------//
+    /**
+     * Report the desired source.
+     * If the source is not yet cached, build the source and store it in cache via weak reference.
+     *
+     * @param key the key of desired source
+     * @return the source ready to use
+     */
+    public ByteProcessor getSource (SourceKey key)
+    {
+        ByteProcessor src = getStrongRef(key);
+
+        if (src == null) {
+            switch (key) {
+            case INITIAL:
+                src = getInitialSource(getInitialImage());
+
+                break;
+
+            case BINARY:
+
+                // Built from binary run table, if available
+                RunTable table = getTable(TableKey.BINARY);
+
+                if (table != null) {
+                    src = table.getBuffer();
+                } else {
+                    // Built via binarization of initial source if any
+                    ByteProcessor initial = getSource(SourceKey.INITIAL);
+
+                    if (initial != null) {
+                        src = binarized(initial);
+                    } else {
+                        logger.warn("Cannot provide BINARY source");
+
+                        return null;
+                    }
+                }
+
+                break;
+
+            case GAUSSIAN:
+                // Built from median
+                src = gaussianFiltered(getSource(SourceKey.MEDIAN));
+
+                break;
+
+            case MEDIAN:
+                // Built from no_staff
+                src = medianFiltered(getSource(SourceKey.NO_STAFF));
+
+                break;
+
+            case NO_STAFF:
+                // Built by erasing StaffLines glyphs from binary source
+                src = buildNoStaffBuffer();
+
+                break;
+
+            case SMALL_TARGET:
+                // Scale small staves to expected patch classifier interline
+                src = buildTarget(Size.SMALL);
+
+                break;
+
+            case LARGE_TARGET:
+                // Scale large staves to expected patch classifier interline
+                src = buildTarget(Size.LARGE);
+
+                break;
+
+            default:
+                logger.error("Source " + key + " is not yet supported");
+            }
+
+            if (src != null) {
+                // Store in cache
+                sources.put(key, new WeakReference<>(src));
+                logger.debug("{} source built as {}", key, src);
+            }
+        }
+
+        return src;
+    }
+
+    //----------//
+    // getTable //
+    //----------//
+    /**
+     * Report the desired table.
+     *
+     * @param key key of desired table
+     * @return the table found, if any, null otherwise
+     */
+    public RunTable getTable (TableKey key)
+    {
+        RunTableHolder tableHolder = tables.get(key);
+
+        if (tableHolder == null) {
+            return null;
+        }
+
+        final RunTable table = tableHolder.getData(sheet.getStub());
+
+        return table;
+    }
+
+    //----------//
+    // getWidth //
+    //----------//
+    /**
+     * Report the width of the picture image.
+     *
+     * @return the current width value, in pixels.
+     */
+    public int getWidth ()
+    {
+        return width;
+    }
+
+    //----------//
+    // hasTable //
+    //----------//
+    /**
+     * Report whether the desired table is known
+     *
+     * @param key key of desired table
+     * @return true if we have a tableHolder, false otherwise
+     */
+    public boolean hasTable (TableKey key)
+    {
+        return tables.get(key) != null;
+    }
+
+    //---------------//
+    // hasTableReady //
+    //---------------//
+    /**
+     * Report whether the desired table is known and loaded.
+     *
+     * @param key key of desired table
+     * @return true if we have a tableHolder with loaded data
+     */
+    public boolean hasTableReady (TableKey key)
+    {
+        RunTableHolder tableHolder = tables.get(key);
+
+        if (tableHolder == null) {
+            return false;
+        }
+
+        return tableHolder.hasData();
+    }
+
+    //----------------//
+    // medianFiltered //
+    //----------------//
+    /**
+     * Apply a median filter on the provided source buffer.
+     *
+     * @param src provided source
+     * @return filtered buffer
+     */
+    public ByteProcessor medianFiltered (ByteProcessor src)
+    {
+        StopWatch watch = new StopWatch("Median");
+
+        try {
+            watch.start("Filter " + src.getWidth() + "x" + src.getHeight());
+
+            final int radius = constants.medianRadius.getValue();
+            logger.debug("Image filtered with median kernel radius: {}", radius);
+
+            MedianGrayFilter medianFilter = new MedianGrayFilter(radius);
+
+            return medianFilter.filter(src);
+        } finally {
+            if (constants.printWatch.isSet()) {
+                watch.print();
+            }
+        }
+    }
+
+    //---------//
+    // onEvent //
+    //---------//
+    /**
+     * Call-back triggered when sheet location has been modified.
+     * Based on sheet location, we forward the INITIAL pixel gray level to
+     * whoever is interested in it.
+     *
+     * @param event the (sheet) location event
+     */
+    @Override
+    public void onEvent (LocationEvent event)
+    {
+        if (initialHolder.hasNoData()) {
+            return;
+        }
+
+        try {
+            // Ignore RELEASING
+            if (event.movement == MouseMovement.RELEASING) {
+                return;
+            }
+
+            Integer level = null;
+
+            // Compute and forward pixel gray level
+            Rectangle rect = event.getData();
+
+            if (rect != null) {
+                Point pt = rect.getLocation();
+
+                // Check that we are not pointing outside the image
+                if ((pt.x >= 0) && (pt.x < getWidth()) && (pt.y >= 0) && (pt.y < getHeight())) {
+                    ByteProcessor src = getSource(SourceKey.INITIAL);
+
+                    if (src != null) {
+                        level = src.get(pt.x, pt.y);
+                    }
+                }
+            }
+
+            sheet.getLocationService()
+                    .publish(new PixelEvent(this, event.hint, event.movement, level));
+        } catch (Exception ex) {
+            logger.warn(getClass().getName() + " onEvent error", ex);
+        }
+    }
+
+    //-------------//
+    // removeTable //
+    //-------------//
+    /**
+     * Remove a table.
+     *
+     * @param key table key
+     */
+    public void removeTable (TableKey key)
+    {
+        tables.remove(key);
+    }
+
+    //----------//
+    // setTable //
+    //----------//
+    /**
+     * Register a table.
+     *
+     * @param key      table key
+     * @param table    table to register
+     * @param modified true if not saved on disk
+     */
+    public final void setTable (TableKey key,
+                                RunTable table,
+                                boolean modified)
+    {
+        RunTableHolder tableHolder = new RunTableHolder(key);
+        tableHolder.setData(table, modified);
+        tables.put(key, tableHolder);
+
+        switch (key) {
+        default:
+            break;
+
+        case BINARY:
+            disposeSource(SourceKey.BINARY);
+        }
+    }
+
+    //-------//
+    // store //
+    //-------//
+    /**
+     * Store the picture tables
+     *
+     * @param sheetFolder    target sheet folder
+     * @param oldSheetFolder optional source sheet folder (or null)
+     */
+    public void store (Path sheetFolder,
+                       Path oldSheetFolder)
+    {
+        // Initial image, if any
+        initialHolder.storeData(sheetFolder, oldSheetFolder);
+
+        // Each handled table
+        for (RunTableHolder holder : tables.values()) {
+            holder.storeData(sheetFolder, oldSheetFolder);
+        }
+    }
+
+    //----------//
+    // toString //
+    //----------//
+    @Override
+    public String toString ()
+    {
+        return getName();
+    }
+
+    //-------------------//
+    // adjustImageFormat //
+    //-------------------//
+    /**
+     * Check if the image format (and especially its color model) is
+     * properly handled by Audiveris and adjust if needed.
+     *
+     * @throws ImageFormatException is the format is not supported
+     */
+    private BufferedImage adjustImageFormat (BufferedImage img)
+            throws ImageFormatException
+    {
+        ColorModel colorModel = img.getColorModel();
+        boolean hasAlpha = colorModel.hasAlpha();
+        logger.debug("{}", colorModel);
+
+        // Check nb of bands
+        SampleModel sampleModel = img.getSampleModel();
+        int numBands = sampleModel.getNumBands();
+        logger.debug("numBands={}", numBands);
+
+        if (numBands == 1) {
+            // Pixel gray value. Nothing to do
+            return img;
+        } else if ((numBands == 2) && hasAlpha) {
+            // Pixel + alpha
+            // Discard alpha
+            return JAI.create("bandselect", img, new int[]{0}).getAsBufferedImage();
+        } else if ((numBands == 3) && !hasAlpha) {
+            // RGB
+            return ImageUtil.maxRgbToGray(img);
+        } else if ((numBands == 4) && hasAlpha) {
+            // RGB + alpha
+            return ImageUtil.maxRgbaToGray(img);
+        } else {
+            throw new ImageFormatException(
+                    "Unsupported sample model numBands=" + numBands + " hasAlpha=" + hasAlpha);
+        }
+    }
+
+    //-----------//
+    // binarized //
+    //-----------//
+    private ByteProcessor binarized (ByteProcessor src)
+    {
+        FilterDescriptor desc = sheet.getStub().getBinarizationFilter().getValue();
+        logger.info("{} {}", "Binarization", desc);
+
+        PixelFilter filter = desc.getFilter(src);
+
+        return filter.filteredImage();
+    }
+
+    //--------------------//
+    // buildNoStaffBuffer //
+    //--------------------//
+    private ByteProcessor buildNoStaffBuffer ()
+    {
+        boolean linesErased = false;
+        ByteProcessor src = getSource(SourceKey.BINARY);
+        ByteProcessor buf = (ByteProcessor) src.duplicate();
+        BufferedImage img = buf.getBufferedImage();
+        Graphics2D g = img.createGraphics();
+        g.setColor(Color.WHITE);
+
+        for (SystemInfo system : sheet.getSystems()) {
+            for (Staff staff : system.getStaves()) {
+                for (LineInfo li : staff.getLines()) {
+                    StaffLine line = (StaffLine) li;
+                    Glyph glyph = line.getGlyph();
+
+                    if (glyph == null) {
+                        logger.warn("glyph is null for line " + line + " staff:" + staff);
+                    } else {
+                        if (glyph.getRunTable() == null) {
+                            logger.warn("glyph runtable is null");
+                        } else {
+                            glyph.getRunTable().render(g, glyph.getTopLeft());
+                            linesErased = true;
+                        }
+                    }
+                }
+            }
+        }
+
+        g.dispose();
+
+        if (!linesErased) {
+            logger.warn("No system lines to build NO_STAFF buffer"); // Should not happen!
+
+            return null;
+        }
+
+        return new ByteProcessor(img);
+    }
+
+    //-------------//
+    // buildTarget //
+    //-------------//
+    /**
+     * Build a scaled buffer meant for page / patch classifier.
+     * <p>
+     * We use the binary image.
+     *
+     * @param size the target staff size, either LARGE or SMALL
+     * @return the properly scaled buffer
+     */
+    private ByteProcessor buildTarget (Size size)
+    {
+        final Scale scale = sheet.getScale();
+
+        if (scale == null) {
+            logger.error("No scale defined yet for sheet");
+
+            return null;
+        }
+
+        // Which source to use: INITIAL or BINARY?
+        ByteProcessor source = null;
+
+        if (constants.classifiersUseInitial.isSet()) {
+            source = getSource(SourceKey.INITIAL);
+            if (source == null) {
+                logger.info("No initial image for classifiers, using binary image");
+            } else {
+                logger.info("Using initial image for classifiers");
+            }
+        }
+
+        if (source == null) {
+            logger.debug("Using binary image for classifiers");
+            source = getSource(SourceKey.BINARY);
+        }
+
+        final int target = PatchClassifier.getPatchInterline();
+
+        switch (size) {
+        case SMALL: {
+            final Integer smallInterline = scale.getSmallInterline();
+
+            if (smallInterline == null) {
+                logger.warn("No small interline in this sheet");
+
+                return null;
+            }
+
+            final double ratio = (double) target / smallInterline;
+
+            return (ratio != 1.0) ? scaledBuffer(source, ratio) : source;
+        }
+
+        default:
+        case LARGE: {
+            final int interline = scale.getInterline();
+            final double ratio = (double) target / interline;
+
+            return (ratio != 1.0) ? scaledBuffer(source, ratio) : source;
+        }
+        }
+    }
+
+    //--------------//
+    // getStrongRef //
+    //--------------//
+    /**
+     * Report the actual (strong) reference, if any, of a weak source reference.
+     *
+     * @param key the source key
+     * @return the strong reference, if any
+     */
+    private ByteProcessor getStrongRef (SourceKey key)
+    {
+        // Check if key is referenced
+        WeakReference<ByteProcessor> ref = sources.get(key);
+
+        if (ref != null) {
+            // Actual reference may be null or not (depending on garbage collection)
+            return ref.get();
+        }
+
+        return null;
+    }
+
+    //--------------//
+    // scaledBuffer //
+    //--------------//
+    /**
+     * Report a scaled version of the provided buffer, according to the desired ratio.
+     *
+     * @param binBuffer initial (binary) buffer
+     * @param ratio     desired ratio
+     * @return the scaled buffer (no longer binary)
+     */
+    private ByteProcessor scaledBuffer (ByteProcessor binBuffer,
+                                        double ratio)
+    {
+        final int scaledWidth = (int) Math.ceil(binBuffer.getWidth() * ratio);
+        final int scaledHeight = (int) Math.ceil(binBuffer.getHeight() * ratio);
+        final ByteProcessor scaledBuffer = (ByteProcessor) binBuffer.resize(
+                scaledWidth,
+                scaledHeight,
+                true); // True => use averaging when down-scaling
+
+        return scaledBuffer;
+    }
+
+    //----------------//
+    // initTransients //
+    //----------------//
+    /**
+     * (package private) method to initialize needed transient members.
+     * (which by definition have not been set by the unmarshalling).
+     *
+     * @param sheet the containing sheet
+     */
+    final void initTransients (Sheet sheet)
+    {
+        this.sheet = sheet;
+
+    }
+
+    /**
+     * The set of handled sources.
+     */
+    public static enum SourceKey
+    {
+        /** The initial gray-level source. */
+        INITIAL,
+        /** The binarized (black &amp; white) source. */
+        BINARY,
+        /** The Gaussian-filtered source. */
+        GAUSSIAN,
+        /** The Median-filtered source. */
+        MEDIAN,
+        /** The source with staff lines removed. */
+        NO_STAFF,
+        /** The source for classifier on small staves, if any. */
+        SMALL_TARGET,
+        /** The source for classifier on large staves. */
+        LARGE_TARGET;
+    }
+
+    /**
+     * The set of handled tables.
+     */
+    public static enum TableKey
+    {
+        BINARY,
+        HEAD_SPOTS;
+    }
+
+//-----------//
+// Constants //
+//-----------//
+    private static class Constants
+            extends ConstantSet
+    {
+
+        private final Constant.Boolean classifiersUseInitial = new Constant.Boolean(
+                false,
+                "Should classifiers operate on INITIAL (vs BINARY) image?");
+
+        private final Constant.Boolean printWatch = new Constant.Boolean(
+                false,
+                "Should we print out the stop watch(es)?");
+
+        private final Constant.Integer gaussianRadius = new Constant.Integer(
+                "pixels",
+                1,
+                "Radius of Gaussian filtering kernel (1 for 3x3, 2 for 5x5, etc)");
+
+        private final Constant.Integer medianRadius = new Constant.Integer(
+                "pixels",
+                1,
+                "Radius of Median filtering kernel (1 for 3x3, 2 for 5x5)");
+    }
+}