//------------------------------------------------------------------------------------------------//
//                                                                                                //
//                                         P i c t u r e                                          //
//                                                                                                //
//------------------------------------------------------------------------------------------------//
// <editor-fold defaultstate="collapsed" desc="hdr">
//
//  Copyright © Audiveris 2019. All rights reserved.
//
//  This program is free software: you can redistribute it and/or modify it under the terms of the
//  GNU Affero General Public License as published by the Free Software Foundation, either version
//  3 of the License, or (at your option) any later version.
//
//  This program is distributed in the hope that it will be useful, but WITHOUT ANY WARRANTY;
//  without even the implied warranty of MERCHANTABILITY or FITNESS FOR A PARTICULAR PURPOSE.
//  See the GNU Affero General Public License for more details.
//
//  You should have received a copy of the GNU Affero General Public License along with this
//  program.  If not, see <http://www.gnu.org/licenses/>.
//------------------------------------------------------------------------------------------------//
// </editor-fold>
package org.audiveris.omr.sheet;

import ij.process.ByteProcessor;
import ij.process.ColorProcessor;

import org.audiveris.omr.constant.Constant;
import org.audiveris.omr.constant.ConstantSet;
import org.audiveris.omr.glyph.Glyph;
import org.audiveris.omr.image.FilterDescriptor;
import org.audiveris.omr.image.GaussianGrayFilter;
import org.audiveris.omr.image.ImageFormatException;
import org.audiveris.omr.image.ImageUtil;
import org.audiveris.omr.image.MedianGrayFilter;
import org.audiveris.omr.image.PixelFilter;
import org.audiveris.omr.image.PixelSource;
import static org.audiveris.omr.run.Orientation.VERTICAL;
import org.audiveris.omr.run.RunTable;
import org.audiveris.omr.run.RunTableFactory;
import org.audiveris.omr.sheet.grid.LineInfo;
import org.audiveris.omr.ui.selection.LocationEvent;
import org.audiveris.omr.ui.selection.MouseMovement;
import org.audiveris.omr.ui.selection.PixelEvent;
import org.audiveris.omr.util.Navigable;
import org.audiveris.omr.util.StopWatch;

import org.bushe.swing.event.EventSubscriber;

import org.slf4j.Logger;
import org.slf4j.LoggerFactory;

import java.awt.Color;
import java.awt.Graphics2D;
import java.awt.Point;
import java.awt.Rectangle;
import java.awt.image.BufferedImage;
import java.awt.image.ColorModel;
import java.awt.image.SampleModel;
import java.io.IOException;
import java.lang.ref.WeakReference;
import java.nio.file.Files;
import java.nio.file.Path;
import java.util.EnumMap;
import java.util.Iterator;
import java.util.Map.Entry;
import java.util.concurrent.ConcurrentSkipListMap;

import javax.media.jai.JAI;
import javax.swing.SwingUtilities;
import javax.xml.bind.annotation.XmlAccessType;
import javax.xml.bind.annotation.XmlAccessorType;
import javax.xml.bind.annotation.XmlAttribute;
import javax.xml.bind.annotation.XmlElementWrapper;
import javax.xml.bind.annotation.XmlRootElement;
import org.audiveris.omr.OMR;
import org.audiveris.omr.sheet.ui.SheetTab;

/**
 * Class {@code Picture} starts from the original BufferedImage to provide all {@link
 * PixelSource} instances derived from it.
 * <p>
 * The {@code Picture} constructor takes a provided original image, whatever its format and color
 * model, and converts it if necessary to come up with a usable gray-level PixelSource: the GRAY
 * source.
 * <p>
 * Besides the GRAY source, this class handles a collection of sources, all of the same
 * dimension, with the ability to retrieve them on demand or dispose them, via {@link #getSource}
 * and {@link #disposeSource} methods.
 * <p>
 * Any instance of this class is registered on the related Sheet location service, so that each time
 * a location event is received, the corresponding pixel gray value of the GRAY sources is
 * published.
 * <p>
 * TODO: When an alpha channel is involved, perform the alpha multiplication if the components are
 * not yet pre-multiplied.
 * <h1>Overview of transforms:<br>
 * <img src="../image/doc-files/transforms.png" alt="Image Transforms UML">
 * </h1>
 *
 * @author Hervé Bitteur
 * @author Brenton Partridge
 */
@XmlAccessorType(XmlAccessType.NONE)
@XmlRootElement(name = "picture")
public class Picture
        implements EventSubscriber<LocationEvent>
{

    private static final Constants constants = new Constants();

    private static final Logger logger = LoggerFactory.getLogger(Picture.class);

    // Persistent data
    //----------------
    //
    /** Image width. */
    @XmlAttribute(name = "width")
    private final int width;

    /** Image height. */
    @XmlAttribute(name = "height")
    private final int height;

    /** Old map of all handled run tables. */
    @Deprecated
    @XmlElementWrapper(name = "tables")
    private EnumMap<TableKey, RunTableHolder> oldTables = new EnumMap<>(TableKey.class);

    /** Map of all handled images. */
    @XmlElementWrapper(name = "images")
    private final EnumMap<ImageKey, ImageHolder> images = new EnumMap<>(ImageKey.class);

    // Transient data
    //---------------
    //
    /** Map of all handled run tables. */
    private final ConcurrentSkipListMap<TableKey, WeakReference<RunTable>> tables
            = new ConcurrentSkipListMap<>();

    /** Map of all handled sources. */
    private final ConcurrentSkipListMap<SourceKey, WeakReference<ByteProcessor>> sources
            = new ConcurrentSkipListMap<>();

    /** Related sheet. */
    @Navigable(false)
    private Sheet sheet;

    /**
     * Build a picture instance from a binary table.
     *
     * @param sheet       the related sheet
     * @param binaryTable the provided binary table
     */
    public Picture (Sheet sheet,
                    RunTable binaryTable)
    {
        initTransients(sheet);

        width = binaryTable.getWidth();
        height = binaryTable.getHeight();

        setTable(TableKey.BINARY, binaryTable, false); // This sets also binary image

        logger.debug("Picture with BinaryTable {}", binaryTable);
    }

    /**
     * Build a picture instance from a given original image.
     *
     * @param sheet        the related sheet
     * @param image        the provided original image (perhaps color image)
     * @param adjustFormat if true, check and adjust image format
     * @throws ImageFormatException if the image format is unsupported
     */
    public Picture (Sheet sheet,
                    BufferedImage image,
                    boolean adjustFormat)
            throws ImageFormatException
    {
        initTransients(sheet);

        if (adjustFormat) {
            // Make sure format, colors, etc are OK for us
            image = adjustImageFormat(image);
        }

        width = image.getWidth();
        height = image.getHeight();

        // Remember the gray image
        setImage(ImageKey.GRAY, image, true);

        logger.debug("Picture with gray image {}", image);
    }

    /**
     * No-arg constructor needed for JAXB.
     */
    private Picture ()
    {
        this.sheet = null;
        this.width = 0;
        this.height = 0;
        logger.debug("Picture unmarshalled by JAXB");
    }

    //-------------------//
    // buildNoStaffTable //
    //-------------------//
    /**
     * Build the table without staff lines.
     *
     * @return the no-staff table
     */
    public RunTable buildNoStaffTable ()
    {
        ByteProcessor source = getSource(SourceKey.NO_STAFF);

        if (source == null) {
            return null;
        }

        return new RunTableFactory(VERTICAL).createTable(source);
    }

    //---------------------------//
    // buildStaffLineGlyphsImage //
    //---------------------------//
    /**
     * Build an image containing just the removed staff lines.
     *
     * @return image of staff lines
     */
    public BufferedImage buildStaffLineGlyphsImage ()
    {
        BufferedImage img = new BufferedImage(width, height, BufferedImage.TYPE_BYTE_GRAY);
        Graphics2D g = img.createGraphics();

        g.setColor(Color.WHITE);
        g.fillRect(0, 0, width, height);

        g.setColor(Color.BLACK);

        for (SystemInfo system : sheet.getSystems()) {
            for (Staff staff : system.getStaves()) {
                for (LineInfo li : staff.getLines()) {
                    StaffLine line = (StaffLine) li;
                    Glyph glyph = line.getGlyph();
                    glyph.getRunTable().render(g, glyph.getTopLeft());
                }
            }
        }

        g.dispose();

        return img;
    }

    /**
     * For debug only.
     */
    public void checkSources ()
    {
        for (SourceKey key : SourceKey.values()) {
            logger.info(String.format("%15s ref:%s", key, getStrongRef(key)));
        }
    }

    //--------------//
    // discardImage //
    //--------------//
    /**
     * Flag image to be discarded from disk when sheet is stored.
     *
     * @param key image key
     */
    public void discardImage (ImageKey key)
    {
        ImageHolder holder = images.get(key);

        if (holder != null) {
            holder.discard();
        }
    }

    //---------------//
    // disposeSource //
    //---------------//
    /**
     * Dispose of the source related to the provided key.
     *
     * @param key provided key
     */
    public void disposeSource (SourceKey key)
    {
        sources.remove(key);
    }

    //---------------//
    // dumpRectangle //
    //---------------//
    /**
     * Debugging routine, that prints a basic representation of a
     * rectangular portion of the selected image.
     *
     * @param key   the selected image key
     * @param title an optional title for this image dump
     * @param xMin  x first abscissa
     * @param xMax  x last abscissa
     * @param yMin  y first ordinate
     * @param yMax  y last ordinate
     */
    public void dumpRectangle (SourceKey key,
                               String title,
                               int xMin,
                               int xMax,
                               int yMin,
                               int yMax)
    {
        ByteProcessor source = getSource(key);
        StringBuilder sb = new StringBuilder();

        sb.append(String.format("%n"));

        if (title != null) {
            sb.append(String.format("%s%n", title));
        }

        // Abscissae
        sb.append("     ");

        for (int x = xMin; x <= xMax; x++) {
            sb.append(String.format("%4d", x));
        }

        sb.append(String.format("%n    +"));

        for (int x = xMin; x <= xMax; x++) {
            sb.append(" ---");
        }

        sb.append(String.format("%n"));

        // Pixels
        for (int y = yMin; y <= yMax; y++) {
            sb.append(String.format("%4d", y));
            sb.append("|");

            for (int x = xMin; x <= xMax; x++) {
                int pix = source.get(x, y);

                if (pix == 255) { // White background
                    sb.append("   .");
                } else {
                    sb.append(String.format("%4d", pix));
                }
            }

            sb.append(String.format("%n"));
        }

        sb.append(String.format("%n"));

        logger.info(sb.toString());
    }

    //------------------//
    // gaussianFiltered //
    //------------------//
    /**
     * Apply a Gaussian filter on the provided source.
     *
     * @param src provided source
     * @return filtered buffer
     */
    public ByteProcessor gaussianFiltered (ByteProcessor src)
    {
        StopWatch watch = new StopWatch("Gaussian");

        try {
            watch.start("Filter " + src.getWidth() + "x" + src.getHeight());

            final int radius = constants.gaussianRadius.getValue();
            logger.debug("Image blurred with gaussian kernel radius: {}", radius);

            GaussianGrayFilter gaussianFilter = new GaussianGrayFilter(radius);

            return gaussianFilter.filter(src);
        } finally {
            if (constants.printWatch.isSet()) {
                watch.print();
            }
        }
    }

    //-----------//
    // getHeight //
    //-----------//
    /**
     * Report the picture height in pixels.
     *
     * @return the height value
     */
    public int getHeight ()
    {
        return height;
    }

    //-------------------//
    // getImageRectangle //
    //-------------------//
    /**
     * Report the sheet image, or a sub-image of it if rectangle area is specified.
     * <p>
     * We use the initial gray image if it is still available.
     * Otherwise we use the binary image.
     *
     * @param rect rectangular area desired, null for whole image
     * @return the (sub) image
     */
    public BufferedImage getImageRectangle (Rectangle rect)
    {
        BufferedImage img = getGrayImage();

        if (img == null) {
            img = getImage(ImageKey.BINARY);

            if (img == null) {
                // Kept for backward compatibility
                ByteProcessor buffer = getSource(SourceKey.BINARY);
                img = buffer.getBufferedImage();
            }
        }

        if (rect == null) {
            return img;
        } else {
            return img.getSubimage(rect.x, rect.y, rect.width, rect.height);
        }
    }

    //----------//
    // getImage //
    //----------//
    /**
     * Report the desired image.
     *
     * @param key key of desired image
     * @return the image found, if any, null otherwise
     */
    public BufferedImage getImage (ImageKey key)
    {
        ImageHolder holder = images.get(key);

        if (holder == null) {
            return null;
        }

        return holder.getData(sheet.getStub());
    }

    //--------------//
    // getGrayImage //
    //--------------//
    /**
     * Report the initial gray image.
     *
     * @return the gray image, perhaps null
     */
    public BufferedImage getGrayImage ()
    {
        BufferedImage gray = getImage(ImageKey.GRAY);

        if (gray == null) {
            // Try to reload image from book input path
            SheetStub stub = sheet.getStub();
            gray = stub.getBook().loadSheetImage(stub.getNumber());
        }

        return gray;
    }

    //----------------//
    // hasNoGrayImage //
    //----------------//
    /**
     * Tell whether no initial gray image still exists, even on disk.
     *
     * @return true if no initial image still exists
     */
    public boolean hasNoGrayImage ()
    {
        final ImageHolder holder = images.get(ImageKey.GRAY);

        return (holder == null || holder.hasNoData);
    }

    //-----------------//
    // buildGraySource //
    //-----------------//
    /**
     * Build the initial gray source from gray image.
     *
     * @param img the initial gray image
     * @return the initial gray source
     */
    private ByteProcessor buildGraySource (BufferedImage img)
    {
        if (img != null) {
            if (img.getType() != BufferedImage.TYPE_BYTE_GRAY) {
                StopWatch watch = new StopWatch("ToGray");
                watch.start("convertToByteProcessor");

                ColorProcessor cp = new ColorProcessor(img);
                ByteProcessor bp = cp.convertToByteProcessor();

                if (constants.printWatch.isSet()) {
                    watch.print();
                }

                return bp;
            } else {
                return new ByteProcessor(img);
            }
        } else {
            return null;
        }
    }

    //---------//
    // getName //
    //---------//
    /**
     * Report the name for this Observer.
     *
     * @return Observer name
     */
    public String getName ()
    {
        return "Picture";
    }

    //-----------//
    // getSource //
    //-----------//
    /**
     * Report the desired source.
     * If the source is not yet cached, build the source and store it in cache via weak reference.
     *
     * @param key the key of desired source
     * @return the source ready to use
     */
    public ByteProcessor getSource (SourceKey key)
    {
        ByteProcessor src = getStrongRef(key);

        if (src == null) {
            switch (key) {
            case GRAY:
                src = buildGraySource(getGrayImage());

                break;

            case BINARY:
                // Built from binary image, if available
                final BufferedImage image = getImage(ImageKey.BINARY);

                if (image != null) {
                    src = new ByteProcessor(image);
                } else {
                    // Otherwise, built via binarization of initial gray source if any
                    final ByteProcessor gray = getSource(SourceKey.GRAY);

                    if (gray != null) {
                        src = binarized(gray);
                    } else {
                        logger.warn("Cannot provide BINARY source");

                        return null;
                    }
                }

                break;

            case GAUSSIAN:
                // Built from median
                src = gaussianFiltered(getSource(SourceKey.MEDIAN));

                break;

            case MEDIAN:
                // Built from no_staff
                src = medianFiltered(getSource(SourceKey.NO_STAFF));

                break;

            case NO_STAFF:
                // Built by erasing StaffLines glyphs from binary source
                src = buildNoStaffBuffer();

                break;
            default:
                logger.error("Source " + key + " is not yet supported");
            }

            if (src != null) {
                // Store in cache
                sources.put(key, new WeakReference<>(src));
                logger.debug("{} source built as {}", key, src);
            }
        }

        return src;
    }

    //----------//
    // getTable //
    //----------//
    /**
     * Report the desired table.
     *
     * @param key key of desired table
     * @return the table found, if any, null otherwise
     */
    public RunTable getTable (TableKey key)
    {
        RunTable tbl = getStrongRef(key);

        if (tbl == null) {
            switch (key) {
            case BINARY:
                tbl = tableOf(ImageKey.BINARY);
                break;

            case HEAD_SPOTS:
                tbl = tableOf(ImageKey.HEAD_SPOTS);
                break;
            }

            if (tbl != null) {
                // Store in cache
                tables.put(key, new WeakReference<>(tbl));
                logger.debug("{} table built as {}", key, tbl);
            }
        }

        return tbl;
    }

    //----------//
    // getWidth //
    //----------//
    /**
     * Report the width of the picture image.
     *
     * @return the current width value, in pixels.
     */
    public int getWidth ()
    {
        return width;
    }

    //----------//
    // hasImage //
    //----------//
    /**
     * Report whether the desired image is known
     *
     * @param key key of desired image
     * @return true if we have an ImageHolder, false otherwise
     */
    public boolean hasImage (ImageKey key)
    {
        return images.get(key) != null;
    }

    //---------------//
    // hasImageReady //
    //---------------//
    /**
     * Report whether the desired image is known and loaded.
     *
     * @param key key of desired image
     * @return true if we have an ImageHolder with loaded data
     */
    public boolean hasImageReady (ImageKey key)
    {
        ImageHolder holder = images.get(key);

        if (holder == null) {
            return false;
        }

        return holder.hasDataReady();
    }

    //----------------//
    // medianFiltered //
    //----------------//
    /**
     * Apply a median filter on the provided source buffer.
     *
     * @param src provided source
     * @return filtered buffer
     */
    public ByteProcessor medianFiltered (ByteProcessor src)
    {
        StopWatch watch = new StopWatch("Median");

        try {
            watch.start("Filter " + src.getWidth() + "x" + src.getHeight());

            final int radius = constants.medianRadius.getValue();
            logger.debug("Image filtered with median kernel radius: {}", radius);

            MedianGrayFilter medianFilter = new MedianGrayFilter(radius);

            return medianFilter.filter(src);
        } finally {
            if (constants.printWatch.isSet()) {
                watch.print();
            }
        }
    }

    //---------//
    // onEvent //
    //---------//
    /**
     * Call-back triggered when sheet location has been modified.
     * <p>
     * Only if image is available in memory, we read the GRAY pixel level value at sheet location
     * and forward it to whoever is subscribed to this information.
     *
     * @param event the (sheet) location event
     */
    @Override
    public void onEvent (LocationEvent event)
    {
        final ImageHolder grayHolder = images.get(ImageKey.GRAY);

        if (grayHolder == null || !grayHolder.hasDataReady()) {
            return;
        }

        try {
            // Ignore RELEASING
            if (event.movement == MouseMovement.RELEASING) {
                return;
            }

            Integer level = null;

            // Compute and forward pixel gray level
            Rectangle rect = event.getData();

            if (rect != null) {
                Point pt = rect.getLocation();

                // Check that we are not pointing outside the image
                if ((pt.x >= 0) && (pt.x < getWidth()) && (pt.y >= 0) && (pt.y < getHeight())) {
                    ByteProcessor src = getSource(SourceKey.GRAY);

                    if (src != null) {
                        level = src.get(pt.x, pt.y);
                    }
                }
            }

            sheet.getLocationService()
                    .publish(new PixelEvent(this, event.hint, event.movement, level));
        } catch (Exception ex) {
            logger.warn(getClass().getName() + " onEvent error", ex);
        }
    }

    //-------------//
    // removeImage //
    //-------------//
    /**
     * Remove an image.
     *
     * @param key image key
     */
    public void removeImage (ImageKey key)
    {
        images.remove(key);
    }

    //-------------//
    // removeTable //
    //-------------//
    /**
     * Remove a table.
     *
     * @param key table key
     */
    public void removeTable (TableKey key)
    {
        tables.remove(key);
    }

    //----------//
    // setImage //
    //----------//
    /**
     * Register an image.
     *
     * @param key      image key
     * @param image    image to register
     * @param modified true if not saved on disk
     */
    public final void setImage (ImageKey key,
                                BufferedImage image,
                                boolean modified)
    {
        ImageHolder imageHolder = new ImageHolder(key);
        imageHolder.setData(image, modified);
        images.put(key, imageHolder);
    }

    //----------//
    // setTable //
    //----------//
    /**
     * Register a table (and its related image).
     *
     * @param key      table key
     * @param table    table to register
     * @param modified true if not saved on disk
     */
    public final void setTable (TableKey key,
                                RunTable table,
                                boolean modified)
    {
        if (table != null) {
            tables.put(key, new WeakReference<>(table));
            setImage(key.toImageKey(), table.getBufferedImage(), modified);
        }
    }

    //-------//
    // store //
    //-------//
    /**
     * Store the picture images.
     * <p>
     * If we have the gray image while related switch is off, we remove this image.
     * <p>
     * Tables are no longer stored on disk, but their related images are.
     *
     * @param sheetFolder    target sheet folder
     * @param oldSheetFolder optional source sheet folder (or null)
     */
    public void store (Path sheetFolder,
                       Path oldSheetFolder)
    {
        // Each handled image
        for (Iterator<Entry<ImageKey, ImageHolder>> it = images.entrySet().iterator(); it.hasNext();) {
            final Entry<ImageKey, ImageHolder> entry = it.next();
            final ImageKey iKey = entry.getKey();
            final ImageHolder holder = entry.getValue();

<<<<<<< HEAD
            if ((iKey == ImageKey.GRAY) && (!keepGray)) {
                if (OMR.gui != null) {
                    // Close view tab on GRAY, to avoid future continuous reloading.
                    SwingUtilities.invokeLater(() -> {
                        sheet.getStub().getAssembly().removeTab(SheetTab.GRAY_TAB);
                    });
                }

=======
            if (holder.isDiscarded()) {
>>>>>>> 32231784
                holder.removeData(sheetFolder);
            } else {
                boolean ok = holder.storeData(sheetFolder, oldSheetFolder);

                if (ok) {
                    // Delete corresponding old table if any
                    final TableKey tKey = iKey.toTableKey();

                    if (tKey != null) {
                        final Path tablePath = sheetFolder.resolve(tKey + ".xml");
                        try {
                            if (Files.deleteIfExists(tablePath)) {
                                logger.info("Washed {}", tablePath);
                            }
                        } catch (IOException ex) {
                            logger.warn("Error deleting {} {}", tablePath, ex);
                        }
                    }
                }
            }
        }
    }

    //---------//
    // tableOf //
    //---------//
    /**
     * Build table from provided image.
     *
     * @param key key to image
     * @return the table built, or null if image could not be found
     */
    private RunTable tableOf (ImageKey key)
    {
        final ImageHolder imageHolder = images.get(key);

        if (imageHolder != null && !imageHolder.hasNoData()) {
            BufferedImage image = imageHolder.getData(sheet.getStub());

            if (image != null) {
                ByteProcessor buffer = new ByteProcessor(image);
                RunTableFactory runFactory = new RunTableFactory(VERTICAL);
                return runFactory.createTable(buffer);
            }
        }

        return null;
    }

    //----------//
    // toString //
    //----------//
    @Override
    public String toString ()
    {
        return getName();
    }

    //-------------------//
    // adjustImageFormat //
    //-------------------//
    /**
     * Check if the image format (and especially its color model) is
     * properly handled by Audiveris and adjust if needed.
     *
     * @throws ImageFormatException is the format is not supported
     */
    public static BufferedImage adjustImageFormat (BufferedImage img)
            throws ImageFormatException
    {
        ColorModel colorModel = img.getColorModel();
        boolean hasAlpha = colorModel.hasAlpha();
        logger.debug("{}", colorModel);

        // Check nb of bands
        SampleModel sampleModel = img.getSampleModel();
        int numBands = sampleModel.getNumBands();
        logger.debug("numBands={}", numBands);

        if (numBands == 1) {
            // Pixel gray value. Nothing to do
            return img;
        } else if ((numBands == 2) && hasAlpha) {
            // Pixel + alpha
            // Discard alpha
            return JAI.create("bandselect", img, new int[]{0}).getAsBufferedImage();
        } else if ((numBands == 3) && !hasAlpha) {
            // RGB
            return ImageUtil.maxRgbToGray(img);
        } else if ((numBands == 4) && hasAlpha) {
            // RGB + alpha
            return ImageUtil.maxRgbaToGray(img);
        } else {
            throw new ImageFormatException(
                    "Unsupported sample model numBands=" + numBands + " hasAlpha=" + hasAlpha);
        }
    }

    //-----------//
    // binarized //
    //-----------//
    private ByteProcessor binarized (ByteProcessor src)
    {
        FilterDescriptor desc = sheet.getStub().getBinarizationFilter().getValue();
        logger.info("{} {}", "Binarization", desc);

        PixelFilter filter = desc.getFilter(src);

        return filter.filteredImage();
    }

    //--------------------//
    // buildNoStaffBuffer //
    //--------------------//
    private ByteProcessor buildNoStaffBuffer ()
    {
        boolean linesErased = false;
        ByteProcessor src = getSource(SourceKey.BINARY);
        ByteProcessor buf = (ByteProcessor) src.duplicate();
        BufferedImage img = buf.getBufferedImage();
        Graphics2D g = img.createGraphics();
        g.setColor(Color.WHITE);

        for (SystemInfo system : sheet.getSystems()) {
            for (Staff staff : system.getStaves()) {
                for (LineInfo li : staff.getLines()) {
                    StaffLine line = (StaffLine) li;
                    Glyph glyph = line.getGlyph();

                    if (glyph == null) {
                        logger.warn("glyph is null for line " + line + " staff:" + staff);
                    } else {
                        if (glyph.getRunTable() == null) {
                            logger.warn("glyph runtable is null");
                        } else {
                            glyph.getRunTable().render(g, glyph.getTopLeft());
                            linesErased = true;
                        }
                    }
                }
            }
        }

        g.dispose();

        if (!linesErased) {
            logger.warn("No system lines to build NO_STAFF buffer"); // Should not happen!

            return null;
        }

        return new ByteProcessor(img);
    }

    //--------------//
    // getStrongRef //
    //--------------//
    /**
     * Report the actual (strong) reference, if any, of a weak source reference.
     *
     * @param key the source key
     * @return the strong reference, if any
     */
    private ByteProcessor getStrongRef (SourceKey key)
    {
        // Check if key is referenced
        WeakReference<ByteProcessor> ref = sources.get(key);

        if (ref != null) {
            // Actual reference may be null or not (depending on garbage collection)
            return ref.get();
        }

        return null;
    }

    //--------------//
    // getStrongRef //
    //--------------//
    /**
     * Report the actual (strong) reference, if any, of a weak table reference.
     *
     * @param key the table key
     * @return the strong reference, if any
     */
    private RunTable getStrongRef (TableKey key)
    {
        // Check if key is referenced
        WeakReference<RunTable> ref = tables.get(key);

        if (ref != null) {
            // Actual reference may be null or not (depending on garbage collection)
            return ref.get();
        }

        return null;
    }

    //------------------//
    // convertOldTables //
    //------------------//
    /**
     * Migrate from tables as .xml files to images as .png files.
     */
    private void convertOldTables ()
    {
        if (oldTables != null) {
            for (Entry<TableKey, RunTableHolder> entry : oldTables.entrySet()) {
                final RunTableHolder holder = entry.getValue();
                final RunTable table = holder.getData(sheet.getStub());
                setTable(entry.getKey(), table, true); // Sets related image as well
                sheet.getStub().setUpgraded(true);
            }

            oldTables = null;
        }
    }

    //----------------//
    // initTransients //
    //----------------//
    /**
     * (package private) method to initialize needed transient members.
     * (which by definition have not been set by the unmarshalling).
     *
     * @param sheet the containing sheet
     */
    final void initTransients (Sheet sheet)
    {
        this.sheet = sheet;

        // Convert oldTables to images
        convertOldTables();
    }

    /**
     * The set of handled images.
     */
    public static enum ImageKey
    {
        /** The initial gray-level source. */
        GRAY,
        /** The binarized (black and white) source. */
        BINARY,
        /** Temporary image of head spots. */
        HEAD_SPOTS;

        public TableKey toTableKey ()
        {
            if (this == GRAY) {
                return null;
            }

            return TableKey.valueOf(name());
        }
    }

    /**
     * The set of handled sources.
     */
    public static enum SourceKey
    {
        /** The initial gray-level source. */
        GRAY,
        /** The binarized (black and white) source. */
        BINARY,
        /** The Gaussian-filtered source. */
        GAUSSIAN,
        /** The Median-filtered source. */
        MEDIAN,
        /** The source with staff lines removed. */
        NO_STAFF;
    }

    /**
     * The set of handled tables.
     */
    public static enum TableKey
    {
        BINARY,
        HEAD_SPOTS;

        public ImageKey toImageKey ()
        {
            return ImageKey.valueOf(name());
        }
    }

    //-----------//
    // Constants //
    //-----------//
    private static class Constants
            extends ConstantSet
    {

        private final Constant.Boolean printWatch = new Constant.Boolean(
                false,
                "Should we print out the stop watch(es)?");

        private final Constant.Integer gaussianRadius = new Constant.Integer(
                "pixels",
                1,
                "Radius of Gaussian filtering kernel (1 for 3x3, 2 for 5x5, etc)");

        private final Constant.Integer medianRadius = new Constant.Integer(
                "pixels",
                1,
                "Radius of Median filtering kernel (1 for 3x3, 2 for 5x5)");
    }
}
<|MERGE_RESOLUTION|>--- conflicted
+++ resolved
@@ -1,1185 +1,1171 @@
-//------------------------------------------------------------------------------------------------//
-//                                                                                                //
-//                                         P i c t u r e                                          //
-//                                                                                                //
-//------------------------------------------------------------------------------------------------//
-// <editor-fold defaultstate="collapsed" desc="hdr">
-//
-//  Copyright © Audiveris 2019. All rights reserved.
-//
-//  This program is free software: you can redistribute it and/or modify it under the terms of the
-//  GNU Affero General Public License as published by the Free Software Foundation, either version
-//  3 of the License, or (at your option) any later version.
-//
-//  This program is distributed in the hope that it will be useful, but WITHOUT ANY WARRANTY;
-//  without even the implied warranty of MERCHANTABILITY or FITNESS FOR A PARTICULAR PURPOSE.
-//  See the GNU Affero General Public License for more details.
-//
-//  You should have received a copy of the GNU Affero General Public License along with this
-//  program.  If not, see <http://www.gnu.org/licenses/>.
-//------------------------------------------------------------------------------------------------//
-// </editor-fold>
-package org.audiveris.omr.sheet;
-
-import ij.process.ByteProcessor;
-import ij.process.ColorProcessor;
-
-import org.audiveris.omr.constant.Constant;
-import org.audiveris.omr.constant.ConstantSet;
-import org.audiveris.omr.glyph.Glyph;
-import org.audiveris.omr.image.FilterDescriptor;
-import org.audiveris.omr.image.GaussianGrayFilter;
-import org.audiveris.omr.image.ImageFormatException;
-import org.audiveris.omr.image.ImageUtil;
-import org.audiveris.omr.image.MedianGrayFilter;
-import org.audiveris.omr.image.PixelFilter;
-import org.audiveris.omr.image.PixelSource;
-import static org.audiveris.omr.run.Orientation.VERTICAL;
-import org.audiveris.omr.run.RunTable;
-import org.audiveris.omr.run.RunTableFactory;
-import org.audiveris.omr.sheet.grid.LineInfo;
-import org.audiveris.omr.ui.selection.LocationEvent;
-import org.audiveris.omr.ui.selection.MouseMovement;
-import org.audiveris.omr.ui.selection.PixelEvent;
-import org.audiveris.omr.util.Navigable;
-import org.audiveris.omr.util.StopWatch;
-
-import org.bushe.swing.event.EventSubscriber;
-
-import org.slf4j.Logger;
-import org.slf4j.LoggerFactory;
-
-import java.awt.Color;
-import java.awt.Graphics2D;
-import java.awt.Point;
-import java.awt.Rectangle;
-import java.awt.image.BufferedImage;
-import java.awt.image.ColorModel;
-import java.awt.image.SampleModel;
-import java.io.IOException;
-import java.lang.ref.WeakReference;
-import java.nio.file.Files;
-import java.nio.file.Path;
-import java.util.EnumMap;
-import java.util.Iterator;
-import java.util.Map.Entry;
-import java.util.concurrent.ConcurrentSkipListMap;
-
-import javax.media.jai.JAI;
-import javax.swing.SwingUtilities;
-import javax.xml.bind.annotation.XmlAccessType;
-import javax.xml.bind.annotation.XmlAccessorType;
-import javax.xml.bind.annotation.XmlAttribute;
-import javax.xml.bind.annotation.XmlElementWrapper;
-import javax.xml.bind.annotation.XmlRootElement;
-import org.audiveris.omr.OMR;
-import org.audiveris.omr.sheet.ui.SheetTab;
-
-/**
- * Class {@code Picture} starts from the original BufferedImage to provide all {@link
- * PixelSource} instances derived from it.
- * <p>
- * The {@code Picture} constructor takes a provided original image, whatever its format and color
- * model, and converts it if necessary to come up with a usable gray-level PixelSource: the GRAY
- * source.
- * <p>
- * Besides the GRAY source, this class handles a collection of sources, all of the same
- * dimension, with the ability to retrieve them on demand or dispose them, via {@link #getSource}
- * and {@link #disposeSource} methods.
- * <p>
- * Any instance of this class is registered on the related Sheet location service, so that each time
- * a location event is received, the corresponding pixel gray value of the GRAY sources is
- * published.
- * <p>
- * TODO: When an alpha channel is involved, perform the alpha multiplication if the components are
- * not yet pre-multiplied.
- * <h1>Overview of transforms:<br>
- * <img src="../image/doc-files/transforms.png" alt="Image Transforms UML">
- * </h1>
- *
- * @author Hervé Bitteur
- * @author Brenton Partridge
- */
-@XmlAccessorType(XmlAccessType.NONE)
-@XmlRootElement(name = "picture")
-public class Picture
-        implements EventSubscriber<LocationEvent>
-{
-
-    private static final Constants constants = new Constants();
-
-    private static final Logger logger = LoggerFactory.getLogger(Picture.class);
-
-    // Persistent data
-    //----------------
-    //
-    /** Image width. */
-    @XmlAttribute(name = "width")
-    private final int width;
-
-    /** Image height. */
-    @XmlAttribute(name = "height")
-    private final int height;
-
-    /** Old map of all handled run tables. */
-    @Deprecated
-    @XmlElementWrapper(name = "tables")
-    private EnumMap<TableKey, RunTableHolder> oldTables = new EnumMap<>(TableKey.class);
-
-    /** Map of all handled images. */
-    @XmlElementWrapper(name = "images")
-    private final EnumMap<ImageKey, ImageHolder> images = new EnumMap<>(ImageKey.class);
-
-    // Transient data
-    //---------------
-    //
-    /** Map of all handled run tables. */
-    private final ConcurrentSkipListMap<TableKey, WeakReference<RunTable>> tables
-            = new ConcurrentSkipListMap<>();
-
-    /** Map of all handled sources. */
-    private final ConcurrentSkipListMap<SourceKey, WeakReference<ByteProcessor>> sources
-            = new ConcurrentSkipListMap<>();
-
-    /** Related sheet. */
-    @Navigable(false)
-    private Sheet sheet;
-
-    /**
-     * Build a picture instance from a binary table.
-     *
-     * @param sheet       the related sheet
-     * @param binaryTable the provided binary table
-     */
-    public Picture (Sheet sheet,
-                    RunTable binaryTable)
-    {
-        initTransients(sheet);
-
-        width = binaryTable.getWidth();
-        height = binaryTable.getHeight();
-
-        setTable(TableKey.BINARY, binaryTable, false); // This sets also binary image
-
-        logger.debug("Picture with BinaryTable {}", binaryTable);
-    }
-
-    /**
-     * Build a picture instance from a given original image.
-     *
-     * @param sheet        the related sheet
-     * @param image        the provided original image (perhaps color image)
-     * @param adjustFormat if true, check and adjust image format
-     * @throws ImageFormatException if the image format is unsupported
-     */
-    public Picture (Sheet sheet,
-                    BufferedImage image,
-                    boolean adjustFormat)
-            throws ImageFormatException
-    {
-        initTransients(sheet);
-
-        if (adjustFormat) {
-            // Make sure format, colors, etc are OK for us
-            image = adjustImageFormat(image);
-        }
-
-        width = image.getWidth();
-        height = image.getHeight();
-
-        // Remember the gray image
-        setImage(ImageKey.GRAY, image, true);
-
-        logger.debug("Picture with gray image {}", image);
-    }
-
-    /**
-     * No-arg constructor needed for JAXB.
-     */
-    private Picture ()
-    {
-        this.sheet = null;
-        this.width = 0;
-        this.height = 0;
-        logger.debug("Picture unmarshalled by JAXB");
-    }
-
-    //-------------------//
-    // buildNoStaffTable //
-    //-------------------//
-    /**
-     * Build the table without staff lines.
-     *
-     * @return the no-staff table
-     */
-    public RunTable buildNoStaffTable ()
-    {
-        ByteProcessor source = getSource(SourceKey.NO_STAFF);
-
-        if (source == null) {
-            return null;
-        }
-
-        return new RunTableFactory(VERTICAL).createTable(source);
-    }
-
-    //---------------------------//
-    // buildStaffLineGlyphsImage //
-    //---------------------------//
-    /**
-     * Build an image containing just the removed staff lines.
-     *
-     * @return image of staff lines
-     */
-    public BufferedImage buildStaffLineGlyphsImage ()
-    {
-        BufferedImage img = new BufferedImage(width, height, BufferedImage.TYPE_BYTE_GRAY);
-        Graphics2D g = img.createGraphics();
-
-        g.setColor(Color.WHITE);
-        g.fillRect(0, 0, width, height);
-
-        g.setColor(Color.BLACK);
-
-        for (SystemInfo system : sheet.getSystems()) {
-            for (Staff staff : system.getStaves()) {
-                for (LineInfo li : staff.getLines()) {
-                    StaffLine line = (StaffLine) li;
-                    Glyph glyph = line.getGlyph();
-                    glyph.getRunTable().render(g, glyph.getTopLeft());
-                }
-            }
-        }
-
-        g.dispose();
-
-        return img;
-    }
-
-    /**
-     * For debug only.
-     */
-    public void checkSources ()
-    {
-        for (SourceKey key : SourceKey.values()) {
-            logger.info(String.format("%15s ref:%s", key, getStrongRef(key)));
-        }
-    }
-
-    //--------------//
-    // discardImage //
-    //--------------//
-    /**
-     * Flag image to be discarded from disk when sheet is stored.
-     *
-     * @param key image key
-     */
-    public void discardImage (ImageKey key)
-    {
-        ImageHolder holder = images.get(key);
-
-        if (holder != null) {
-            holder.discard();
-        }
-    }
-
-    //---------------//
-    // disposeSource //
-    //---------------//
-    /**
-     * Dispose of the source related to the provided key.
-     *
-     * @param key provided key
-     */
-    public void disposeSource (SourceKey key)
-    {
-        sources.remove(key);
-    }
-
-    //---------------//
-    // dumpRectangle //
-    //---------------//
-    /**
-     * Debugging routine, that prints a basic representation of a
-     * rectangular portion of the selected image.
-     *
-     * @param key   the selected image key
-     * @param title an optional title for this image dump
-     * @param xMin  x first abscissa
-     * @param xMax  x last abscissa
-     * @param yMin  y first ordinate
-     * @param yMax  y last ordinate
-     */
-    public void dumpRectangle (SourceKey key,
-                               String title,
-                               int xMin,
-                               int xMax,
-                               int yMin,
-                               int yMax)
-    {
-        ByteProcessor source = getSource(key);
-        StringBuilder sb = new StringBuilder();
-
-        sb.append(String.format("%n"));
-
-        if (title != null) {
-            sb.append(String.format("%s%n", title));
-        }
-
-        // Abscissae
-        sb.append("     ");
-
-        for (int x = xMin; x <= xMax; x++) {
-            sb.append(String.format("%4d", x));
-        }
-
-        sb.append(String.format("%n    +"));
-
-        for (int x = xMin; x <= xMax; x++) {
-            sb.append(" ---");
-        }
-
-        sb.append(String.format("%n"));
-
-        // Pixels
-        for (int y = yMin; y <= yMax; y++) {
-            sb.append(String.format("%4d", y));
-            sb.append("|");
-
-            for (int x = xMin; x <= xMax; x++) {
-                int pix = source.get(x, y);
-
-                if (pix == 255) { // White background
-                    sb.append("   .");
-                } else {
-                    sb.append(String.format("%4d", pix));
-                }
-            }
-
-            sb.append(String.format("%n"));
-        }
-
-        sb.append(String.format("%n"));
-
-        logger.info(sb.toString());
-    }
-
-    //------------------//
-    // gaussianFiltered //
-    //------------------//
-    /**
-     * Apply a Gaussian filter on the provided source.
-     *
-     * @param src provided source
-     * @return filtered buffer
-     */
-    public ByteProcessor gaussianFiltered (ByteProcessor src)
-    {
-        StopWatch watch = new StopWatch("Gaussian");
-
-        try {
-            watch.start("Filter " + src.getWidth() + "x" + src.getHeight());
-
-            final int radius = constants.gaussianRadius.getValue();
-            logger.debug("Image blurred with gaussian kernel radius: {}", radius);
-
-            GaussianGrayFilter gaussianFilter = new GaussianGrayFilter(radius);
-
-            return gaussianFilter.filter(src);
-        } finally {
-            if (constants.printWatch.isSet()) {
-                watch.print();
-            }
-        }
-    }
-
-    //-----------//
-    // getHeight //
-    //-----------//
-    /**
-     * Report the picture height in pixels.
-     *
-     * @return the height value
-     */
-    public int getHeight ()
-    {
-        return height;
-    }
-
-    //-------------------//
-    // getImageRectangle //
-    //-------------------//
-    /**
-     * Report the sheet image, or a sub-image of it if rectangle area is specified.
-     * <p>
-     * We use the initial gray image if it is still available.
-     * Otherwise we use the binary image.
-     *
-     * @param rect rectangular area desired, null for whole image
-     * @return the (sub) image
-     */
-    public BufferedImage getImageRectangle (Rectangle rect)
-    {
-        BufferedImage img = getGrayImage();
-
-        if (img == null) {
-            img = getImage(ImageKey.BINARY);
-
-            if (img == null) {
-                // Kept for backward compatibility
-                ByteProcessor buffer = getSource(SourceKey.BINARY);
-                img = buffer.getBufferedImage();
-            }
-        }
-
-        if (rect == null) {
-            return img;
-        } else {
-            return img.getSubimage(rect.x, rect.y, rect.width, rect.height);
-        }
-    }
-
-    //----------//
-    // getImage //
-    //----------//
-    /**
-     * Report the desired image.
-     *
-     * @param key key of desired image
-     * @return the image found, if any, null otherwise
-     */
-    public BufferedImage getImage (ImageKey key)
-    {
-        ImageHolder holder = images.get(key);
-
-        if (holder == null) {
-            return null;
-        }
-
-        return holder.getData(sheet.getStub());
-    }
-
-    //--------------//
-    // getGrayImage //
-    //--------------//
-    /**
-     * Report the initial gray image.
-     *
-     * @return the gray image, perhaps null
-     */
-    public BufferedImage getGrayImage ()
-    {
-        BufferedImage gray = getImage(ImageKey.GRAY);
-
-        if (gray == null) {
-            // Try to reload image from book input path
-            SheetStub stub = sheet.getStub();
-            gray = stub.getBook().loadSheetImage(stub.getNumber());
-        }
-
-        return gray;
-    }
-
-    //----------------//
-    // hasNoGrayImage //
-    //----------------//
-    /**
-     * Tell whether no initial gray image still exists, even on disk.
-     *
-     * @return true if no initial image still exists
-     */
-    public boolean hasNoGrayImage ()
-    {
-        final ImageHolder holder = images.get(ImageKey.GRAY);
-
-        return (holder == null || holder.hasNoData);
-    }
-
-    //-----------------//
-    // buildGraySource //
-    //-----------------//
-    /**
-     * Build the initial gray source from gray image.
-     *
-     * @param img the initial gray image
-     * @return the initial gray source
-     */
-    private ByteProcessor buildGraySource (BufferedImage img)
-    {
-        if (img != null) {
-            if (img.getType() != BufferedImage.TYPE_BYTE_GRAY) {
-                StopWatch watch = new StopWatch("ToGray");
-                watch.start("convertToByteProcessor");
-
-                ColorProcessor cp = new ColorProcessor(img);
-                ByteProcessor bp = cp.convertToByteProcessor();
-
-                if (constants.printWatch.isSet()) {
-                    watch.print();
-                }
-
-                return bp;
-            } else {
-                return new ByteProcessor(img);
-            }
-        } else {
-            return null;
-        }
-    }
-
-    //---------//
-    // getName //
-    //---------//
-    /**
-     * Report the name for this Observer.
-     *
-     * @return Observer name
-     */
-    public String getName ()
-    {
-        return "Picture";
-    }
-
-    //-----------//
-    // getSource //
-    //-----------//
-    /**
-     * Report the desired source.
-     * If the source is not yet cached, build the source and store it in cache via weak reference.
-     *
-     * @param key the key of desired source
-     * @return the source ready to use
-     */
-    public ByteProcessor getSource (SourceKey key)
-    {
-        ByteProcessor src = getStrongRef(key);
-
-        if (src == null) {
-            switch (key) {
-            case GRAY:
-                src = buildGraySource(getGrayImage());
-
-                break;
-
-            case BINARY:
-                // Built from binary image, if available
-                final BufferedImage image = getImage(ImageKey.BINARY);
-
-                if (image != null) {
-                    src = new ByteProcessor(image);
-                } else {
-                    // Otherwise, built via binarization of initial gray source if any
-                    final ByteProcessor gray = getSource(SourceKey.GRAY);
-
-                    if (gray != null) {
-                        src = binarized(gray);
-                    } else {
-                        logger.warn("Cannot provide BINARY source");
-
-                        return null;
-                    }
-                }
-
-                break;
-
-            case GAUSSIAN:
-                // Built from median
-                src = gaussianFiltered(getSource(SourceKey.MEDIAN));
-
-                break;
-
-            case MEDIAN:
-                // Built from no_staff
-                src = medianFiltered(getSource(SourceKey.NO_STAFF));
-
-                break;
-
-            case NO_STAFF:
-                // Built by erasing StaffLines glyphs from binary source
-                src = buildNoStaffBuffer();
-
-                break;
-            default:
-                logger.error("Source " + key + " is not yet supported");
-            }
-
-            if (src != null) {
-                // Store in cache
-                sources.put(key, new WeakReference<>(src));
-                logger.debug("{} source built as {}", key, src);
-            }
-        }
-
-        return src;
-    }
-
-    //----------//
-    // getTable //
-    //----------//
-    /**
-     * Report the desired table.
-     *
-     * @param key key of desired table
-     * @return the table found, if any, null otherwise
-     */
-    public RunTable getTable (TableKey key)
-    {
-        RunTable tbl = getStrongRef(key);
-
-        if (tbl == null) {
-            switch (key) {
-            case BINARY:
-                tbl = tableOf(ImageKey.BINARY);
-                break;
-
-            case HEAD_SPOTS:
-                tbl = tableOf(ImageKey.HEAD_SPOTS);
-                break;
-            }
-
-            if (tbl != null) {
-                // Store in cache
-                tables.put(key, new WeakReference<>(tbl));
-                logger.debug("{} table built as {}", key, tbl);
-            }
-        }
-
-        return tbl;
-    }
-
-    //----------//
-    // getWidth //
-    //----------//
-    /**
-     * Report the width of the picture image.
-     *
-     * @return the current width value, in pixels.
-     */
-    public int getWidth ()
-    {
-        return width;
-    }
-
-    //----------//
-    // hasImage //
-    //----------//
-    /**
-     * Report whether the desired image is known
-     *
-     * @param key key of desired image
-     * @return true if we have an ImageHolder, false otherwise
-     */
-    public boolean hasImage (ImageKey key)
-    {
-        return images.get(key) != null;
-    }
-
-    //---------------//
-    // hasImageReady //
-    //---------------//
-    /**
-     * Report whether the desired image is known and loaded.
-     *
-     * @param key key of desired image
-     * @return true if we have an ImageHolder with loaded data
-     */
-    public boolean hasImageReady (ImageKey key)
-    {
-        ImageHolder holder = images.get(key);
-
-        if (holder == null) {
-            return false;
-        }
-
-        return holder.hasDataReady();
-    }
-
-    //----------------//
-    // medianFiltered //
-    //----------------//
-    /**
-     * Apply a median filter on the provided source buffer.
-     *
-     * @param src provided source
-     * @return filtered buffer
-     */
-    public ByteProcessor medianFiltered (ByteProcessor src)
-    {
-        StopWatch watch = new StopWatch("Median");
-
-        try {
-            watch.start("Filter " + src.getWidth() + "x" + src.getHeight());
-
-            final int radius = constants.medianRadius.getValue();
-            logger.debug("Image filtered with median kernel radius: {}", radius);
-
-            MedianGrayFilter medianFilter = new MedianGrayFilter(radius);
-
-            return medianFilter.filter(src);
-        } finally {
-            if (constants.printWatch.isSet()) {
-                watch.print();
-            }
-        }
-    }
-
-    //---------//
-    // onEvent //
-    //---------//
-    /**
-     * Call-back triggered when sheet location has been modified.
-     * <p>
-     * Only if image is available in memory, we read the GRAY pixel level value at sheet location
-     * and forward it to whoever is subscribed to this information.
-     *
-     * @param event the (sheet) location event
-     */
-    @Override
-    public void onEvent (LocationEvent event)
-    {
-        final ImageHolder grayHolder = images.get(ImageKey.GRAY);
-
-        if (grayHolder == null || !grayHolder.hasDataReady()) {
-            return;
-        }
-
-        try {
-            // Ignore RELEASING
-            if (event.movement == MouseMovement.RELEASING) {
-                return;
-            }
-
-            Integer level = null;
-
-            // Compute and forward pixel gray level
-            Rectangle rect = event.getData();
-
-            if (rect != null) {
-                Point pt = rect.getLocation();
-
-                // Check that we are not pointing outside the image
-                if ((pt.x >= 0) && (pt.x < getWidth()) && (pt.y >= 0) && (pt.y < getHeight())) {
-                    ByteProcessor src = getSource(SourceKey.GRAY);
-
-                    if (src != null) {
-                        level = src.get(pt.x, pt.y);
-                    }
-                }
-            }
-
-            sheet.getLocationService()
-                    .publish(new PixelEvent(this, event.hint, event.movement, level));
-        } catch (Exception ex) {
-            logger.warn(getClass().getName() + " onEvent error", ex);
-        }
-    }
-
-    //-------------//
-    // removeImage //
-    //-------------//
-    /**
-     * Remove an image.
-     *
-     * @param key image key
-     */
-    public void removeImage (ImageKey key)
-    {
-        images.remove(key);
-    }
-
-    //-------------//
-    // removeTable //
-    //-------------//
-    /**
-     * Remove a table.
-     *
-     * @param key table key
-     */
-    public void removeTable (TableKey key)
-    {
-        tables.remove(key);
-    }
-
-    //----------//
-    // setImage //
-    //----------//
-    /**
-     * Register an image.
-     *
-     * @param key      image key
-     * @param image    image to register
-     * @param modified true if not saved on disk
-     */
-    public final void setImage (ImageKey key,
-                                BufferedImage image,
-                                boolean modified)
-    {
-        ImageHolder imageHolder = new ImageHolder(key);
-        imageHolder.setData(image, modified);
-        images.put(key, imageHolder);
-    }
-
-    //----------//
-    // setTable //
-    //----------//
-    /**
-     * Register a table (and its related image).
-     *
-     * @param key      table key
-     * @param table    table to register
-     * @param modified true if not saved on disk
-     */
-    public final void setTable (TableKey key,
-                                RunTable table,
-                                boolean modified)
-    {
-        if (table != null) {
-            tables.put(key, new WeakReference<>(table));
-            setImage(key.toImageKey(), table.getBufferedImage(), modified);
-        }
-    }
-
-    //-------//
-    // store //
-    //-------//
-    /**
-     * Store the picture images.
-     * <p>
-     * If we have the gray image while related switch is off, we remove this image.
-     * <p>
-     * Tables are no longer stored on disk, but their related images are.
-     *
-     * @param sheetFolder    target sheet folder
-     * @param oldSheetFolder optional source sheet folder (or null)
-     */
-    public void store (Path sheetFolder,
-                       Path oldSheetFolder)
-    {
-        // Each handled image
-        for (Iterator<Entry<ImageKey, ImageHolder>> it = images.entrySet().iterator(); it.hasNext();) {
-            final Entry<ImageKey, ImageHolder> entry = it.next();
-            final ImageKey iKey = entry.getKey();
-            final ImageHolder holder = entry.getValue();
-
-<<<<<<< HEAD
-            if ((iKey == ImageKey.GRAY) && (!keepGray)) {
-                if (OMR.gui != null) {
-                    // Close view tab on GRAY, to avoid future continuous reloading.
-                    SwingUtilities.invokeLater(() -> {
-                        sheet.getStub().getAssembly().removeTab(SheetTab.GRAY_TAB);
-                    });
-                }
-
-=======
-            if (holder.isDiscarded()) {
->>>>>>> 32231784
-                holder.removeData(sheetFolder);
-            } else {
-                boolean ok = holder.storeData(sheetFolder, oldSheetFolder);
-
-                if (ok) {
-                    // Delete corresponding old table if any
-                    final TableKey tKey = iKey.toTableKey();
-
-                    if (tKey != null) {
-                        final Path tablePath = sheetFolder.resolve(tKey + ".xml");
-                        try {
-                            if (Files.deleteIfExists(tablePath)) {
-                                logger.info("Washed {}", tablePath);
-                            }
-                        } catch (IOException ex) {
-                            logger.warn("Error deleting {} {}", tablePath, ex);
-                        }
-                    }
-                }
-            }
-        }
-    }
-
-    //---------//
-    // tableOf //
-    //---------//
-    /**
-     * Build table from provided image.
-     *
-     * @param key key to image
-     * @return the table built, or null if image could not be found
-     */
-    private RunTable tableOf (ImageKey key)
-    {
-        final ImageHolder imageHolder = images.get(key);
-
-        if (imageHolder != null && !imageHolder.hasNoData()) {
-            BufferedImage image = imageHolder.getData(sheet.getStub());
-
-            if (image != null) {
-                ByteProcessor buffer = new ByteProcessor(image);
-                RunTableFactory runFactory = new RunTableFactory(VERTICAL);
-                return runFactory.createTable(buffer);
-            }
-        }
-
-        return null;
-    }
-
-    //----------//
-    // toString //
-    //----------//
-    @Override
-    public String toString ()
-    {
-        return getName();
-    }
-
-    //-------------------//
-    // adjustImageFormat //
-    //-------------------//
-    /**
-     * Check if the image format (and especially its color model) is
-     * properly handled by Audiveris and adjust if needed.
-     *
-     * @throws ImageFormatException is the format is not supported
-     */
-    public static BufferedImage adjustImageFormat (BufferedImage img)
-            throws ImageFormatException
-    {
-        ColorModel colorModel = img.getColorModel();
-        boolean hasAlpha = colorModel.hasAlpha();
-        logger.debug("{}", colorModel);
-
-        // Check nb of bands
-        SampleModel sampleModel = img.getSampleModel();
-        int numBands = sampleModel.getNumBands();
-        logger.debug("numBands={}", numBands);
-
-        if (numBands == 1) {
-            // Pixel gray value. Nothing to do
-            return img;
-        } else if ((numBands == 2) && hasAlpha) {
-            // Pixel + alpha
-            // Discard alpha
-            return JAI.create("bandselect", img, new int[]{0}).getAsBufferedImage();
-        } else if ((numBands == 3) && !hasAlpha) {
-            // RGB
-            return ImageUtil.maxRgbToGray(img);
-        } else if ((numBands == 4) && hasAlpha) {
-            // RGB + alpha
-            return ImageUtil.maxRgbaToGray(img);
-        } else {
-            throw new ImageFormatException(
-                    "Unsupported sample model numBands=" + numBands + " hasAlpha=" + hasAlpha);
-        }
-    }
-
-    //-----------//
-    // binarized //
-    //-----------//
-    private ByteProcessor binarized (ByteProcessor src)
-    {
-        FilterDescriptor desc = sheet.getStub().getBinarizationFilter().getValue();
-        logger.info("{} {}", "Binarization", desc);
-
-        PixelFilter filter = desc.getFilter(src);
-
-        return filter.filteredImage();
-    }
-
-    //--------------------//
-    // buildNoStaffBuffer //
-    //--------------------//
-    private ByteProcessor buildNoStaffBuffer ()
-    {
-        boolean linesErased = false;
-        ByteProcessor src = getSource(SourceKey.BINARY);
-        ByteProcessor buf = (ByteProcessor) src.duplicate();
-        BufferedImage img = buf.getBufferedImage();
-        Graphics2D g = img.createGraphics();
-        g.setColor(Color.WHITE);
-
-        for (SystemInfo system : sheet.getSystems()) {
-            for (Staff staff : system.getStaves()) {
-                for (LineInfo li : staff.getLines()) {
-                    StaffLine line = (StaffLine) li;
-                    Glyph glyph = line.getGlyph();
-
-                    if (glyph == null) {
-                        logger.warn("glyph is null for line " + line + " staff:" + staff);
-                    } else {
-                        if (glyph.getRunTable() == null) {
-                            logger.warn("glyph runtable is null");
-                        } else {
-                            glyph.getRunTable().render(g, glyph.getTopLeft());
-                            linesErased = true;
-                        }
-                    }
-                }
-            }
-        }
-
-        g.dispose();
-
-        if (!linesErased) {
-            logger.warn("No system lines to build NO_STAFF buffer"); // Should not happen!
-
-            return null;
-        }
-
-        return new ByteProcessor(img);
-    }
-
-    //--------------//
-    // getStrongRef //
-    //--------------//
-    /**
-     * Report the actual (strong) reference, if any, of a weak source reference.
-     *
-     * @param key the source key
-     * @return the strong reference, if any
-     */
-    private ByteProcessor getStrongRef (SourceKey key)
-    {
-        // Check if key is referenced
-        WeakReference<ByteProcessor> ref = sources.get(key);
-
-        if (ref != null) {
-            // Actual reference may be null or not (depending on garbage collection)
-            return ref.get();
-        }
-
-        return null;
-    }
-
-    //--------------//
-    // getStrongRef //
-    //--------------//
-    /**
-     * Report the actual (strong) reference, if any, of a weak table reference.
-     *
-     * @param key the table key
-     * @return the strong reference, if any
-     */
-    private RunTable getStrongRef (TableKey key)
-    {
-        // Check if key is referenced
-        WeakReference<RunTable> ref = tables.get(key);
-
-        if (ref != null) {
-            // Actual reference may be null or not (depending on garbage collection)
-            return ref.get();
-        }
-
-        return null;
-    }
-
-    //------------------//
-    // convertOldTables //
-    //------------------//
-    /**
-     * Migrate from tables as .xml files to images as .png files.
-     */
-    private void convertOldTables ()
-    {
-        if (oldTables != null) {
-            for (Entry<TableKey, RunTableHolder> entry : oldTables.entrySet()) {
-                final RunTableHolder holder = entry.getValue();
-                final RunTable table = holder.getData(sheet.getStub());
-                setTable(entry.getKey(), table, true); // Sets related image as well
-                sheet.getStub().setUpgraded(true);
-            }
-
-            oldTables = null;
-        }
-    }
-
-    //----------------//
-    // initTransients //
-    //----------------//
-    /**
-     * (package private) method to initialize needed transient members.
-     * (which by definition have not been set by the unmarshalling).
-     *
-     * @param sheet the containing sheet
-     */
-    final void initTransients (Sheet sheet)
-    {
-        this.sheet = sheet;
-
-        // Convert oldTables to images
-        convertOldTables();
-    }
-
-    /**
-     * The set of handled images.
-     */
-    public static enum ImageKey
-    {
-        /** The initial gray-level source. */
-        GRAY,
-        /** The binarized (black and white) source. */
-        BINARY,
-        /** Temporary image of head spots. */
-        HEAD_SPOTS;
-
-        public TableKey toTableKey ()
-        {
-            if (this == GRAY) {
-                return null;
-            }
-
-            return TableKey.valueOf(name());
-        }
-    }
-
-    /**
-     * The set of handled sources.
-     */
-    public static enum SourceKey
-    {
-        /** The initial gray-level source. */
-        GRAY,
-        /** The binarized (black and white) source. */
-        BINARY,
-        /** The Gaussian-filtered source. */
-        GAUSSIAN,
-        /** The Median-filtered source. */
-        MEDIAN,
-        /** The source with staff lines removed. */
-        NO_STAFF;
-    }
-
-    /**
-     * The set of handled tables.
-     */
-    public static enum TableKey
-    {
-        BINARY,
-        HEAD_SPOTS;
-
-        public ImageKey toImageKey ()
-        {
-            return ImageKey.valueOf(name());
-        }
-    }
-
-    //-----------//
-    // Constants //
-    //-----------//
-    private static class Constants
-            extends ConstantSet
-    {
-
-        private final Constant.Boolean printWatch = new Constant.Boolean(
-                false,
-                "Should we print out the stop watch(es)?");
-
-        private final Constant.Integer gaussianRadius = new Constant.Integer(
-                "pixels",
-                1,
-                "Radius of Gaussian filtering kernel (1 for 3x3, 2 for 5x5, etc)");
-
-        private final Constant.Integer medianRadius = new Constant.Integer(
-                "pixels",
-                1,
-                "Radius of Median filtering kernel (1 for 3x3, 2 for 5x5)");
-    }
-}
+//------------------------------------------------------------------------------------------------//
+//                                                                                                //
+//                                         P i c t u r e                                          //
+//                                                                                                //
+//------------------------------------------------------------------------------------------------//
+// <editor-fold defaultstate="collapsed" desc="hdr">
+//
+//  Copyright © Audiveris 2019. All rights reserved.
+//
+//  This program is free software: you can redistribute it and/or modify it under the terms of the
+//  GNU Affero General Public License as published by the Free Software Foundation, either version
+//  3 of the License, or (at your option) any later version.
+//
+//  This program is distributed in the hope that it will be useful, but WITHOUT ANY WARRANTY;
+//  without even the implied warranty of MERCHANTABILITY or FITNESS FOR A PARTICULAR PURPOSE.
+//  See the GNU Affero General Public License for more details.
+//
+//  You should have received a copy of the GNU Affero General Public License along with this
+//  program.  If not, see <http://www.gnu.org/licenses/>.
+//------------------------------------------------------------------------------------------------//
+// </editor-fold>
+package org.audiveris.omr.sheet;
+
+import ij.process.ByteProcessor;
+import ij.process.ColorProcessor;
+
+import org.audiveris.omr.constant.Constant;
+import org.audiveris.omr.constant.ConstantSet;
+import org.audiveris.omr.glyph.Glyph;
+import org.audiveris.omr.image.FilterDescriptor;
+import org.audiveris.omr.image.GaussianGrayFilter;
+import org.audiveris.omr.image.ImageFormatException;
+import org.audiveris.omr.image.ImageUtil;
+import org.audiveris.omr.image.MedianGrayFilter;
+import org.audiveris.omr.image.PixelFilter;
+import org.audiveris.omr.image.PixelSource;
+import static org.audiveris.omr.run.Orientation.VERTICAL;
+import org.audiveris.omr.run.RunTable;
+import org.audiveris.omr.run.RunTableFactory;
+import org.audiveris.omr.sheet.grid.LineInfo;
+import org.audiveris.omr.ui.selection.LocationEvent;
+import org.audiveris.omr.ui.selection.MouseMovement;
+import org.audiveris.omr.ui.selection.PixelEvent;
+import org.audiveris.omr.util.Navigable;
+import org.audiveris.omr.util.StopWatch;
+
+import org.bushe.swing.event.EventSubscriber;
+
+import org.slf4j.Logger;
+import org.slf4j.LoggerFactory;
+
+import java.awt.Color;
+import java.awt.Graphics2D;
+import java.awt.Point;
+import java.awt.Rectangle;
+import java.awt.image.BufferedImage;
+import java.awt.image.ColorModel;
+import java.awt.image.SampleModel;
+import java.io.IOException;
+import java.lang.ref.WeakReference;
+import java.nio.file.Files;
+import java.nio.file.Path;
+import java.util.EnumMap;
+import java.util.Iterator;
+import java.util.Map.Entry;
+import java.util.concurrent.ConcurrentSkipListMap;
+
+import javax.media.jai.JAI;
+import javax.xml.bind.annotation.XmlAccessType;
+import javax.xml.bind.annotation.XmlAccessorType;
+import javax.xml.bind.annotation.XmlAttribute;
+import javax.xml.bind.annotation.XmlElementWrapper;
+import javax.xml.bind.annotation.XmlRootElement;
+
+/**
+ * Class {@code Picture} starts from the original BufferedImage to provide all {@link
+ * PixelSource} instances derived from it.
+ * <p>
+ * The {@code Picture} constructor takes a provided original image, whatever its format and color
+ * model, and converts it if necessary to come up with a usable gray-level PixelSource: the GRAY
+ * source.
+ * <p>
+ * Besides the GRAY source, this class handles a collection of sources, all of the same
+ * dimension, with the ability to retrieve them on demand or dispose them, via {@link #getSource}
+ * and {@link #disposeSource} methods.
+ * <p>
+ * Any instance of this class is registered on the related Sheet location service, so that each time
+ * a location event is received, the corresponding pixel gray value of the GRAY sources is
+ * published.
+ * <p>
+ * TODO: When an alpha channel is involved, perform the alpha multiplication if the components are
+ * not yet pre-multiplied.
+ * <h1>Overview of transforms:<br>
+ * <img src="../image/doc-files/transforms.png" alt="Image Transforms UML">
+ * </h1>
+ *
+ * @author Hervé Bitteur
+ * @author Brenton Partridge
+ */
+@XmlAccessorType(XmlAccessType.NONE)
+@XmlRootElement(name = "picture")
+public class Picture
+        implements EventSubscriber<LocationEvent>
+{
+
+    private static final Constants constants = new Constants();
+
+    private static final Logger logger = LoggerFactory.getLogger(Picture.class);
+
+    // Persistent data
+    //----------------
+    //
+    /** Image width. */
+    @XmlAttribute(name = "width")
+    private final int width;
+
+    /** Image height. */
+    @XmlAttribute(name = "height")
+    private final int height;
+
+    /** Old map of all handled run tables. */
+    @Deprecated
+    @XmlElementWrapper(name = "tables")
+    private EnumMap<TableKey, RunTableHolder> oldTables = new EnumMap<>(TableKey.class);
+
+    /** Map of all handled images. */
+    @XmlElementWrapper(name = "images")
+    private final EnumMap<ImageKey, ImageHolder> images = new EnumMap<>(ImageKey.class);
+
+    // Transient data
+    //---------------
+    //
+    /** Map of all handled run tables. */
+    private final ConcurrentSkipListMap<TableKey, WeakReference<RunTable>> tables
+            = new ConcurrentSkipListMap<>();
+
+    /** Map of all handled sources. */
+    private final ConcurrentSkipListMap<SourceKey, WeakReference<ByteProcessor>> sources
+            = new ConcurrentSkipListMap<>();
+
+    /** Related sheet. */
+    @Navigable(false)
+    private Sheet sheet;
+
+    /**
+     * Build a picture instance from a binary table.
+     *
+     * @param sheet       the related sheet
+     * @param binaryTable the provided binary table
+     */
+    public Picture (Sheet sheet,
+                    RunTable binaryTable)
+    {
+        initTransients(sheet);
+
+        width = binaryTable.getWidth();
+        height = binaryTable.getHeight();
+
+        setTable(TableKey.BINARY, binaryTable, false); // This sets also binary image
+
+        logger.debug("Picture with BinaryTable {}", binaryTable);
+    }
+
+    /**
+     * Build a picture instance from a given original image.
+     *
+     * @param sheet        the related sheet
+     * @param image        the provided original image (perhaps color image)
+     * @param adjustFormat if true, check and adjust image format
+     * @throws ImageFormatException if the image format is unsupported
+     */
+    public Picture (Sheet sheet,
+                    BufferedImage image,
+                    boolean adjustFormat)
+            throws ImageFormatException
+    {
+        initTransients(sheet);
+
+        if (adjustFormat) {
+            // Make sure format, colors, etc are OK for us
+            image = adjustImageFormat(image);
+        }
+
+        width = image.getWidth();
+        height = image.getHeight();
+
+        // Remember the gray image
+        setImage(ImageKey.GRAY, image, true);
+
+        logger.debug("Picture with gray image {}", image);
+    }
+
+    /**
+     * No-arg constructor needed for JAXB.
+     */
+    private Picture ()
+    {
+        this.sheet = null;
+        this.width = 0;
+        this.height = 0;
+        logger.debug("Picture unmarshalled by JAXB");
+    }
+
+    //-------------------//
+    // buildNoStaffTable //
+    //-------------------//
+    /**
+     * Build the table without staff lines.
+     *
+     * @return the no-staff table
+     */
+    public RunTable buildNoStaffTable ()
+    {
+        ByteProcessor source = getSource(SourceKey.NO_STAFF);
+
+        if (source == null) {
+            return null;
+        }
+
+        return new RunTableFactory(VERTICAL).createTable(source);
+    }
+
+    //---------------------------//
+    // buildStaffLineGlyphsImage //
+    //---------------------------//
+    /**
+     * Build an image containing just the removed staff lines.
+     *
+     * @return image of staff lines
+     */
+    public BufferedImage buildStaffLineGlyphsImage ()
+    {
+        BufferedImage img = new BufferedImage(width, height, BufferedImage.TYPE_BYTE_GRAY);
+        Graphics2D g = img.createGraphics();
+
+        g.setColor(Color.WHITE);
+        g.fillRect(0, 0, width, height);
+
+        g.setColor(Color.BLACK);
+
+        for (SystemInfo system : sheet.getSystems()) {
+            for (Staff staff : system.getStaves()) {
+                for (LineInfo li : staff.getLines()) {
+                    StaffLine line = (StaffLine) li;
+                    Glyph glyph = line.getGlyph();
+                    glyph.getRunTable().render(g, glyph.getTopLeft());
+                }
+            }
+        }
+
+        g.dispose();
+
+        return img;
+    }
+
+    /**
+     * For debug only.
+     */
+    public void checkSources ()
+    {
+        for (SourceKey key : SourceKey.values()) {
+            logger.info(String.format("%15s ref:%s", key, getStrongRef(key)));
+        }
+    }
+
+    //--------------//
+    // discardImage //
+    //--------------//
+    /**
+     * Flag image to be discarded from disk when sheet is stored.
+     *
+     * @param key image key
+     */
+    public void discardImage (ImageKey key)
+    {
+        ImageHolder holder = images.get(key);
+
+        if (holder != null) {
+            holder.discard();
+        }
+    }
+
+    //---------------//
+    // disposeSource //
+    //---------------//
+    /**
+     * Dispose of the source related to the provided key.
+     *
+     * @param key provided key
+     */
+    public void disposeSource (SourceKey key)
+    {
+        sources.remove(key);
+    }
+
+    //---------------//
+    // dumpRectangle //
+    //---------------//
+    /**
+     * Debugging routine, that prints a basic representation of a
+     * rectangular portion of the selected image.
+     *
+     * @param key   the selected image key
+     * @param title an optional title for this image dump
+     * @param xMin  x first abscissa
+     * @param xMax  x last abscissa
+     * @param yMin  y first ordinate
+     * @param yMax  y last ordinate
+     */
+    public void dumpRectangle (SourceKey key,
+                               String title,
+                               int xMin,
+                               int xMax,
+                               int yMin,
+                               int yMax)
+    {
+        ByteProcessor source = getSource(key);
+        StringBuilder sb = new StringBuilder();
+
+        sb.append(String.format("%n"));
+
+        if (title != null) {
+            sb.append(String.format("%s%n", title));
+        }
+
+        // Abscissae
+        sb.append("     ");
+
+        for (int x = xMin; x <= xMax; x++) {
+            sb.append(String.format("%4d", x));
+        }
+
+        sb.append(String.format("%n    +"));
+
+        for (int x = xMin; x <= xMax; x++) {
+            sb.append(" ---");
+        }
+
+        sb.append(String.format("%n"));
+
+        // Pixels
+        for (int y = yMin; y <= yMax; y++) {
+            sb.append(String.format("%4d", y));
+            sb.append("|");
+
+            for (int x = xMin; x <= xMax; x++) {
+                int pix = source.get(x, y);
+
+                if (pix == 255) { // White background
+                    sb.append("   .");
+                } else {
+                    sb.append(String.format("%4d", pix));
+                }
+            }
+
+            sb.append(String.format("%n"));
+        }
+
+        sb.append(String.format("%n"));
+
+        logger.info(sb.toString());
+    }
+
+    //------------------//
+    // gaussianFiltered //
+    //------------------//
+    /**
+     * Apply a Gaussian filter on the provided source.
+     *
+     * @param src provided source
+     * @return filtered buffer
+     */
+    public ByteProcessor gaussianFiltered (ByteProcessor src)
+    {
+        StopWatch watch = new StopWatch("Gaussian");
+
+        try {
+            watch.start("Filter " + src.getWidth() + "x" + src.getHeight());
+
+            final int radius = constants.gaussianRadius.getValue();
+            logger.debug("Image blurred with gaussian kernel radius: {}", radius);
+
+            GaussianGrayFilter gaussianFilter = new GaussianGrayFilter(radius);
+
+            return gaussianFilter.filter(src);
+        } finally {
+            if (constants.printWatch.isSet()) {
+                watch.print();
+            }
+        }
+    }
+
+    //-----------//
+    // getHeight //
+    //-----------//
+    /**
+     * Report the picture height in pixels.
+     *
+     * @return the height value
+     */
+    public int getHeight ()
+    {
+        return height;
+    }
+
+    //-------------------//
+    // getImageRectangle //
+    //-------------------//
+    /**
+     * Report the sheet image, or a sub-image of it if rectangle area is specified.
+     * <p>
+     * We use the initial gray image if it is still available.
+     * Otherwise we use the binary image.
+     *
+     * @param rect rectangular area desired, null for whole image
+     * @return the (sub) image
+     */
+    public BufferedImage getImageRectangle (Rectangle rect)
+    {
+        BufferedImage img = getGrayImage();
+
+        if (img == null) {
+            img = getImage(ImageKey.BINARY);
+
+            if (img == null) {
+                // Kept for backward compatibility
+                ByteProcessor buffer = getSource(SourceKey.BINARY);
+                img = buffer.getBufferedImage();
+            }
+        }
+
+        if (rect == null) {
+            return img;
+        } else {
+            return img.getSubimage(rect.x, rect.y, rect.width, rect.height);
+        }
+    }
+
+    //----------//
+    // getImage //
+    //----------//
+    /**
+     * Report the desired image.
+     *
+     * @param key key of desired image
+     * @return the image found, if any, null otherwise
+     */
+    public BufferedImage getImage (ImageKey key)
+    {
+        ImageHolder holder = images.get(key);
+
+        if (holder == null) {
+            return null;
+        }
+
+        return holder.getData(sheet.getStub());
+    }
+
+    //--------------//
+    // getGrayImage //
+    //--------------//
+    /**
+     * Report the initial gray image.
+     *
+     * @return the gray image, perhaps null
+     */
+    public BufferedImage getGrayImage ()
+    {
+        BufferedImage gray = getImage(ImageKey.GRAY);
+
+        if (gray == null) {
+            // Try to reload image from book input path
+            SheetStub stub = sheet.getStub();
+            gray = stub.getBook().loadSheetImage(stub.getNumber());
+        }
+
+        return gray;
+    }
+
+    //----------------//
+    // hasNoGrayImage //
+    //----------------//
+    /**
+     * Tell whether no initial gray image still exists, even on disk.
+     *
+     * @return true if no initial image still exists
+     */
+    public boolean hasNoGrayImage ()
+    {
+        final ImageHolder holder = images.get(ImageKey.GRAY);
+
+        return (holder == null || holder.hasNoData);
+    }
+
+    //-----------------//
+    // buildGraySource //
+    //-----------------//
+    /**
+     * Build the initial gray source from gray image.
+     *
+     * @param img the initial gray image
+     * @return the initial gray source
+     */
+    private ByteProcessor buildGraySource (BufferedImage img)
+    {
+        if (img != null) {
+            if (img.getType() != BufferedImage.TYPE_BYTE_GRAY) {
+                StopWatch watch = new StopWatch("ToGray");
+                watch.start("convertToByteProcessor");
+
+                ColorProcessor cp = new ColorProcessor(img);
+                ByteProcessor bp = cp.convertToByteProcessor();
+
+                if (constants.printWatch.isSet()) {
+                    watch.print();
+                }
+
+                return bp;
+            } else {
+                return new ByteProcessor(img);
+            }
+        } else {
+            return null;
+        }
+    }
+
+    //---------//
+    // getName //
+    //---------//
+    /**
+     * Report the name for this Observer.
+     *
+     * @return Observer name
+     */
+    public String getName ()
+    {
+        return "Picture";
+    }
+
+    //-----------//
+    // getSource //
+    //-----------//
+    /**
+     * Report the desired source.
+     * If the source is not yet cached, build the source and store it in cache via weak reference.
+     *
+     * @param key the key of desired source
+     * @return the source ready to use
+     */
+    public ByteProcessor getSource (SourceKey key)
+    {
+        ByteProcessor src = getStrongRef(key);
+
+        if (src == null) {
+            switch (key) {
+            case GRAY:
+                src = buildGraySource(getGrayImage());
+
+                break;
+
+            case BINARY:
+                // Built from binary image, if available
+                final BufferedImage image = getImage(ImageKey.BINARY);
+
+                if (image != null) {
+                    src = new ByteProcessor(image);
+                } else {
+                    // Otherwise, built via binarization of initial gray source if any
+                    final ByteProcessor gray = getSource(SourceKey.GRAY);
+
+                    if (gray != null) {
+                        src = binarized(gray);
+                    } else {
+                        logger.warn("Cannot provide BINARY source");
+
+                        return null;
+                    }
+                }
+
+                break;
+
+            case GAUSSIAN:
+                // Built from median
+                src = gaussianFiltered(getSource(SourceKey.MEDIAN));
+
+                break;
+
+            case MEDIAN:
+                // Built from no_staff
+                src = medianFiltered(getSource(SourceKey.NO_STAFF));
+
+                break;
+
+            case NO_STAFF:
+                // Built by erasing StaffLines glyphs from binary source
+                src = buildNoStaffBuffer();
+
+                break;
+            default:
+                logger.error("Source " + key + " is not yet supported");
+            }
+
+            if (src != null) {
+                // Store in cache
+                sources.put(key, new WeakReference<>(src));
+                logger.debug("{} source built as {}", key, src);
+            }
+        }
+
+        return src;
+    }
+
+    //----------//
+    // getTable //
+    //----------//
+    /**
+     * Report the desired table.
+     *
+     * @param key key of desired table
+     * @return the table found, if any, null otherwise
+     */
+    public RunTable getTable (TableKey key)
+    {
+        RunTable tbl = getStrongRef(key);
+
+        if (tbl == null) {
+            switch (key) {
+            case BINARY:
+                tbl = tableOf(ImageKey.BINARY);
+                break;
+
+            case HEAD_SPOTS:
+                tbl = tableOf(ImageKey.HEAD_SPOTS);
+                break;
+            }
+
+            if (tbl != null) {
+                // Store in cache
+                tables.put(key, new WeakReference<>(tbl));
+                logger.debug("{} table built as {}", key, tbl);
+            }
+        }
+
+        return tbl;
+    }
+
+    //----------//
+    // getWidth //
+    //----------//
+    /**
+     * Report the width of the picture image.
+     *
+     * @return the current width value, in pixels.
+     */
+    public int getWidth ()
+    {
+        return width;
+    }
+
+    //----------//
+    // hasImage //
+    //----------//
+    /**
+     * Report whether the desired image is known
+     *
+     * @param key key of desired image
+     * @return true if we have an ImageHolder, false otherwise
+     */
+    public boolean hasImage (ImageKey key)
+    {
+        return images.get(key) != null;
+    }
+
+    //---------------//
+    // hasImageReady //
+    //---------------//
+    /**
+     * Report whether the desired image is known and loaded.
+     *
+     * @param key key of desired image
+     * @return true if we have an ImageHolder with loaded data
+     */
+    public boolean hasImageReady (ImageKey key)
+    {
+        ImageHolder holder = images.get(key);
+
+        if (holder == null) {
+            return false;
+        }
+
+        return holder.hasDataReady();
+    }
+
+    //----------------//
+    // medianFiltered //
+    //----------------//
+    /**
+     * Apply a median filter on the provided source buffer.
+     *
+     * @param src provided source
+     * @return filtered buffer
+     */
+    public ByteProcessor medianFiltered (ByteProcessor src)
+    {
+        StopWatch watch = new StopWatch("Median");
+
+        try {
+            watch.start("Filter " + src.getWidth() + "x" + src.getHeight());
+
+            final int radius = constants.medianRadius.getValue();
+            logger.debug("Image filtered with median kernel radius: {}", radius);
+
+            MedianGrayFilter medianFilter = new MedianGrayFilter(radius);
+
+            return medianFilter.filter(src);
+        } finally {
+            if (constants.printWatch.isSet()) {
+                watch.print();
+            }
+        }
+    }
+
+    //---------//
+    // onEvent //
+    //---------//
+    /**
+     * Call-back triggered when sheet location has been modified.
+     * <p>
+     * Only if image is available in memory, we read the GRAY pixel level value at sheet location
+     * and forward it to whoever is subscribed to this information.
+     *
+     * @param event the (sheet) location event
+     */
+    @Override
+    public void onEvent (LocationEvent event)
+    {
+        final ImageHolder grayHolder = images.get(ImageKey.GRAY);
+
+        if (grayHolder == null || !grayHolder.hasDataReady()) {
+            return;
+        }
+
+        try {
+            // Ignore RELEASING
+            if (event.movement == MouseMovement.RELEASING) {
+                return;
+            }
+
+            Integer level = null;
+
+            // Compute and forward pixel gray level
+            Rectangle rect = event.getData();
+
+            if (rect != null) {
+                Point pt = rect.getLocation();
+
+                // Check that we are not pointing outside the image
+                if ((pt.x >= 0) && (pt.x < getWidth()) && (pt.y >= 0) && (pt.y < getHeight())) {
+                    ByteProcessor src = getSource(SourceKey.GRAY);
+
+                    if (src != null) {
+                        level = src.get(pt.x, pt.y);
+                    }
+                }
+            }
+
+            sheet.getLocationService()
+                    .publish(new PixelEvent(this, event.hint, event.movement, level));
+        } catch (Exception ex) {
+            logger.warn(getClass().getName() + " onEvent error", ex);
+        }
+    }
+
+    //-------------//
+    // removeImage //
+    //-------------//
+    /**
+     * Remove an image.
+     *
+     * @param key image key
+     */
+    public void removeImage (ImageKey key)
+    {
+        images.remove(key);
+    }
+
+    //-------------//
+    // removeTable //
+    //-------------//
+    /**
+     * Remove a table.
+     *
+     * @param key table key
+     */
+    public void removeTable (TableKey key)
+    {
+        tables.remove(key);
+    }
+
+    //----------//
+    // setImage //
+    //----------//
+    /**
+     * Register an image.
+     *
+     * @param key      image key
+     * @param image    image to register
+     * @param modified true if not saved on disk
+     */
+    public final void setImage (ImageKey key,
+                                BufferedImage image,
+                                boolean modified)
+    {
+        ImageHolder imageHolder = new ImageHolder(key);
+        imageHolder.setData(image, modified);
+        images.put(key, imageHolder);
+    }
+
+    //----------//
+    // setTable //
+    //----------//
+    /**
+     * Register a table (and its related image).
+     *
+     * @param key      table key
+     * @param table    table to register
+     * @param modified true if not saved on disk
+     */
+    public final void setTable (TableKey key,
+                                RunTable table,
+                                boolean modified)
+    {
+        if (table != null) {
+            tables.put(key, new WeakReference<>(table));
+            setImage(key.toImageKey(), table.getBufferedImage(), modified);
+        }
+    }
+
+    //-------//
+    // store //
+    //-------//
+    /**
+     * Store the picture images.
+     * <p>
+     * If we have the gray image while related switch is off, we remove this image.
+     * <p>
+     * Tables are no longer stored on disk, but their related images are.
+     *
+     * @param sheetFolder    target sheet folder
+     * @param oldSheetFolder optional source sheet folder (or null)
+     */
+    public void store (Path sheetFolder,
+                       Path oldSheetFolder)
+    {
+        // Each handled image
+        for (Iterator<Entry<ImageKey, ImageHolder>> it = images.entrySet().iterator(); it.hasNext();) {
+            final Entry<ImageKey, ImageHolder> entry = it.next();
+            final ImageKey iKey = entry.getKey();
+            final ImageHolder holder = entry.getValue();
+
+            if (holder.isDiscarded()) {
+                holder.removeData(sheetFolder);
+            } else {
+                boolean ok = holder.storeData(sheetFolder, oldSheetFolder);
+
+                if (ok) {
+                    // Delete corresponding old table if any
+                    final TableKey tKey = iKey.toTableKey();
+
+                    if (tKey != null) {
+                        final Path tablePath = sheetFolder.resolve(tKey + ".xml");
+                        try {
+                            if (Files.deleteIfExists(tablePath)) {
+                                logger.info("Washed {}", tablePath);
+                            }
+                        } catch (IOException ex) {
+                            logger.warn("Error deleting {} {}", tablePath, ex);
+                        }
+                    }
+                }
+            }
+        }
+    }
+
+    //---------//
+    // tableOf //
+    //---------//
+    /**
+     * Build table from provided image.
+     *
+     * @param key key to image
+     * @return the table built, or null if image could not be found
+     */
+    private RunTable tableOf (ImageKey key)
+    {
+        final ImageHolder imageHolder = images.get(key);
+
+        if (imageHolder != null && !imageHolder.hasNoData()) {
+            BufferedImage image = imageHolder.getData(sheet.getStub());
+
+            if (image != null) {
+                ByteProcessor buffer = new ByteProcessor(image);
+                RunTableFactory runFactory = new RunTableFactory(VERTICAL);
+                return runFactory.createTable(buffer);
+            }
+        }
+
+        return null;
+    }
+
+    //----------//
+    // toString //
+    //----------//
+    @Override
+    public String toString ()
+    {
+        return getName();
+    }
+
+    //-------------------//
+    // adjustImageFormat //
+    //-------------------//
+    /**
+     * Check if the image format (and especially its color model) is
+     * properly handled by Audiveris and adjust if needed.
+     *
+     * @throws ImageFormatException is the format is not supported
+     */
+    public static BufferedImage adjustImageFormat (BufferedImage img)
+            throws ImageFormatException
+    {
+        ColorModel colorModel = img.getColorModel();
+        boolean hasAlpha = colorModel.hasAlpha();
+        logger.debug("{}", colorModel);
+
+        // Check nb of bands
+        SampleModel sampleModel = img.getSampleModel();
+        int numBands = sampleModel.getNumBands();
+        logger.debug("numBands={}", numBands);
+
+        if (numBands == 1) {
+            // Pixel gray value. Nothing to do
+            return img;
+        } else if ((numBands == 2) && hasAlpha) {
+            // Pixel + alpha
+            // Discard alpha
+            return JAI.create("bandselect", img, new int[]{0}).getAsBufferedImage();
+        } else if ((numBands == 3) && !hasAlpha) {
+            // RGB
+            return ImageUtil.maxRgbToGray(img);
+        } else if ((numBands == 4) && hasAlpha) {
+            // RGB + alpha
+            return ImageUtil.maxRgbaToGray(img);
+        } else {
+            throw new ImageFormatException(
+                    "Unsupported sample model numBands=" + numBands + " hasAlpha=" + hasAlpha);
+        }
+    }
+
+    //-----------//
+    // binarized //
+    //-----------//
+    private ByteProcessor binarized (ByteProcessor src)
+    {
+        FilterDescriptor desc = sheet.getStub().getBinarizationFilter().getValue();
+        logger.info("{} {}", "Binarization", desc);
+
+        PixelFilter filter = desc.getFilter(src);
+
+        return filter.filteredImage();
+    }
+
+    //--------------------//
+    // buildNoStaffBuffer //
+    //--------------------//
+    private ByteProcessor buildNoStaffBuffer ()
+    {
+        boolean linesErased = false;
+        ByteProcessor src = getSource(SourceKey.BINARY);
+        ByteProcessor buf = (ByteProcessor) src.duplicate();
+        BufferedImage img = buf.getBufferedImage();
+        Graphics2D g = img.createGraphics();
+        g.setColor(Color.WHITE);
+
+        for (SystemInfo system : sheet.getSystems()) {
+            for (Staff staff : system.getStaves()) {
+                for (LineInfo li : staff.getLines()) {
+                    StaffLine line = (StaffLine) li;
+                    Glyph glyph = line.getGlyph();
+
+                    if (glyph == null) {
+                        logger.warn("glyph is null for line " + line + " staff:" + staff);
+                    } else {
+                        if (glyph.getRunTable() == null) {
+                            logger.warn("glyph runtable is null");
+                        } else {
+                            glyph.getRunTable().render(g, glyph.getTopLeft());
+                            linesErased = true;
+                        }
+                    }
+                }
+            }
+        }
+
+        g.dispose();
+
+        if (!linesErased) {
+            logger.warn("No system lines to build NO_STAFF buffer"); // Should not happen!
+
+            return null;
+        }
+
+        return new ByteProcessor(img);
+    }
+
+    //--------------//
+    // getStrongRef //
+    //--------------//
+    /**
+     * Report the actual (strong) reference, if any, of a weak source reference.
+     *
+     * @param key the source key
+     * @return the strong reference, if any
+     */
+    private ByteProcessor getStrongRef (SourceKey key)
+    {
+        // Check if key is referenced
+        WeakReference<ByteProcessor> ref = sources.get(key);
+
+        if (ref != null) {
+            // Actual reference may be null or not (depending on garbage collection)
+            return ref.get();
+        }
+
+        return null;
+    }
+
+    //--------------//
+    // getStrongRef //
+    //--------------//
+    /**
+     * Report the actual (strong) reference, if any, of a weak table reference.
+     *
+     * @param key the table key
+     * @return the strong reference, if any
+     */
+    private RunTable getStrongRef (TableKey key)
+    {
+        // Check if key is referenced
+        WeakReference<RunTable> ref = tables.get(key);
+
+        if (ref != null) {
+            // Actual reference may be null or not (depending on garbage collection)
+            return ref.get();
+        }
+
+        return null;
+    }
+
+    //------------------//
+    // convertOldTables //
+    //------------------//
+    /**
+     * Migrate from tables as .xml files to images as .png files.
+     */
+    private void convertOldTables ()
+    {
+        if (oldTables != null) {
+            for (Entry<TableKey, RunTableHolder> entry : oldTables.entrySet()) {
+                final RunTableHolder holder = entry.getValue();
+                final RunTable table = holder.getData(sheet.getStub());
+                setTable(entry.getKey(), table, true); // Sets related image as well
+                sheet.getStub().setUpgraded(true);
+            }
+
+            oldTables = null;
+        }
+    }
+
+    //----------------//
+    // initTransients //
+    //----------------//
+    /**
+     * (package private) method to initialize needed transient members.
+     * (which by definition have not been set by the unmarshalling).
+     *
+     * @param sheet the containing sheet
+     */
+    final void initTransients (Sheet sheet)
+    {
+        this.sheet = sheet;
+
+        // Convert oldTables to images
+        convertOldTables();
+    }
+
+    /**
+     * The set of handled images.
+     */
+    public static enum ImageKey
+    {
+        /** The initial gray-level source. */
+        GRAY,
+        /** The binarized (black and white) source. */
+        BINARY,
+        /** Temporary image of head spots. */
+        HEAD_SPOTS;
+
+        public TableKey toTableKey ()
+        {
+            if (this == GRAY) {
+                return null;
+            }
+
+            return TableKey.valueOf(name());
+        }
+    }
+
+    /**
+     * The set of handled sources.
+     */
+    public static enum SourceKey
+    {
+        /** The initial gray-level source. */
+        GRAY,
+        /** The binarized (black and white) source. */
+        BINARY,
+        /** The Gaussian-filtered source. */
+        GAUSSIAN,
+        /** The Median-filtered source. */
+        MEDIAN,
+        /** The source with staff lines removed. */
+        NO_STAFF;
+    }
+
+    /**
+     * The set of handled tables.
+     */
+    public static enum TableKey
+    {
+        BINARY,
+        HEAD_SPOTS;
+
+        public ImageKey toImageKey ()
+        {
+            return ImageKey.valueOf(name());
+        }
+    }
+
+    //-----------//
+    // Constants //
+    //-----------//
+    private static class Constants
+            extends ConstantSet
+    {
+
+        private final Constant.Boolean printWatch = new Constant.Boolean(
+                false,
+                "Should we print out the stop watch(es)?");
+
+        private final Constant.Integer gaussianRadius = new Constant.Integer(
+                "pixels",
+                1,
+                "Radius of Gaussian filtering kernel (1 for 3x3, 2 for 5x5, etc)");
+
+        private final Constant.Integer medianRadius = new Constant.Integer(
+                "pixels",
+                1,
+                "Radius of Median filtering kernel (1 for 3x3, 2 for 5x5)");
+    }
+}