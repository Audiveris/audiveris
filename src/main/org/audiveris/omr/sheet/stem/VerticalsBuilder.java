--- conflicted
+++ resolved
@@ -1,792 +1,786 @@
-//------------------------------------------------------------------------------------------------//
-//                                                                                                //
-//                                V e r t i c a l s B u i l d e r                                 //
-//                                                                                                //
-//------------------------------------------------------------------------------------------------//
-// <editor-fold defaultstate="collapsed" desc="hdr">
-//
-//  Copyright © Audiveris 2018. All rights reserved.
-//
-//  This program is free software: you can redistribute it and/or modify it under the terms of the
-//  GNU Affero General Public License as published by the Free Software Foundation, either version
-//  3 of the License, or (at your option) any later version.
-//
-//  This program is distributed in the hope that it will be useful, but WITHOUT ANY WARRANTY;
-//  without even the implied warranty of MERCHANTABILITY or FITNESS FOR A PARTICULAR PURPOSE.
-//  See the GNU Affero General Public License for more details.
-//
-//  You should have received a copy of the GNU Affero General Public License along with this
-//  program.  If not, see <http://www.gnu.org/licenses/>.
-//------------------------------------------------------------------------------------------------//
-// </editor-fold>
-package org.audiveris.omr.sheet.stem;
-
-import ij.process.ByteProcessor;
-import java.awt.Point;
-
-import org.audiveris.omr.check.Check;
-import org.audiveris.omr.check.CheckBoard;
-import org.audiveris.omr.check.CheckSuite;
-import org.audiveris.omr.check.Failure;
-import org.audiveris.omr.constant.Constant;
-import org.audiveris.omr.constant.ConstantSet;
-import org.audiveris.omr.glyph.Glyph;
-import org.audiveris.omr.glyph.GlyphGroup;
-import org.audiveris.omr.glyph.GlyphIndex;
-import org.audiveris.omr.glyph.NearLine;
-<<<<<<< HEAD
-import org.audiveris.omr.glyph.GlyphGroup;
-=======
->>>>>>> 8e2b0fd5
-import org.audiveris.omr.glyph.dynamic.StickFactory;
-import org.audiveris.omr.glyph.dynamic.StraightFilament;
-import org.audiveris.omr.lag.Section;
-import org.audiveris.omr.math.LineUtil;
-import org.audiveris.omr.run.Orientation;
-
-import static org.audiveris.omr.run.Orientation.*;
-
-import org.audiveris.omr.sheet.Picture;
-import org.audiveris.omr.sheet.Scale;
-import org.audiveris.omr.sheet.Sheet;
-import org.audiveris.omr.sheet.Staff;
-import org.audiveris.omr.sheet.SystemInfo;
-import org.audiveris.omr.sheet.SystemManager;
-import org.audiveris.omr.sheet.ui.SheetTab;
-import org.audiveris.omr.sig.GradeImpacts;
-import org.audiveris.omr.step.StepException;
-import org.audiveris.omr.ui.selection.EntityListEvent;
-import org.audiveris.omr.ui.selection.MouseMovement;
-import org.audiveris.omr.ui.selection.SelectionService;
-import org.audiveris.omr.ui.selection.UserEvent;
-
-import org.slf4j.Logger;
-import org.slf4j.LoggerFactory;
-
-import java.awt.Rectangle;
-import java.awt.geom.Line2D;
-import java.awt.geom.Point2D;
-import java.util.ArrayList;
-import java.util.Collection;
-import java.util.List;
-
-/**
- * Class {@code VerticalsBuilder} is in charge of retrieving major vertical seeds of a
- * dedicated system.
- * The purpose is to use these major vertical sticks as seeds for stems or vertical edges of
- * endings.
- *
- * @author Hervé Bitteur
- */
-public class VerticalsBuilder
-{
-
-    private static final Constants constants = new Constants();
-
-    private static final Logger logger = LoggerFactory.getLogger(VerticalsBuilder.class);
-
-    /** Events this entity is interested in */
-    private static final Class<?>[] eventClasses = new Class<?>[]{EntityListEvent.class};
-
-    /** Global seed grade is too low. */
-    private static final Failure TOO_LIMITED = new Failure("Stem-TooLimited");
-
-    /** Length of seed is too short. */
-    private static final Failure TOO_SHORT = new Failure("Stem-TooShort");
-
-    /** Clean portion of seed is too short. */
-    private static final Failure TOO_HIGH_ADJACENCY = new Failure("Stem-TooHighAdjacency");
-
-    /** Seed is located in header at beginning of staff. */
-    private static final Failure IN_HEADER = new Failure("Stem-InHeader");
-
-    /** Core of seed contains too many white pixels. */
-    private static final Failure TOO_HOLLOW = new Failure("Stem-TooHollow");
-
-    /** Seed is not vertical enough. */
-    private static final Failure NON_VERTICAL = new Failure("Stem-NonVertical");
-
-    /** Seed is not straight enough. */
-    private static final Failure NON_STRAIGHT = new Failure("Stem-NonStraight");
-
-    /** The system to process. */
-    private final SystemInfo system;
-
-    /** Related sheet. */
-    private final Sheet sheet;
-
-    /** Global sheet scale. */
-    private final Scale scale;
-
-    /** Input image. (with staves removed) */
-    private final ByteProcessor pixelFilter;
-
-    /** Suite of checks for a vertical seed. */
-    private final SeedCheckSuite suite = new SeedCheckSuite();
-
-    /**
-     * Creates a new VerticalsBuilder object.
-     *
-     * @param system the underlying system
-     */
-    public VerticalsBuilder (SystemInfo system)
-    {
-        this.system = system;
-
-        sheet = system.getSheet();
-        scale = sheet.getScale();
-
-        pixelFilter = sheet.getPicture().getSource(Picture.SourceKey.NO_STAFF);
-    }
-
-    //---------------//
-    // addCheckBoard //
-    //---------------//
-    /**
-     * Install a board dedicated to interactive stem seed check.
-     */
-    public void addCheckBoard ()
-    {
-        sheet.getStub().getAssembly().addBoard(
-                SheetTab.DATA_TAB,
-                new VertCheckBoard(sheet, sheet.getGlyphIndex().getEntityService(), eventClasses));
-    }
-
-    //----------------//
-    // buildVerticals //
-    //----------------//
-    /**
-     * Build the verticals seeds out of the dedicated system.
-     *
-     * @throws StepException if processing failed at this step
-     */
-    public void buildVerticals ()
-            throws StepException
-    {
-        // Retrieve candidates
-        List<StraightFilament> candidates = retrieveCandidates();
-
-        // Apply seed checks
-        checkVerticals(candidates);
-    }
-
-    //-----------//
-    // checkStem //
-    //-----------//
-    /**
-     * Apply the check suite on provided stem candidate and report the resulting impacts
-     *
-     * @param stick the stem candidate
-     * @return the resulting impacts
-     */
-    public GradeImpacts checkStem (NearLine stick)
-    {
-        return suite.getImpacts(new StickContext(stick));
-    }
-
-    //----------//
-    // getSuite //
-    //----------//
-    /**
-     * Report the check suite for vertical candidates.
-     *
-     * @return the CheckSuite for candidates
-     */
-    public CheckSuite getSuite ()
-    {
-        return suite;
-    }
-
-    //---------------------//
-    // segmentGlyphOnStems //
-    //---------------------//
-    /**
-     * Decompose the provided glyph into stems + leaves
-     *
-     * @param glyph the glyph to decompose
-     */
-    @Deprecated
-    public void segmentGlyphOnStems (Glyph glyph)
-    {
-        logger.warn("Not implemented. Deprecated");
-    }
-
-    //----------------//
-    // checkVerticals //
-    //----------------//
-    /**
-     * This method checks for stem seed glyphs within a collection of vertical filaments
-     * in a system.
-     *
-     * @param sticks the provided collection of vertical filaments
-     */
-    private void checkVerticals (Collection<StraightFilament> sticks)
-    {
-        final GlyphIndex glyphIndex = sheet.getGlyphIndex();
-        int seedNb = 0;
-        logger.debug("S#{} searching verticals on {} sticks", system.getId(), sticks.size());
-
-        for (StraightFilament stick : sticks) {
-            if (stick.isVip()) {
-                logger.info("VIP checkVerticals for {} in system#{}", stick, system.getId());
-            }
-
-            // Check seed is not in header
-            Point center = stick.getCenter();
-            Staff staff = system.getClosestStaff(center);
-
-            if (staff == null) {
-                continue;
-            }
-
-            // Run the suite of checks
-            double res = suite.pass(new StickContext(stick), null);
-
-            ///logger.debug("suite=> {} for {}", res, stick);
-            if (res >= suite.getMinThreshold()) {
-                final Glyph glyph = glyphIndex.registerOriginal(stick.toGlyph(null));
-                glyph.addGroup(GlyphGroup.VERTICAL_SEED); // Needed
-                system.addFreeGlyph(glyph);
-                seedNb++;
-            }
-        }
-
-        logger.debug("{}verticals: {}", system.getLogPrefix(), seedNb);
-    }
-
-    //--------------------//
-    // retrieveCandidates //
-    //--------------------//
-    /**
-     * Retrieve all system sticks that could be seed candidates.
-     *
-     * @return the collection of suitable sticks found in the system
-     */
-    private List<StraightFilament> retrieveCandidates ()
-    {
-        // Select suitable (vertical) sections
-        // Since we are looking for major seeds, we'll use only vertical sections
-        List<Section> vSections = new ArrayList<>();
-
-        for (Section section : system.getVerticalSections()) {
-            // Check section is within system left and right boundaries
-            Point center = section.getAreaCenter();
-
-            if ((center.x > system.getLeft()) && (center.x < system.getRight())) {
-                vSections.add(section);
-            }
-        }
-
-        // Horizontal sections (to contribute to stickers)
-        List<Section> hSections = new ArrayList<>();
-
-        for (Section section : system.getHorizontalSections()) {
-            // Limit width to 1 pixel
-            if (section.getLength(HORIZONTAL) == 1) {
-                // Check section is within system left and right boundaries
-                Point center = section.getAreaCenter();
-
-                if ((center.x > system.getLeft()) && (center.x < system.getRight())) {
-                    hSections.add(section);
-                }
-            }
-        }
-
-        final StickFactory factory = new StickFactory(
-                Orientation.VERTICAL,
-                system,
-                sheet.getFilamentIndex(),
-                null,
-                scale.getMaxStem(),
-                scale.toPixels(constants.minCoreSectionLength),
-                constants.minSideRatio.getValue());
-
-        return factory.retrieveSticks(vSections, hSections);
-    }
-
-    //------------//
-    // getMaxYGap //
-    //------------//
-    /**
-     * Report the maximum vertical gap between chunks.
-     *
-     * @return the maximum acceptable vertical gap between chunks;
-     */
-    public static Scale.Fraction getMaxYGap ()
-    {
-        return constants.gapHigh;
-    }
-
-    //------------//
-    // BlackCheck //
-    //------------//
-    /**
-     * Check stick length of black parts.
-     */
-    private class BlackCheck
-            extends Check<StickContext>
-    {
-
-        protected BlackCheck ()
-        {
-            super(
-                    "Black",
-                    "Check that black part of stick is long enough",
-                    constants.blackLow,
-                    constants.blackHigh,
-                    true,
-                    TOO_SHORT);
-        }
-
-        // Retrieve the length data
-        @Override
-        protected double getValue (StickContext context)
-        {
-            return scale.pixelsToFrac(context.black);
-        }
-    }
-
-    //------------//
-    // CleanCheck //
-    //------------//
-    /**
-     * Check the length of stem portions with no item stuck either on left, right or
-     * both sides.
-     * As a side-effect, additional data is stored in context: white, black and gap fields.
-     */
-    private class CleanCheck
-            extends Check<StickContext>
-    {
-
-        protected CleanCheck ()
-        {
-            super(
-                    "Clean",
-                    "Check total clean length",
-                    constants.cleanLow,
-                    constants.cleanHigh,
-                    true,
-                    TOO_HIGH_ADJACENCY);
-        }
-
-        @Override
-        protected double getValue (StickContext context)
-        {
-            final NearLine stick = context.stick;
-            final int dx = scale.toPixels(constants.beltMarginDx);
-            final Point2D start = stick.getStartPoint(VERTICAL);
-            final Point2D stop = stick.getStopPoint(VERTICAL);
-            final double halfWidth = (sheet.getScale().getMaxStem() - 1) / 2.0;
-
-            {
-                // Sanity check
-                double invSlope = LineUtil.getInvertedSlope(start, stop);
-
-                if (Double.isNaN(invSlope) || Double.isInfinite(invSlope) || (Math.abs(
-                        invSlope) > 0.5)) {
-                    if (stick.isVip()) {
-                        logger.info("VIP too far from vertical {}", stick);
-                    }
-
-                    return 0;
-                }
-            }
-
-            // Theoretical stem vertical lines on left and right sides
-            final Line2D leftLine = new Line2D.Double(
-                    new Point2D.Double(start.getX() - halfWidth, start.getY()),
-                    new Point2D.Double(stop.getX() - halfWidth, stop.getY()));
-            final Line2D rightLine = new Line2D.Double(
-                    new Point2D.Double(start.getX() + halfWidth, start.getY()),
-                    new Point2D.Double(stop.getX() + halfWidth, stop.getY()));
-            final Rectangle stickBox = stick.getBounds();
-
-            // Inspect each horizontal row of the stick
-            int largestGap = 0; // Largest gap so far
-            int lastBlackY = -1; // Ordinate of last black row
-            int lastWhiteY = -1; // Ordinate of last white row
-            int whiteCount = 0; // Count of rows where stem is white (broken)
-            int leftCount = 0; //  Count of rows where stem has item on left
-            int rightCount = 0; // Count of rows where stem has item on right
-            int bothCount = 0; //  Count of rows where stem has item on both
-            int cleanCount = 0; // Count of rows where stem is bare (no item stuck)
-
-            final int yMin = stickBox.y;
-            final int yMax = (stickBox.y + stickBox.height) - 1;
-
-            if (stick.isVip()) {
-                logger.info("VIP CleanCheck for {}", stick);
-            }
-
-            for (int y = yMin; y <= yMax; y++) {
-                final int leftLimit = (int) Math.ceil(LineUtil.xAtY(leftLine, y));
-                final int rightLimit = (int) Math.floor(LineUtil.xAtY(rightLine, y));
-
-                // Make sure the stem row is not empty
-                // (top & bottom rows cannot be considered as empty)
-                if ((y != yMin) && (y != yMax)) {
-                    boolean empty = true;
-
-                    for (int x = leftLimit; x <= rightLimit; x++) {
-                        if (pixelFilter.get(x, y) == 0) {
-                            empty = false;
-
-                            break;
-                        }
-                    }
-
-                    if (empty) {
-                        whiteCount++;
-                        lastWhiteY = y;
-
-                        continue;
-                    }
-                }
-
-                // End of gap?
-                if ((lastWhiteY != -1) && (lastBlackY != -1)) {
-                    largestGap = Math.max(largestGap, lastWhiteY - lastBlackY);
-                    lastWhiteY = -1;
-                }
-
-                lastBlackY = y;
-
-                // Item on left?
-                boolean onLeft = true;
-
-                for (int x = leftLimit; x >= (leftLimit - dx); x--) {
-                    if (pixelFilter.get(x, y) != 0) {
-                        onLeft = false;
-
-                        break;
-                    }
-                }
-
-                // Item on right?
-                boolean onRight = true;
-
-                for (int x = rightLimit; x <= (rightLimit + dx); x++) {
-                    if (pixelFilter.get(x, y) != 0) {
-                        onRight = false;
-
-                        break;
-                    }
-                }
-
-                if (onLeft && onRight) {
-                    bothCount++;
-                } else if (onLeft) {
-                    leftCount++;
-                } else if (onRight) {
-                    rightCount++;
-                } else {
-                    cleanCount++;
-                }
-            }
-
-            if (stick.isVip()) {
-                logger.info(
-                        "#{} gap:{} white:{} both:{} left:{} right:{} clean:{}",
-                        stick.getId(),
-                        largestGap,
-                        whiteCount,
-                        bothCount,
-                        leftCount,
-                        rightCount,
-                        cleanCount);
-            }
-
-            // Side effect: update context data
-            context.white = whiteCount;
-            context.black = bothCount + leftCount + rightCount + cleanCount;
-            context.gap = largestGap;
-
-            return scale.pixelsToFrac(cleanCount);
-        }
-    }
-
-    //----------//
-    // GapCheck //
-    //----------//
-    /**
-     * Check largest gap in stick.
-     */
-    private class GapCheck
-            extends Check<StickContext>
-    {
-
-        protected GapCheck ()
-        {
-            super(
-                    "Gap",
-                    "Check size of largest hole in stick",
-                    Scale.Fraction.ZERO,
-                    constants.gapHigh,
-                    false,
-                    TOO_HOLLOW);
-        }
-
-        // Retrieve the length data
-        @Override
-        protected double getValue (StickContext context)
-        {
-            return scale.pixelsToFrac(context.gap);
-        }
-    }
-
-    //----------------//
-    // SeedCheckSuite //
-    //----------------//
-    /**
-     * The whole suite of checks meant for vertical seed candidates.
-     */
-    private class SeedCheckSuite
-            extends CheckSuite<StickContext>
-    {
-
-        /**
-         * Create a new instance
-         */
-        SeedCheckSuite ()
-        {
-            super(
-                    "Seed",
-                    constants.minCheckResult.getValue(),
-                    constants.goodCheckResult.getValue());
-
-            add(1, new SlopeCheck());
-            add(1, new StraightCheck());
-            add(2, new CleanCheck());
-            add(1, new BlackCheck()); // Needs CleanCheck side output
-            add(5, new GapCheck()); // Needs CleanCheck side output
-
-            if (logger.isDebugEnabled() && (system.getId() == 1)) {
-                dump();
-            }
-        }
-
-        @Override
-        protected void dumpSpecific (StringBuilder sb)
-        {
-            sb.append(String.format("%s%n", system));
-        }
-    }
-
-    //------------//
-    // SlopeCheck //
-    //------------//
-    /**
-     * Check if stick is aligned with vertical.
-     * (taking global sheet slope into account)
-     */
-    private class SlopeCheck
-            extends Check<StickContext>
-    {
-
-        protected SlopeCheck ()
-        {
-            super(
-                    "Slope",
-                    "Check that stick is vertical, according to global slope",
-                    Constant.Double.ZERO,
-                    constants.slopeHigh,
-                    false,
-                    NON_VERTICAL);
-        }
-
-        // Retrieve the difference between stick slope and global slope
-        @Override
-        protected double getValue (StickContext context)
-        {
-            final NearLine stick = context.stick;
-            Point2D start = stick.getStartPoint(VERTICAL);
-            Point2D stop = stick.getStopPoint(VERTICAL);
-
-            // Beware of sign of stickSlope (it is the opposite of globalSlope)
-            double stickSlope = -(stop.getX() - start.getX()) / (stop.getY() - start.getY());
-
-            return Math.abs(stickSlope - sheet.getSkew().getSlope());
-        }
-    }
-
-    //---------------//
-    // StraightCheck //
-    //---------------//
-    /**
-     * Check if stick is straight.
-     */
-    private class StraightCheck
-            extends Check<StickContext>
-    {
-
-        protected StraightCheck ()
-        {
-            super(
-                    "Straight",
-                    "Check that stick is straight",
-                    Scale.Fraction.ZERO,
-                    constants.straightHigh,
-                    false,
-                    NON_STRAIGHT);
-        }
-
-        @Override
-        protected double getValue (StickContext context)
-        {
-            final NearLine stick = context.stick;
-
-            return scale.pixelsToFrac(stick.getMeanDistance());
-        }
-    }
-
-    //-----------//
-    // Constants //
-    //-----------//
-    private static class Constants
-            extends ConstantSet
-    {
-
-        private final Constant.Ratio minSideRatio = new Constant.Ratio(
-                0.4,
-                "Minimum ratio of filament length to be actually enlarged");
-
-        private final Scale.Fraction minCoreSectionLength = new Scale.Fraction(
-                1.5,
-                "Minimum length for core sections");
-
-        private final Scale.Fraction beltMarginDx = new Scale.Fraction(
-                0.15,
-                "Horizontal belt margin checked around stem");
-
-        private final Check.Grade minCheckResult = new Check.Grade(
-                0.2,
-                "Minimum result for suite of check");
-
-        private final Check.Grade goodCheckResult = new Check.Grade(
-                0.5,
-                "Good result for suite of check");
-
-        private final Scale.Fraction blackHigh = new Scale.Fraction(
-                2.5,
-                "High minimum length for a stem");
-
-        private final Scale.Fraction blackLow = new Scale.Fraction(
-                1.25,
-                "Low minimum length for a stem");
-
-        private final Scale.Fraction cleanHigh = new Scale.Fraction(
-                2.0,
-                "High minimum clean length for a stem");
-
-        private final Scale.Fraction cleanLow = new Scale.Fraction(
-                0.5,
-                "Low minimum clean length for a stem");
-
-        private final Scale.Fraction gapHigh = new Scale.Fraction(
-                0.3,
-                "Maximum vertical gap between stem segments");
-
-        private final Constant.Double slopeHigh = new Constant.Double(
-                "tangent",
-                0.06,
-                "Maximum difference with global slope");
-
-        private final Scale.Fraction straightHigh = new Scale.Fraction(
-                0.2,
-                "High maximum distance to average stem line");
-
-        private final Constant.Double maxCoTangentForCheck = new Constant.Double(
-                "cotangent",
-                0.1,
-                "Maximum cotangent for visual check");
-    }
-
-    //--------------//
-    // StickContext //
-    //--------------//
-    private static class StickContext
-    {
-
-        /** The stick being checked. */
-        NearLine stick;
-
-        /** Length of largest gap found. */
-        int gap;
-
-        /** Total length of black portions of stem. */
-        int black;
-
-        /** Total length of white portions of stem. */
-        int white;
-
-        StickContext (NearLine stick)
-        {
-            this.stick = stick;
-        }
-
-        @Override
-        public String toString ()
-        {
-            return "stick#" + stick.getId();
-        }
-    }
-
-    //----------------//
-    // VertCheckBoard //
-    //----------------//
-    /**
-     * A board which runs and displays the detailed results of an
-     * interactive seed check suite on the current glyph.
-     */
-    private static class VertCheckBoard
-            extends CheckBoard<StickContext>
-    {
-
-        private final Sheet sheet;
-
-        VertCheckBoard (Sheet sheet,
-                        SelectionService eventService,
-                        Class[] eventList)
-        {
-            super("SeedCheck", null, eventService, eventList);
-            this.sheet = sheet;
-        }
-
-        @Override
-        public void onEvent (UserEvent event)
-        {
-            try {
-                // Ignore RELEASING
-                if (event.movement == MouseMovement.RELEASING) {
-                    return;
-                }
-
-                if (event instanceof EntityListEvent) {
-                    EntityListEvent<Glyph> listEvent = (EntityListEvent<Glyph>) event;
-                    final Glyph glyph = listEvent.getEntity();
-
-                    if (glyph != null) {
-                        // Make sure this is a rather vertical stick
-                        if (Math.abs(glyph.getInvertedSlope()) <= constants.maxCoTangentForCheck
-                                .getValue()) {
-                            // Apply the check suite
-                            SystemManager systemManager = sheet.getSystemManager();
-
-                            for (SystemInfo system : systemManager.getSystemsOf(glyph)) {
-                                applySuite(
-                                        new VerticalsBuilder(system).getSuite(),
-                                        new StickContext(glyph));
-
-                                return;
-                            }
-                        }
-                    }
-
-                    tellObject(null);
-                }
-            } catch (Exception ex) {
-                logger.warn(getClass().getName() + " onEvent error", ex);
-            }
-        }
-    }
-}
+//------------------------------------------------------------------------------------------------//
+//                                                                                                //
+//                                V e r t i c a l s B u i l d e r                                 //
+//                                                                                                //
+//------------------------------------------------------------------------------------------------//
+// <editor-fold defaultstate="collapsed" desc="hdr">
+//
+//  Copyright © Audiveris 2018. All rights reserved.
+//
+//  This program is free software: you can redistribute it and/or modify it under the terms of the
+//  GNU Affero General Public License as published by the Free Software Foundation, either version
+//  3 of the License, or (at your option) any later version.
+//
+//  This program is distributed in the hope that it will be useful, but WITHOUT ANY WARRANTY;
+//  without even the implied warranty of MERCHANTABILITY or FITNESS FOR A PARTICULAR PURPOSE.
+//  See the GNU Affero General Public License for more details.
+//
+//  You should have received a copy of the GNU Affero General Public License along with this
+//  program.  If not, see <http://www.gnu.org/licenses/>.
+//------------------------------------------------------------------------------------------------//
+// </editor-fold>
+package org.audiveris.omr.sheet.stem;
+
+import ij.process.ByteProcessor;
+import java.awt.Point;
+
+import org.audiveris.omr.check.Check;
+import org.audiveris.omr.check.CheckBoard;
+import org.audiveris.omr.check.CheckSuite;
+import org.audiveris.omr.check.Failure;
+import org.audiveris.omr.constant.Constant;
+import org.audiveris.omr.constant.ConstantSet;
+import org.audiveris.omr.glyph.Glyph;
+import org.audiveris.omr.glyph.GlyphGroup;
+import org.audiveris.omr.glyph.GlyphIndex;
+import org.audiveris.omr.glyph.NearLine;
+import org.audiveris.omr.glyph.dynamic.StickFactory;
+import org.audiveris.omr.glyph.dynamic.StraightFilament;
+import org.audiveris.omr.lag.Section;
+import org.audiveris.omr.math.LineUtil;
+import org.audiveris.omr.run.Orientation;
+import static org.audiveris.omr.run.Orientation.*;
+import org.audiveris.omr.sheet.Picture;
+import org.audiveris.omr.sheet.Scale;
+import org.audiveris.omr.sheet.Sheet;
+import org.audiveris.omr.sheet.Staff;
+import org.audiveris.omr.sheet.SystemInfo;
+import org.audiveris.omr.sheet.SystemManager;
+import org.audiveris.omr.sheet.ui.SheetTab;
+import org.audiveris.omr.sig.GradeImpacts;
+import org.audiveris.omr.step.StepException;
+import org.audiveris.omr.ui.selection.EntityListEvent;
+import org.audiveris.omr.ui.selection.MouseMovement;
+import org.audiveris.omr.ui.selection.SelectionService;
+import org.audiveris.omr.ui.selection.UserEvent;
+
+import org.slf4j.Logger;
+import org.slf4j.LoggerFactory;
+
+import java.awt.Rectangle;
+import java.awt.geom.Line2D;
+import java.awt.geom.Point2D;
+import java.util.ArrayList;
+import java.util.Collection;
+import java.util.List;
+
+/**
+ * Class {@code VerticalsBuilder} is in charge of retrieving major vertical seeds of a
+ * dedicated system.
+ * The purpose is to use these major vertical sticks as seeds for stems or vertical edges of
+ * endings.
+ *
+ * @author Hervé Bitteur
+ */
+public class VerticalsBuilder
+{
+
+    private static final Constants constants = new Constants();
+
+    private static final Logger logger = LoggerFactory.getLogger(VerticalsBuilder.class);
+
+    /** Events this entity is interested in */
+    private static final Class<?>[] eventClasses = new Class<?>[]{EntityListEvent.class};
+
+    /** Global seed grade is too low. */
+    private static final Failure TOO_LIMITED = new Failure("Stem-TooLimited");
+
+    /** Length of seed is too short. */
+    private static final Failure TOO_SHORT = new Failure("Stem-TooShort");
+
+    /** Clean portion of seed is too short. */
+    private static final Failure TOO_HIGH_ADJACENCY = new Failure("Stem-TooHighAdjacency");
+
+    /** Seed is located in header at beginning of staff. */
+    private static final Failure IN_HEADER = new Failure("Stem-InHeader");
+
+    /** Core of seed contains too many white pixels. */
+    private static final Failure TOO_HOLLOW = new Failure("Stem-TooHollow");
+
+    /** Seed is not vertical enough. */
+    private static final Failure NON_VERTICAL = new Failure("Stem-NonVertical");
+
+    /** Seed is not straight enough. */
+    private static final Failure NON_STRAIGHT = new Failure("Stem-NonStraight");
+
+    /** The system to process. */
+    private final SystemInfo system;
+
+    /** Related sheet. */
+    private final Sheet sheet;
+
+    /** Global sheet scale. */
+    private final Scale scale;
+
+    /** Input image. (with staves removed) */
+    private final ByteProcessor pixelFilter;
+
+    /** Suite of checks for a vertical seed. */
+    private final SeedCheckSuite suite = new SeedCheckSuite();
+
+    /**
+     * Creates a new VerticalsBuilder object.
+     *
+     * @param system the underlying system
+     */
+    public VerticalsBuilder (SystemInfo system)
+    {
+        this.system = system;
+
+        sheet = system.getSheet();
+        scale = sheet.getScale();
+
+        pixelFilter = sheet.getPicture().getSource(Picture.SourceKey.NO_STAFF);
+    }
+
+    //---------------//
+    // addCheckBoard //
+    //---------------//
+    /**
+     * Install a board dedicated to interactive stem seed check.
+     */
+    public void addCheckBoard ()
+    {
+        sheet.getStub().getAssembly().addBoard(
+                SheetTab.DATA_TAB,
+                new VertCheckBoard(sheet, sheet.getGlyphIndex().getEntityService(), eventClasses));
+    }
+
+    //----------------//
+    // buildVerticals //
+    //----------------//
+    /**
+     * Build the verticals seeds out of the dedicated system.
+     *
+     * @throws StepException if processing failed at this step
+     */
+    public void buildVerticals ()
+            throws StepException
+    {
+        // Retrieve candidates
+        List<StraightFilament> candidates = retrieveCandidates();
+
+        // Apply seed checks
+        checkVerticals(candidates);
+    }
+
+    //-----------//
+    // checkStem //
+    //-----------//
+    /**
+     * Apply the check suite on provided stem candidate and report the resulting impacts
+     *
+     * @param stick the stem candidate
+     * @return the resulting impacts
+     */
+    public GradeImpacts checkStem (NearLine stick)
+    {
+        return suite.getImpacts(new StickContext(stick));
+    }
+
+    //----------//
+    // getSuite //
+    //----------//
+    /**
+     * Report the check suite for vertical candidates.
+     *
+     * @return the CheckSuite for candidates
+     */
+    public CheckSuite getSuite ()
+    {
+        return suite;
+    }
+
+    //---------------------//
+    // segmentGlyphOnStems //
+    //---------------------//
+    /**
+     * Decompose the provided glyph into stems + leaves
+     *
+     * @param glyph the glyph to decompose
+     */
+    @Deprecated
+    public void segmentGlyphOnStems (Glyph glyph)
+    {
+        logger.warn("Not implemented. Deprecated");
+    }
+
+    //----------------//
+    // checkVerticals //
+    //----------------//
+    /**
+     * This method checks for stem seed glyphs within a collection of vertical filaments
+     * in a system.
+     *
+     * @param sticks the provided collection of vertical filaments
+     */
+    private void checkVerticals (Collection<StraightFilament> sticks)
+    {
+        final GlyphIndex glyphIndex = sheet.getGlyphIndex();
+        int seedNb = 0;
+        logger.debug("S#{} searching verticals on {} sticks", system.getId(), sticks.size());
+
+        for (StraightFilament stick : sticks) {
+            if (stick.isVip()) {
+                logger.info("VIP checkVerticals for {} in system#{}", stick, system.getId());
+            }
+
+            // Check seed is not in header
+            Point center = stick.getCenter();
+            Staff staff = system.getClosestStaff(center);
+
+            if (staff == null) {
+                continue;
+            }
+
+            // Run the suite of checks
+            double res = suite.pass(new StickContext(stick), null);
+
+            ///logger.debug("suite=> {} for {}", res, stick);
+            if (res >= suite.getMinThreshold()) {
+                final Glyph glyph = glyphIndex.registerOriginal(stick.toGlyph(null));
+                glyph.addGroup(GlyphGroup.VERTICAL_SEED); // Needed
+                system.addFreeGlyph(glyph);
+                seedNb++;
+            }
+        }
+
+        logger.debug("{}verticals: {}", system.getLogPrefix(), seedNb);
+    }
+
+    //--------------------//
+    // retrieveCandidates //
+    //--------------------//
+    /**
+     * Retrieve all system sticks that could be seed candidates.
+     *
+     * @return the collection of suitable sticks found in the system
+     */
+    private List<StraightFilament> retrieveCandidates ()
+    {
+        // Select suitable (vertical) sections
+        // Since we are looking for major seeds, we'll use only vertical sections
+        List<Section> vSections = new ArrayList<>();
+
+        for (Section section : system.getVerticalSections()) {
+            // Check section is within system left and right boundaries
+            Point center = section.getAreaCenter();
+
+            if ((center.x > system.getLeft()) && (center.x < system.getRight())) {
+                vSections.add(section);
+            }
+        }
+
+        // Horizontal sections (to contribute to stickers)
+        List<Section> hSections = new ArrayList<>();
+
+        for (Section section : system.getHorizontalSections()) {
+            // Limit width to 1 pixel
+            if (section.getLength(HORIZONTAL) == 1) {
+                // Check section is within system left and right boundaries
+                Point center = section.getAreaCenter();
+
+                if ((center.x > system.getLeft()) && (center.x < system.getRight())) {
+                    hSections.add(section);
+                }
+            }
+        }
+
+        final StickFactory factory = new StickFactory(
+                Orientation.VERTICAL,
+                system,
+                sheet.getFilamentIndex(),
+                null,
+                scale.getMaxStem(),
+                scale.toPixels(constants.minCoreSectionLength),
+                constants.minSideRatio.getValue());
+
+        return factory.retrieveSticks(vSections, hSections);
+    }
+
+    //------------//
+    // getMaxYGap //
+    //------------//
+    /**
+     * Report the maximum vertical gap between chunks.
+     *
+     * @return the maximum acceptable vertical gap between chunks;
+     */
+    public static Scale.Fraction getMaxYGap ()
+    {
+        return constants.gapHigh;
+    }
+
+    //------------//
+    // BlackCheck //
+    //------------//
+    /**
+     * Check stick length of black parts.
+     */
+    private class BlackCheck
+            extends Check<StickContext>
+    {
+
+        protected BlackCheck ()
+        {
+            super(
+                    "Black",
+                    "Check that black part of stick is long enough",
+                    constants.blackLow,
+                    constants.blackHigh,
+                    true,
+                    TOO_SHORT);
+        }
+
+        // Retrieve the length data
+        @Override
+        protected double getValue (StickContext context)
+        {
+            return scale.pixelsToFrac(context.black);
+        }
+    }
+
+    //------------//
+    // CleanCheck //
+    //------------//
+    /**
+     * Check the length of stem portions with no item stuck either on left, right or
+     * both sides.
+     * As a side-effect, additional data is stored in context: white, black and gap fields.
+     */
+    private class CleanCheck
+            extends Check<StickContext>
+    {
+
+        protected CleanCheck ()
+        {
+            super(
+                    "Clean",
+                    "Check total clean length",
+                    constants.cleanLow,
+                    constants.cleanHigh,
+                    true,
+                    TOO_HIGH_ADJACENCY);
+        }
+
+        @Override
+        protected double getValue (StickContext context)
+        {
+            final NearLine stick = context.stick;
+            final int dx = scale.toPixels(constants.beltMarginDx);
+            final Point2D start = stick.getStartPoint(VERTICAL);
+            final Point2D stop = stick.getStopPoint(VERTICAL);
+            final double halfWidth = (sheet.getScale().getMaxStem() - 1) / 2.0;
+
+            {
+                // Sanity check
+                double invSlope = LineUtil.getInvertedSlope(start, stop);
+
+                if (Double.isNaN(invSlope) || Double.isInfinite(invSlope) || (Math.abs(
+                        invSlope) > 0.5)) {
+                    if (stick.isVip()) {
+                        logger.info("VIP too far from vertical {}", stick);
+                    }
+
+                    return 0;
+                }
+            }
+
+            // Theoretical stem vertical lines on left and right sides
+            final Line2D leftLine = new Line2D.Double(
+                    new Point2D.Double(start.getX() - halfWidth, start.getY()),
+                    new Point2D.Double(stop.getX() - halfWidth, stop.getY()));
+            final Line2D rightLine = new Line2D.Double(
+                    new Point2D.Double(start.getX() + halfWidth, start.getY()),
+                    new Point2D.Double(stop.getX() + halfWidth, stop.getY()));
+            final Rectangle stickBox = stick.getBounds();
+
+            // Inspect each horizontal row of the stick
+            int largestGap = 0; // Largest gap so far
+            int lastBlackY = -1; // Ordinate of last black row
+            int lastWhiteY = -1; // Ordinate of last white row
+            int whiteCount = 0; // Count of rows where stem is white (broken)
+            int leftCount = 0; //  Count of rows where stem has item on left
+            int rightCount = 0; // Count of rows where stem has item on right
+            int bothCount = 0; //  Count of rows where stem has item on both
+            int cleanCount = 0; // Count of rows where stem is bare (no item stuck)
+
+            final int yMin = stickBox.y;
+            final int yMax = (stickBox.y + stickBox.height) - 1;
+
+            if (stick.isVip()) {
+                logger.info("VIP CleanCheck for {}", stick);
+            }
+
+            for (int y = yMin; y <= yMax; y++) {
+                final int leftLimit = (int) Math.ceil(LineUtil.xAtY(leftLine, y));
+                final int rightLimit = (int) Math.floor(LineUtil.xAtY(rightLine, y));
+
+                // Make sure the stem row is not empty
+                // (top & bottom rows cannot be considered as empty)
+                if ((y != yMin) && (y != yMax)) {
+                    boolean empty = true;
+
+                    for (int x = leftLimit; x <= rightLimit; x++) {
+                        if (pixelFilter.get(x, y) == 0) {
+                            empty = false;
+
+                            break;
+                        }
+                    }
+
+                    if (empty) {
+                        whiteCount++;
+                        lastWhiteY = y;
+
+                        continue;
+                    }
+                }
+
+                // End of gap?
+                if ((lastWhiteY != -1) && (lastBlackY != -1)) {
+                    largestGap = Math.max(largestGap, lastWhiteY - lastBlackY);
+                    lastWhiteY = -1;
+                }
+
+                lastBlackY = y;
+
+                // Item on left?
+                boolean onLeft = true;
+
+                for (int x = leftLimit; x >= (leftLimit - dx); x--) {
+                    if (pixelFilter.get(x, y) != 0) {
+                        onLeft = false;
+
+                        break;
+                    }
+                }
+
+                // Item on right?
+                boolean onRight = true;
+
+                for (int x = rightLimit; x <= (rightLimit + dx); x++) {
+                    if (pixelFilter.get(x, y) != 0) {
+                        onRight = false;
+
+                        break;
+                    }
+                }
+
+                if (onLeft && onRight) {
+                    bothCount++;
+                } else if (onLeft) {
+                    leftCount++;
+                } else if (onRight) {
+                    rightCount++;
+                } else {
+                    cleanCount++;
+                }
+            }
+
+            if (stick.isVip()) {
+                logger.info(
+                        "#{} gap:{} white:{} both:{} left:{} right:{} clean:{}",
+                        stick.getId(),
+                        largestGap,
+                        whiteCount,
+                        bothCount,
+                        leftCount,
+                        rightCount,
+                        cleanCount);
+            }
+
+            // Side effect: update context data
+            context.white = whiteCount;
+            context.black = bothCount + leftCount + rightCount + cleanCount;
+            context.gap = largestGap;
+
+            return scale.pixelsToFrac(cleanCount);
+        }
+    }
+
+    //----------//
+    // GapCheck //
+    //----------//
+    /**
+     * Check largest gap in stick.
+     */
+    private class GapCheck
+            extends Check<StickContext>
+    {
+
+        protected GapCheck ()
+        {
+            super(
+                    "Gap",
+                    "Check size of largest hole in stick",
+                    Scale.Fraction.ZERO,
+                    constants.gapHigh,
+                    false,
+                    TOO_HOLLOW);
+        }
+
+        // Retrieve the length data
+        @Override
+        protected double getValue (StickContext context)
+        {
+            return scale.pixelsToFrac(context.gap);
+        }
+    }
+
+    //----------------//
+    // SeedCheckSuite //
+    //----------------//
+    /**
+     * The whole suite of checks meant for vertical seed candidates.
+     */
+    private class SeedCheckSuite
+            extends CheckSuite<StickContext>
+    {
+
+        /**
+         * Create a new instance
+         */
+        SeedCheckSuite ()
+        {
+            super(
+                    "Seed",
+                    constants.minCheckResult.getValue(),
+                    constants.goodCheckResult.getValue());
+
+            add(1, new SlopeCheck());
+            add(1, new StraightCheck());
+            add(2, new CleanCheck());
+            add(1, new BlackCheck()); // Needs CleanCheck side output
+            add(5, new GapCheck()); // Needs CleanCheck side output
+
+            if (logger.isDebugEnabled() && (system.getId() == 1)) {
+                dump();
+            }
+        }
+
+        @Override
+        protected void dumpSpecific (StringBuilder sb)
+        {
+            sb.append(String.format("%s%n", system));
+        }
+    }
+
+    //------------//
+    // SlopeCheck //
+    //------------//
+    /**
+     * Check if stick is aligned with vertical.
+     * (taking global sheet slope into account)
+     */
+    private class SlopeCheck
+            extends Check<StickContext>
+    {
+
+        protected SlopeCheck ()
+        {
+            super(
+                    "Slope",
+                    "Check that stick is vertical, according to global slope",
+                    Constant.Double.ZERO,
+                    constants.slopeHigh,
+                    false,
+                    NON_VERTICAL);
+        }
+
+        // Retrieve the difference between stick slope and global slope
+        @Override
+        protected double getValue (StickContext context)
+        {
+            final NearLine stick = context.stick;
+            Point2D start = stick.getStartPoint(VERTICAL);
+            Point2D stop = stick.getStopPoint(VERTICAL);
+
+            // Beware of sign of stickSlope (it is the opposite of globalSlope)
+            double stickSlope = -(stop.getX() - start.getX()) / (stop.getY() - start.getY());
+
+            return Math.abs(stickSlope - sheet.getSkew().getSlope());
+        }
+    }
+
+    //---------------//
+    // StraightCheck //
+    //---------------//
+    /**
+     * Check if stick is straight.
+     */
+    private class StraightCheck
+            extends Check<StickContext>
+    {
+
+        protected StraightCheck ()
+        {
+            super(
+                    "Straight",
+                    "Check that stick is straight",
+                    Scale.Fraction.ZERO,
+                    constants.straightHigh,
+                    false,
+                    NON_STRAIGHT);
+        }
+
+        @Override
+        protected double getValue (StickContext context)
+        {
+            final NearLine stick = context.stick;
+
+            return scale.pixelsToFrac(stick.getMeanDistance());
+        }
+    }
+
+    //-----------//
+    // Constants //
+    //-----------//
+    private static class Constants
+            extends ConstantSet
+    {
+
+        private final Constant.Ratio minSideRatio = new Constant.Ratio(
+                0.4,
+                "Minimum ratio of filament length to be actually enlarged");
+
+        private final Scale.Fraction minCoreSectionLength = new Scale.Fraction(
+                1.5,
+                "Minimum length for core sections");
+
+        private final Scale.Fraction beltMarginDx = new Scale.Fraction(
+                0.15,
+                "Horizontal belt margin checked around stem");
+
+        private final Check.Grade minCheckResult = new Check.Grade(
+                0.2,
+                "Minimum result for suite of check");
+
+        private final Check.Grade goodCheckResult = new Check.Grade(
+                0.5,
+                "Good result for suite of check");
+
+        private final Scale.Fraction blackHigh = new Scale.Fraction(
+                2.5,
+                "High minimum length for a stem");
+
+        private final Scale.Fraction blackLow = new Scale.Fraction(
+                1.25,
+                "Low minimum length for a stem");
+
+        private final Scale.Fraction cleanHigh = new Scale.Fraction(
+                2.0,
+                "High minimum clean length for a stem");
+
+        private final Scale.Fraction cleanLow = new Scale.Fraction(
+                0.5,
+                "Low minimum clean length for a stem");
+
+        private final Scale.Fraction gapHigh = new Scale.Fraction(
+                0.3,
+                "Maximum vertical gap between stem segments");
+
+        private final Constant.Double slopeHigh = new Constant.Double(
+                "tangent",
+                0.06,
+                "Maximum difference with global slope");
+
+        private final Scale.Fraction straightHigh = new Scale.Fraction(
+                0.2,
+                "High maximum distance to average stem line");
+
+        private final Constant.Double maxCoTangentForCheck = new Constant.Double(
+                "cotangent",
+                0.1,
+                "Maximum cotangent for visual check");
+    }
+
+    //--------------//
+    // StickContext //
+    //--------------//
+    private static class StickContext
+    {
+
+        /** The stick being checked. */
+        NearLine stick;
+
+        /** Length of largest gap found. */
+        int gap;
+
+        /** Total length of black portions of stem. */
+        int black;
+
+        /** Total length of white portions of stem. */
+        int white;
+
+        StickContext (NearLine stick)
+        {
+            this.stick = stick;
+        }
+
+        @Override
+        public String toString ()
+        {
+            return "stick#" + stick.getId();
+        }
+    }
+
+    //----------------//
+    // VertCheckBoard //
+    //----------------//
+    /**
+     * A board which runs and displays the detailed results of an
+     * interactive seed check suite on the current glyph.
+     */
+    private static class VertCheckBoard
+            extends CheckBoard<StickContext>
+    {
+
+        private final Sheet sheet;
+
+        VertCheckBoard (Sheet sheet,
+                        SelectionService eventService,
+                        Class[] eventList)
+        {
+            super("SeedCheck", null, eventService, eventList);
+            this.sheet = sheet;
+        }
+
+        @Override
+        public void onEvent (UserEvent event)
+        {
+            try {
+                // Ignore RELEASING
+                if (event.movement == MouseMovement.RELEASING) {
+                    return;
+                }
+
+                if (event instanceof EntityListEvent) {
+                    EntityListEvent<Glyph> listEvent = (EntityListEvent<Glyph>) event;
+                    final Glyph glyph = listEvent.getEntity();
+
+                    if (glyph != null) {
+                        // Make sure this is a rather vertical stick
+                        if (Math.abs(glyph.getInvertedSlope()) <= constants.maxCoTangentForCheck
+                                .getValue()) {
+                            // Apply the check suite
+                            SystemManager systemManager = sheet.getSystemManager();
+
+                            for (SystemInfo system : systemManager.getSystemsOf(glyph)) {
+                                applySuite(
+                                        new VerticalsBuilder(system).getSuite(),
+                                        new StickContext(glyph));
+
+                                return;
+                            }
+                        }
+                    }
+
+                    tellObject(null);
+                }
+            } catch (Exception ex) {
+                logger.warn(getClass().getName() + " onEvent error", ex);
+            }
+        }
+    }
+}