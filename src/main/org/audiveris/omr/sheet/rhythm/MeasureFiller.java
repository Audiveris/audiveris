--- conflicted
+++ resolved
@@ -1,90 +1,86 @@
-//------------------------------------------------------------------------------------------------//
-//                                                                                                //
-//                                    M e a s u r e F i l l e r                                   //
-//                                                                                                //
-//------------------------------------------------------------------------------------------------//
-// <editor-fold defaultstate="collapsed" desc="hdr">
-//
-//  Copyright © Audiveris 2018. All rights reserved.
-//
-//  This program is free software: you can redistribute it and/or modify it under the terms of the
-//  GNU Affero General Public License as published by the Free Software Foundation, either version
-//  3 of the License, or (at your option) any later version.
-//
-//  This program is distributed in the hope that it will be useful, but WITHOUT ANY WARRANTY;
-//  without even the implied warranty of MERCHANTABILITY or FITNESS FOR A PARTICULAR PURPOSE.
-//  See the GNU Affero General Public License for more details.
-//
-//  You should have received a copy of the GNU Affero General Public License along with this
-//  program.  If not, see <http://www.gnu.org/licenses/>.
-//------------------------------------------------------------------------------------------------//
-// </editor-fold>
-package org.audiveris.omr.sheet.rhythm;
-
-import org.audiveris.omr.sheet.Part;
-import org.audiveris.omr.sheet.SystemInfo;
-import org.audiveris.omr.sig.inter.ClefInter;
-import org.audiveris.omr.sig.inter.Inter;
-import org.audiveris.omr.sig.inter.KeyInter;
-
-import org.slf4j.Logger;
-import org.slf4j.LoggerFactory;
-
-import java.util.List;
-
-/**
- * Class {@code MeasureFiller} works at system level to fill each measure with its
- * relevant inters.
- *
- * @author Hervé Bitteur
- */
-public class MeasureFiller
-{
-
-    private static final Logger logger = LoggerFactory.getLogger(MeasureFiller.class);
-
-    /** Filling classes. (Clefs and Key signatures) */
-<<<<<<< HEAD
-    private static final Class<?>[] FILLING_CLASSES = new Class<?>[]{ClefInter.class, KeyInter.class};
-=======
-    private static final Class<?>[] FILLING_CLASSES = new Class<?>[]{
-        ClefInter.class,
-        KeyInter.class};
->>>>>>> 8e2b0fd5
-
-    /** Containing system. */
-    private final SystemInfo system;
-
-    /**
-     * Creates a new {@code MeasureFiller} object.
-     *
-     * @param system the containing system
-     */
-    public MeasureFiller (SystemInfo system)
-    {
-        this.system = system;
-    }
-
-    /**
-     * Fill all system measures with Clef and Key entities.
-     */
-    public void process ()
-    {
-        // Lookup the relevant inters from system SIG
-        final List<Inter> systemInters = system.getSig().inters(FILLING_CLASSES);
-
-        // Dispatch system inters per stack & measure
-        for (MeasureStack stack : system.getStacks()) {
-            final List<Inter> stackInters = stack.filter(systemInters);
-
-            for (Inter inter : stackInters) {
-                Part part = inter.getPart();
-
-                if (part != null) {
-                    Measure measure = stack.getMeasureAt(part);
-                    measure.addInter(inter);
-                }
-            }
-        }
-    }
-}
+//------------------------------------------------------------------------------------------------//
+//                                                                                                //
+//                                    M e a s u r e F i l l e r                                   //
+//                                                                                                //
+//------------------------------------------------------------------------------------------------//
+// <editor-fold defaultstate="collapsed" desc="hdr">
+//
+//  Copyright © Audiveris 2018. All rights reserved.
+//
+//  This program is free software: you can redistribute it and/or modify it under the terms of the
+//  GNU Affero General Public License as published by the Free Software Foundation, either version
+//  3 of the License, or (at your option) any later version.
+//
+//  This program is distributed in the hope that it will be useful, but WITHOUT ANY WARRANTY;
+//  without even the implied warranty of MERCHANTABILITY or FITNESS FOR A PARTICULAR PURPOSE.
+//  See the GNU Affero General Public License for more details.
+//
+//  You should have received a copy of the GNU Affero General Public License along with this
+//  program.  If not, see <http://www.gnu.org/licenses/>.
+//------------------------------------------------------------------------------------------------//
+// </editor-fold>
+package org.audiveris.omr.sheet.rhythm;
+
+import org.audiveris.omr.sheet.Part;
+import org.audiveris.omr.sheet.SystemInfo;
+import org.audiveris.omr.sig.inter.ClefInter;
+import org.audiveris.omr.sig.inter.Inter;
+import org.audiveris.omr.sig.inter.KeyInter;
+
+import org.slf4j.Logger;
+import org.slf4j.LoggerFactory;
+
+import java.util.List;
+
+/**
+ * Class {@code MeasureFiller} works at system level to fill each measure with its
+ * relevant inters.
+ *
+ * @author Hervé Bitteur
+ */
+public class MeasureFiller
+{
+
+    private static final Logger logger = LoggerFactory.getLogger(MeasureFiller.class);
+
+    /** Filling classes. (Clefs and Key signatures) */
+    private static final Class<?>[] FILLING_CLASSES = new Class<?>[]{
+        ClefInter.class,
+        KeyInter.class};
+
+    /** Containing system. */
+    private final SystemInfo system;
+
+    /**
+     * Creates a new {@code MeasureFiller} object.
+     *
+     * @param system the containing system
+     */
+    public MeasureFiller (SystemInfo system)
+    {
+        this.system = system;
+    }
+
+    /**
+     * Fill all system measures with Clef and Key entities.
+     */
+    public void process ()
+    {
+        // Lookup the relevant inters from system SIG
+        final List<Inter> systemInters = system.getSig().inters(FILLING_CLASSES);
+
+        // Dispatch system inters per stack & measure
+        for (MeasureStack stack : system.getStacks()) {
+            final List<Inter> stackInters = stack.filter(systemInters);
+
+            for (Inter inter : stackInters) {
+                Part part = inter.getPart();
+
+                if (part != null) {
+                    Measure measure = stack.getMeasureAt(part);
+                    measure.addInter(inter);
+                }
+            }
+        }
+    }
+}