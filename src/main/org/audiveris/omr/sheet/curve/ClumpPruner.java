//------------------------------------------------------------------------------------------------//
//                                                                                                //
//                                      C l u m p P r u n e r                                     //
//                                                                                                //
//------------------------------------------------------------------------------------------------//
// <editor-fold defaultstate="collapsed" desc="hdr">
//
//  Copyright © Audiveris 2018. All rights reserved.
//
//  This program is free software: you can redistribute it and/or modify it under the terms of the
//  GNU Affero General Public License as published by the Free Software Foundation, either version
//  3 of the License, or (at your option) any later version.
//
//  This program is distributed in the hope that it will be useful, but WITHOUT ANY WARRANTY;
//  without even the implied warranty of MERCHANTABILITY or FITNESS FOR A PARTICULAR PURPOSE.
//  See the GNU Affero General Public License for more details.
//
//  You should have received a copy of the GNU Affero General Public License along with this
//  program.  If not, see <http://www.gnu.org/licenses/>.
//------------------------------------------------------------------------------------------------//
// </editor-fold>
package org.audiveris.omr.sheet.curve;

import org.audiveris.omr.sheet.Sheet;
import org.audiveris.omr.sheet.SystemInfo;
import org.audiveris.omr.sheet.SystemManager;
import org.audiveris.omr.sig.SIGraph;
import org.audiveris.omr.sig.inter.HeadChordInter;
import org.audiveris.omr.sig.inter.HeadInter;
import org.audiveris.omr.sig.inter.Inter;
import org.audiveris.omr.sig.inter.Inters;
import org.audiveris.omr.sig.inter.SlurInter;
import org.audiveris.omr.sig.relation.SlurHeadRelation;
import org.audiveris.omr.util.HorizontalSide;
import static org.audiveris.omr.util.HorizontalSide.*;
import org.audiveris.omr.util.Navigable;

import org.slf4j.Logger;
import org.slf4j.LoggerFactory;

import java.awt.Rectangle;
import java.awt.geom.Area;
import java.util.ArrayList;
import java.util.Collections;
import java.util.Comparator;
import java.util.EnumMap;
import java.util.Iterator;
import java.util.LinkedHashMap;
import java.util.List;
import java.util.Map;
import java.util.Objects;
import java.util.Set;

/**
 * Class {@code ClumpPruner} prunes a clump of competing slurs, and keep the best one
 * by evaluating the connections to embraced chords.
 * <p>
 * It works at sheet level as a companion of {@link SlursBuilder}.
 *
 * @author Hervé Bitteur
 */
public class ClumpPruner
{

    private static final Logger logger = LoggerFactory.getLogger(ClumpLinker.class);

    @Navigable(false)
    private final Sheet sheet;

    /** The engine which selects the best link pair for a given slur. */
    private final SlurLinker slurLinker;

    /**
     * Creates a new SlursLinker object.
     *
     * @param sheet the underlying sheet
     */
    public ClumpPruner (Sheet sheet)
    {
        this.sheet = sheet;

        slurLinker = new SlurLinker(sheet);
    }

    //-------//
    // prune //
    //-------//
    /**
     * Process a clump of slur candidates and select the candidate with best average
     * "distance" to embraced head-based chords on left and right sides.
     *
     * @param clump a bunch of competing slurs
     * @return the best slur, if any
     */
    public SlurInter prune (Set<Inter> clump)
    {
        // Compute lookup areas for each slur in clump
        // If we cannot compute areas for a slur, we simply discard the slur
        Map<Inter, Map<HorizontalSide, Area>> areas = new LinkedHashMap<>();

        for (Iterator<Inter> it = clump.iterator(); it.hasNext();) {
            SlurInter slur = (SlurInter) it.next();

            try {
                areas.put(slur, slurLinker.defineAreaPair(slur));
            } catch (Exception ignored) {
                logger.debug("No lookup area for {} at {}", slur, slur.getBounds());
                it.remove();
            }
        }

        if (clump.isEmpty()) {
            return null;
        }

        // Determine the relevant system(s) and stop at first system with good result.
        Map<HorizontalSide, Rectangle> bounds = getBounds(clump, areas);
        SystemManager mgr = sheet.getSystemManager();
        List<SystemInfo> systems = mgr.getSystemsOf(bounds.get(LEFT), null);
        systems.retainAll(mgr.getSystemsOf(bounds.get(RIGHT), null));

        SystemLoop:
        for (SystemInfo system : systems) {
            final List<Inter> sysChords = system.getSig().inters(HeadChordInter.class);
            final ClumpLinker linker = new ClumpLinker(system, clump, bounds, sysChords);

            // Select the slur with best chord links, if any
            SlurEntry selected = linker.selectSlur(areas);

            if (selected != null) {
                // Either linked head may have a mirror head, so select proper head for tie.
                // NOTA: It is a bit early to check for a tie, since for instance clef changes or
                // head alterations are not yet available, but ties are here set for the sake of
                // tie collision which will trigger chord splitting.
                // Ties will be (re-)checked again at end of LINKS step.
                SlurHeadLink leftLink = selected.links.get(LEFT);
                HeadInter leftHead = (leftLink != null) ? (HeadInter) leftLink.partner : null;

                SlurHeadLink rightLink = selected.links.get(RIGHT);
                HeadInter rightHead = (rightLink != null) ? (HeadInter) rightLink.partner : null;

                if ((leftHead != null) && (rightHead != null)) {
                    final HeadInter leftMirror = (HeadInter) leftHead.getMirror();
                    final HeadInter rightMirror = (HeadInter) rightHead.getMirror();

                    if ((leftHead.getIntegerPitch() == rightHead.getIntegerPitch()) && (leftHead
                            .getStaff() == rightHead.getStaff())) {
                        final SlurInter slur = selected.slur;

                        // Check there is no other chords in between
                        if (slur.isSpaceClear(leftHead, rightHead, sysChords)) {
                            slur.setTie(true);
                        } else if (slur.isSpaceClear(leftMirror, rightHead, sysChords)) {
                            slur.setTie(true);
                            switchMirrorHead(selected, LEFT);
                        } else if (slur.isSpaceClear(leftHead, rightMirror, sysChords)) {
                            slur.setTie(true);
                            switchMirrorHead(selected, RIGHT);
                        } else if (slur.isSpaceClear(leftMirror, rightMirror, sysChords)) {
                            slur.setTie(true);
                            switchMirrorHead(selected, LEFT);
                            switchMirrorHead(selected, RIGHT);
                        }
                    }
                }

                // Put everything into sig
                linker.doLink(selected);

                return selected.slur;
            }
        }

        return null; // No acceptable candidate found
    }

    //-----------//
    // getBounds //
    //-----------//
    /**
     * Report the rectangular bounds of the clump of slurs.
     *
     * @param clump the aggregated slurs
     * @return the global bounds
     */
    private Map<HorizontalSide, Rectangle> getBounds (Set<Inter> clump,
                                                      Map<Inter, Map<HorizontalSide, Area>> areas)
    {
        Map<HorizontalSide, Rectangle> bounds = new EnumMap<>(HorizontalSide.class);

        for (HorizontalSide side : HorizontalSide.values()) {
            // Take union of areas for this side
            Rectangle box = null;

            for (Inter inter : clump) {
                SlurInter slur = (SlurInter) inter;
                Rectangle b = areas.get(slur).get(side).getBounds();

                if (box == null) {
                    box = b;
                } else {
                    box.add(b);
                }
            }

            bounds.put(side, box);
        }

        return bounds;
    }

    /**
     * On the provided slur side, replace the linked head by its mirror head.
     *
     * @param entry the SlurEntry to modify
     * @param side  the side to selectSlur
     */
    private void switchMirrorHead (SlurEntry entry,
                                   HorizontalSide side)
    {
        SlurHeadLink link = entry.links.get(side);
        Inter head = link.partner;
        Inter mirror = head.getMirror();
        Objects.requireNonNull(mirror, "switchMirrorHead needs a non-null mirror"); // Safer
        link.partner = mirror;
    }

<<<<<<< HEAD
    //~ Inner Classes ------------------------------------------------------------------------------
=======
>>>>>>> 8e2b0fd5
    //-------------//
    // ClumpLinker //
    //-------------//
    /**
     * Handles the links to chords for a whole clump of slurs.
     */
    private class ClumpLinker
    {

        private final SystemInfo system;

        private final SIGraph sig;

        private final Set<Inter> clump;

        /** All head-chords in the system. */
        private final List<Inter> sysChords;

        /** Head-chords found around clump. */
        private final Map<HorizontalSide, List<Inter>> chords = new EnumMap<>(HorizontalSide.class);

        ClumpLinker (SystemInfo system,
                     Set<Inter> clump,
                     Map<HorizontalSide, Rectangle> bounds,
                     List<Inter> sysChords)
        {
            this.system = system;
            this.clump = clump;
            this.sysChords = sysChords;
            sig = system.getSig();

            // Pre-select chords candidates according to clump side
            filterChords(bounds);
        }

        //--------//
        // doLink //
        //--------//
        /**
         * Insert relations between slur and linked heads.
         *
         * @param entry chosen slur entry
         */
        public void doLink (SlurEntry entry)
        {
            final SlurInter slur = entry.slur;

            if (!sig.containsVertex(slur)) {
                sig.addVertex(slur);
            }

            for (SlurHeadLink link : entry.links.values()) {
                if (link != null) {
                    HeadInter head = (HeadInter) link.partner;
                    sig.addEdge(slur, head, link.relation);
                }
            }
        }

        //------------//
        // selectSlur //
        //------------//
        /**
         * Select the best slur in clump (within current system).
         *
         * @param areas the lookup areas for each candidate
         * @return the entry for best slur and its best links
         */
        public SlurEntry selectSlur (Map<Inter, Map<HorizontalSide, Area>> areas)
        {
            // Determine the pair of best links for every slur candidate
            List<SlurEntry> entries = new ArrayList<>();

            for (Inter inter : clump) {
                SlurInter slur = (SlurInter) inter;

                // Determine the pair of best links (left & right) for this slur candidate
                Map<HorizontalSide, SlurHeadLink> linkPair = slurLinker.lookupLinkPair(
                        slur,
                        areas.get(slur),
                        system,
                        chords);

                if (linkPair != null) {
                    entries.add(new SlurEntry(slur, linkPair));
                }
            }

            // Make a selection among clump slurs
            // Choose (among the longest ones) the slur with best links
            // Accept orphan only if quorum slurs agree
            // Retrieve non-orphans
            List<SlurEntry> nonOrphans = getNonOrphans(entries);
            SlurEntry bestEntry = selectAmong(nonOrphans);

            if (bestEntry != null) {
                return bestEntry;
            }

            entries.removeAll(nonOrphans);

            return selectAmong(entries);
        }

        //--------------//
        // filterChords //
        //--------------//
        /**
         * Filter the chords that could be relevant for clump.
         */
        private void filterChords (Map<HorizontalSide, Rectangle> bounds)
        {
            for (HorizontalSide side : HorizontalSide.values()) {
                Rectangle box = bounds.get(side);

                // Filter via box intersection
                chords.put(side, Inters.intersectedInters(sysChords, null, box));
            }
        }

        //---------------//
        // getNonOrphans //
        //---------------//
        /**
         * Select the slurs that are not orphan.
         *
         * @param map the connection map to browse
         * @return the slurs which have links on both sides
         */
        private List<SlurEntry> getNonOrphans (List<SlurEntry> entries)
        {
            List<SlurEntry> nonOrphans = new ArrayList<>();
            EntryLoop:
            for (SlurEntry entry : entries) {
                for (HorizontalSide side : HorizontalSide.values()) {
                    if (entry.links.get(side) == null) {
                        continue EntryLoop;
                    }
                }

                nonOrphans.add(entry);
            }

            return nonOrphans;
        }

        //-------------//
        // selectAmong //
        //-------------//
        /**
         * Make a selection among the competing slurs.
         * None or all of those slurs are orphans (and on the same side).
         * <p>
         * First, sort the slurs by increasing mean X-distance to their heads.
         * Second, among the first ones that share the same heads, select the one with shortest
         * mean Euclidean-distance.
         * (TODO: this 2nd point is very questionable, we could use slur grade as well).
         *
         * @param entries the slur entries to select from
         * @return the best selected
         */
        private SlurEntry selectAmong (List<SlurEntry> entries)
        {
            if ((entries == null) || entries.isEmpty()) {
                return null;
            } else if (entries.size() == 1) {
                return entries.get(0);
            }

            // Sort by mean euclidian distance
            // TODO: this may be too rigid!
            Collections.sort(entries, SlurEntry.byWeightedDist);

            // Now, select between slurs with same embraced heads, if any
            SlurEntry bestEntry = null;
            double bestDist = Double.MAX_VALUE;
            SlurHeadLink bestLeft = null;
            SlurHeadLink bestRight = null;

            for (SlurEntry entry : entries) {
                final SlurHeadLink left = entry.links.get(LEFT);
                final SlurHeadLink right = entry.links.get(RIGHT);

                if (bestEntry == null) {
                    bestEntry = entry;
                    bestDist = entry.weightedDist();
                    bestLeft = left;
                    bestRight = right;
                    logger.debug("   {} euclide:{}", entry, bestDist);
                } else {
                    // Check whether embraced chords are still the same
<<<<<<< HEAD
                    if ((bestLeft != null)
                        && (left != null)
                        && (left.getChord() != bestLeft.getChord())) {
                        break;
                    }

                    if ((bestRight != null)
                        && (right != null)
                        && (right.getChord() != bestRight.getChord())) {
=======
                    if ((bestLeft != null) && (left != null) && (left.getChord() != bestLeft
                            .getChord())) {
                        break;
                    }

                    if ((bestRight != null) && (right != null) && (right.getChord() != bestRight
                            .getChord())) {
>>>>>>> 8e2b0fd5
                        break;
                    }

                    // We do have the same embraced chords as slurs above, so use Euclidian distance
                    double dist = entry.weightedDist();
                    logger.debug("   {} euclide:{}", entry, dist);

                    if (dist < bestDist) {
                        bestDist = dist;
                        bestEntry = entry;
                    }
                }
            }

            return bestEntry;
        }
    }

    //-----------//
    // SlurEntry //
    //-----------//
    /**
     * Class {@code SlurEntry} handles link data for a slur.
     */
    private static class SlurEntry
    {
<<<<<<< HEAD
        //~ Static fields/initializers -------------------------------------------------------------
=======
>>>>>>> 8e2b0fd5

        public static Comparator<SlurEntry> byWeightedDist = new Comparator<SlurEntry>()
        {
            @Override
            public int compare (SlurEntry s1,
                                SlurEntry s2)
            {
                return Double.compare(s1.weightedDist(), s2.weightedDist());
            }
        };

<<<<<<< HEAD
        //~ Instance fields ------------------------------------------------------------------------
=======
>>>>>>> 8e2b0fd5
        /** The slur concerned. */
        public final SlurInter slur;

        /** The two best head links (left and right). */
        public final Map<HorizontalSide, SlurHeadLink> links;

<<<<<<< HEAD
        //~ Constructors ---------------------------------------------------------------------------
        public SlurEntry (SlurInter slur,
                          Map<HorizontalSide, SlurHeadLink> links)
=======
        SlurEntry (SlurInter slur,
                   Map<HorizontalSide, SlurHeadLink> links)
>>>>>>> 8e2b0fd5
        {
            this.slur = slur;
            this.links = links;
        }

<<<<<<< HEAD
        //~ Methods --------------------------------------------------------------------------------
=======
>>>>>>> 8e2b0fd5
        /**
         * Compute the mean euclidian-distance of this entry
         *
         * @return means euclidian distance
         */
        public double meanEuclidianDist ()
        {
            double dist = 0;
            int n = 0;

            for (HorizontalSide side : HorizontalSide.values()) {
                SlurHeadLink link = links.get(side);

                if (link != null) {
                    dist += ((SlurHeadRelation) link.relation).getEuclidean();
                    n++;
                }
            }

            return dist / n;
        }

        /**
         * Temper raw euclidean distance with the slur length.
         *
         * @return a more valuable measurement of link quality
         */
        public double weightedDist ()
        {
            final double dist = meanEuclidianDist();
            final int nbPoints = slur.getInfo().getPoints().size();

            return dist / nbPoints;
        }
    }
}
<|MERGE_RESOLUTION|>--- conflicted
+++ resolved
@@ -1,545 +1,511 @@
-//------------------------------------------------------------------------------------------------//
-//                                                                                                //
-//                                      C l u m p P r u n e r                                     //
-//                                                                                                //
-//------------------------------------------------------------------------------------------------//
-// <editor-fold defaultstate="collapsed" desc="hdr">
-//
-//  Copyright © Audiveris 2018. All rights reserved.
-//
-//  This program is free software: you can redistribute it and/or modify it under the terms of the
-//  GNU Affero General Public License as published by the Free Software Foundation, either version
-//  3 of the License, or (at your option) any later version.
-//
-//  This program is distributed in the hope that it will be useful, but WITHOUT ANY WARRANTY;
-//  without even the implied warranty of MERCHANTABILITY or FITNESS FOR A PARTICULAR PURPOSE.
-//  See the GNU Affero General Public License for more details.
-//
-//  You should have received a copy of the GNU Affero General Public License along with this
-//  program.  If not, see <http://www.gnu.org/licenses/>.
-//------------------------------------------------------------------------------------------------//
-// </editor-fold>
-package org.audiveris.omr.sheet.curve;
-
-import org.audiveris.omr.sheet.Sheet;
-import org.audiveris.omr.sheet.SystemInfo;
-import org.audiveris.omr.sheet.SystemManager;
-import org.audiveris.omr.sig.SIGraph;
-import org.audiveris.omr.sig.inter.HeadChordInter;
-import org.audiveris.omr.sig.inter.HeadInter;
-import org.audiveris.omr.sig.inter.Inter;
-import org.audiveris.omr.sig.inter.Inters;
-import org.audiveris.omr.sig.inter.SlurInter;
-import org.audiveris.omr.sig.relation.SlurHeadRelation;
-import org.audiveris.omr.util.HorizontalSide;
-import static org.audiveris.omr.util.HorizontalSide.*;
-import org.audiveris.omr.util.Navigable;
-
-import org.slf4j.Logger;
-import org.slf4j.LoggerFactory;
-
-import java.awt.Rectangle;
-import java.awt.geom.Area;
-import java.util.ArrayList;
-import java.util.Collections;
-import java.util.Comparator;
-import java.util.EnumMap;
-import java.util.Iterator;
-import java.util.LinkedHashMap;
-import java.util.List;
-import java.util.Map;
-import java.util.Objects;
-import java.util.Set;
-
-/**
- * Class {@code ClumpPruner} prunes a clump of competing slurs, and keep the best one
- * by evaluating the connections to embraced chords.
- * <p>
- * It works at sheet level as a companion of {@link SlursBuilder}.
- *
- * @author Hervé Bitteur
- */
-public class ClumpPruner
-{
-
-    private static final Logger logger = LoggerFactory.getLogger(ClumpLinker.class);
-
-    @Navigable(false)
-    private final Sheet sheet;
-
-    /** The engine which selects the best link pair for a given slur. */
-    private final SlurLinker slurLinker;
-
-    /**
-     * Creates a new SlursLinker object.
-     *
-     * @param sheet the underlying sheet
-     */
-    public ClumpPruner (Sheet sheet)
-    {
-        this.sheet = sheet;
-
-        slurLinker = new SlurLinker(sheet);
-    }
-
-    //-------//
-    // prune //
-    //-------//
-    /**
-     * Process a clump of slur candidates and select the candidate with best average
-     * "distance" to embraced head-based chords on left and right sides.
-     *
-     * @param clump a bunch of competing slurs
-     * @return the best slur, if any
-     */
-    public SlurInter prune (Set<Inter> clump)
-    {
-        // Compute lookup areas for each slur in clump
-        // If we cannot compute areas for a slur, we simply discard the slur
-        Map<Inter, Map<HorizontalSide, Area>> areas = new LinkedHashMap<>();
-
-        for (Iterator<Inter> it = clump.iterator(); it.hasNext();) {
-            SlurInter slur = (SlurInter) it.next();
-
-            try {
-                areas.put(slur, slurLinker.defineAreaPair(slur));
-            } catch (Exception ignored) {
-                logger.debug("No lookup area for {} at {}", slur, slur.getBounds());
-                it.remove();
-            }
-        }
-
-        if (clump.isEmpty()) {
-            return null;
-        }
-
-        // Determine the relevant system(s) and stop at first system with good result.
-        Map<HorizontalSide, Rectangle> bounds = getBounds(clump, areas);
-        SystemManager mgr = sheet.getSystemManager();
-        List<SystemInfo> systems = mgr.getSystemsOf(bounds.get(LEFT), null);
-        systems.retainAll(mgr.getSystemsOf(bounds.get(RIGHT), null));
-
-        SystemLoop:
-        for (SystemInfo system : systems) {
-            final List<Inter> sysChords = system.getSig().inters(HeadChordInter.class);
-            final ClumpLinker linker = new ClumpLinker(system, clump, bounds, sysChords);
-
-            // Select the slur with best chord links, if any
-            SlurEntry selected = linker.selectSlur(areas);
-
-            if (selected != null) {
-                // Either linked head may have a mirror head, so select proper head for tie.
-                // NOTA: It is a bit early to check for a tie, since for instance clef changes or
-                // head alterations are not yet available, but ties are here set for the sake of
-                // tie collision which will trigger chord splitting.
-                // Ties will be (re-)checked again at end of LINKS step.
-                SlurHeadLink leftLink = selected.links.get(LEFT);
-                HeadInter leftHead = (leftLink != null) ? (HeadInter) leftLink.partner : null;
-
-                SlurHeadLink rightLink = selected.links.get(RIGHT);
-                HeadInter rightHead = (rightLink != null) ? (HeadInter) rightLink.partner : null;
-
-                if ((leftHead != null) && (rightHead != null)) {
-                    final HeadInter leftMirror = (HeadInter) leftHead.getMirror();
-                    final HeadInter rightMirror = (HeadInter) rightHead.getMirror();
-
-                    if ((leftHead.getIntegerPitch() == rightHead.getIntegerPitch()) && (leftHead
-                            .getStaff() == rightHead.getStaff())) {
-                        final SlurInter slur = selected.slur;
-
-                        // Check there is no other chords in between
-                        if (slur.isSpaceClear(leftHead, rightHead, sysChords)) {
-                            slur.setTie(true);
-                        } else if (slur.isSpaceClear(leftMirror, rightHead, sysChords)) {
-                            slur.setTie(true);
-                            switchMirrorHead(selected, LEFT);
-                        } else if (slur.isSpaceClear(leftHead, rightMirror, sysChords)) {
-                            slur.setTie(true);
-                            switchMirrorHead(selected, RIGHT);
-                        } else if (slur.isSpaceClear(leftMirror, rightMirror, sysChords)) {
-                            slur.setTie(true);
-                            switchMirrorHead(selected, LEFT);
-                            switchMirrorHead(selected, RIGHT);
-                        }
-                    }
-                }
-
-                // Put everything into sig
-                linker.doLink(selected);
-
-                return selected.slur;
-            }
-        }
-
-        return null; // No acceptable candidate found
-    }
-
-    //-----------//
-    // getBounds //
-    //-----------//
-    /**
-     * Report the rectangular bounds of the clump of slurs.
-     *
-     * @param clump the aggregated slurs
-     * @return the global bounds
-     */
-    private Map<HorizontalSide, Rectangle> getBounds (Set<Inter> clump,
-                                                      Map<Inter, Map<HorizontalSide, Area>> areas)
-    {
-        Map<HorizontalSide, Rectangle> bounds = new EnumMap<>(HorizontalSide.class);
-
-        for (HorizontalSide side : HorizontalSide.values()) {
-            // Take union of areas for this side
-            Rectangle box = null;
-
-            for (Inter inter : clump) {
-                SlurInter slur = (SlurInter) inter;
-                Rectangle b = areas.get(slur).get(side).getBounds();
-
-                if (box == null) {
-                    box = b;
-                } else {
-                    box.add(b);
-                }
-            }
-
-            bounds.put(side, box);
-        }
-
-        return bounds;
-    }
-
-    /**
-     * On the provided slur side, replace the linked head by its mirror head.
-     *
-     * @param entry the SlurEntry to modify
-     * @param side  the side to selectSlur
-     */
-    private void switchMirrorHead (SlurEntry entry,
-                                   HorizontalSide side)
-    {
-        SlurHeadLink link = entry.links.get(side);
-        Inter head = link.partner;
-        Inter mirror = head.getMirror();
-        Objects.requireNonNull(mirror, "switchMirrorHead needs a non-null mirror"); // Safer
-        link.partner = mirror;
-    }
-
-<<<<<<< HEAD
-    //~ Inner Classes ------------------------------------------------------------------------------
-=======
->>>>>>> 8e2b0fd5
-    //-------------//
-    // ClumpLinker //
-    //-------------//
-    /**
-     * Handles the links to chords for a whole clump of slurs.
-     */
-    private class ClumpLinker
-    {
-
-        private final SystemInfo system;
-
-        private final SIGraph sig;
-
-        private final Set<Inter> clump;
-
-        /** All head-chords in the system. */
-        private final List<Inter> sysChords;
-
-        /** Head-chords found around clump. */
-        private final Map<HorizontalSide, List<Inter>> chords = new EnumMap<>(HorizontalSide.class);
-
-        ClumpLinker (SystemInfo system,
-                     Set<Inter> clump,
-                     Map<HorizontalSide, Rectangle> bounds,
-                     List<Inter> sysChords)
-        {
-            this.system = system;
-            this.clump = clump;
-            this.sysChords = sysChords;
-            sig = system.getSig();
-
-            // Pre-select chords candidates according to clump side
-            filterChords(bounds);
-        }
-
-        //--------//
-        // doLink //
-        //--------//
-        /**
-         * Insert relations between slur and linked heads.
-         *
-         * @param entry chosen slur entry
-         */
-        public void doLink (SlurEntry entry)
-        {
-            final SlurInter slur = entry.slur;
-
-            if (!sig.containsVertex(slur)) {
-                sig.addVertex(slur);
-            }
-
-            for (SlurHeadLink link : entry.links.values()) {
-                if (link != null) {
-                    HeadInter head = (HeadInter) link.partner;
-                    sig.addEdge(slur, head, link.relation);
-                }
-            }
-        }
-
-        //------------//
-        // selectSlur //
-        //------------//
-        /**
-         * Select the best slur in clump (within current system).
-         *
-         * @param areas the lookup areas for each candidate
-         * @return the entry for best slur and its best links
-         */
-        public SlurEntry selectSlur (Map<Inter, Map<HorizontalSide, Area>> areas)
-        {
-            // Determine the pair of best links for every slur candidate
-            List<SlurEntry> entries = new ArrayList<>();
-
-            for (Inter inter : clump) {
-                SlurInter slur = (SlurInter) inter;
-
-                // Determine the pair of best links (left & right) for this slur candidate
-                Map<HorizontalSide, SlurHeadLink> linkPair = slurLinker.lookupLinkPair(
-                        slur,
-                        areas.get(slur),
-                        system,
-                        chords);
-
-                if (linkPair != null) {
-                    entries.add(new SlurEntry(slur, linkPair));
-                }
-            }
-
-            // Make a selection among clump slurs
-            // Choose (among the longest ones) the slur with best links
-            // Accept orphan only if quorum slurs agree
-            // Retrieve non-orphans
-            List<SlurEntry> nonOrphans = getNonOrphans(entries);
-            SlurEntry bestEntry = selectAmong(nonOrphans);
-
-            if (bestEntry != null) {
-                return bestEntry;
-            }
-
-            entries.removeAll(nonOrphans);
-
-            return selectAmong(entries);
-        }
-
-        //--------------//
-        // filterChords //
-        //--------------//
-        /**
-         * Filter the chords that could be relevant for clump.
-         */
-        private void filterChords (Map<HorizontalSide, Rectangle> bounds)
-        {
-            for (HorizontalSide side : HorizontalSide.values()) {
-                Rectangle box = bounds.get(side);
-
-                // Filter via box intersection
-                chords.put(side, Inters.intersectedInters(sysChords, null, box));
-            }
-        }
-
-        //---------------//
-        // getNonOrphans //
-        //---------------//
-        /**
-         * Select the slurs that are not orphan.
-         *
-         * @param map the connection map to browse
-         * @return the slurs which have links on both sides
-         */
-        private List<SlurEntry> getNonOrphans (List<SlurEntry> entries)
-        {
-            List<SlurEntry> nonOrphans = new ArrayList<>();
-            EntryLoop:
-            for (SlurEntry entry : entries) {
-                for (HorizontalSide side : HorizontalSide.values()) {
-                    if (entry.links.get(side) == null) {
-                        continue EntryLoop;
-                    }
-                }
-
-                nonOrphans.add(entry);
-            }
-
-            return nonOrphans;
-        }
-
-        //-------------//
-        // selectAmong //
-        //-------------//
-        /**
-         * Make a selection among the competing slurs.
-         * None or all of those slurs are orphans (and on the same side).
-         * <p>
-         * First, sort the slurs by increasing mean X-distance to their heads.
-         * Second, among the first ones that share the same heads, select the one with shortest
-         * mean Euclidean-distance.
-         * (TODO: this 2nd point is very questionable, we could use slur grade as well).
-         *
-         * @param entries the slur entries to select from
-         * @return the best selected
-         */
-        private SlurEntry selectAmong (List<SlurEntry> entries)
-        {
-            if ((entries == null) || entries.isEmpty()) {
-                return null;
-            } else if (entries.size() == 1) {
-                return entries.get(0);
-            }
-
-            // Sort by mean euclidian distance
-            // TODO: this may be too rigid!
-            Collections.sort(entries, SlurEntry.byWeightedDist);
-
-            // Now, select between slurs with same embraced heads, if any
-            SlurEntry bestEntry = null;
-            double bestDist = Double.MAX_VALUE;
-            SlurHeadLink bestLeft = null;
-            SlurHeadLink bestRight = null;
-
-            for (SlurEntry entry : entries) {
-                final SlurHeadLink left = entry.links.get(LEFT);
-                final SlurHeadLink right = entry.links.get(RIGHT);
-
-                if (bestEntry == null) {
-                    bestEntry = entry;
-                    bestDist = entry.weightedDist();
-                    bestLeft = left;
-                    bestRight = right;
-                    logger.debug("   {} euclide:{}", entry, bestDist);
-                } else {
-                    // Check whether embraced chords are still the same
-<<<<<<< HEAD
-                    if ((bestLeft != null)
-                        && (left != null)
-                        && (left.getChord() != bestLeft.getChord())) {
-                        break;
-                    }
-
-                    if ((bestRight != null)
-                        && (right != null)
-                        && (right.getChord() != bestRight.getChord())) {
-=======
-                    if ((bestLeft != null) && (left != null) && (left.getChord() != bestLeft
-                            .getChord())) {
-                        break;
-                    }
-
-                    if ((bestRight != null) && (right != null) && (right.getChord() != bestRight
-                            .getChord())) {
->>>>>>> 8e2b0fd5
-                        break;
-                    }
-
-                    // We do have the same embraced chords as slurs above, so use Euclidian distance
-                    double dist = entry.weightedDist();
-                    logger.debug("   {} euclide:{}", entry, dist);
-
-                    if (dist < bestDist) {
-                        bestDist = dist;
-                        bestEntry = entry;
-                    }
-                }
-            }
-
-            return bestEntry;
-        }
-    }
-
-    //-----------//
-    // SlurEntry //
-    //-----------//
-    /**
-     * Class {@code SlurEntry} handles link data for a slur.
-     */
-    private static class SlurEntry
-    {
-<<<<<<< HEAD
-        //~ Static fields/initializers -------------------------------------------------------------
-=======
->>>>>>> 8e2b0fd5
-
-        public static Comparator<SlurEntry> byWeightedDist = new Comparator<SlurEntry>()
-        {
-            @Override
-            public int compare (SlurEntry s1,
-                                SlurEntry s2)
-            {
-                return Double.compare(s1.weightedDist(), s2.weightedDist());
-            }
-        };
-
-<<<<<<< HEAD
-        //~ Instance fields ------------------------------------------------------------------------
-=======
->>>>>>> 8e2b0fd5
-        /** The slur concerned. */
-        public final SlurInter slur;
-
-        /** The two best head links (left and right). */
-        public final Map<HorizontalSide, SlurHeadLink> links;
-
-<<<<<<< HEAD
-        //~ Constructors ---------------------------------------------------------------------------
-        public SlurEntry (SlurInter slur,
-                          Map<HorizontalSide, SlurHeadLink> links)
-=======
-        SlurEntry (SlurInter slur,
-                   Map<HorizontalSide, SlurHeadLink> links)
->>>>>>> 8e2b0fd5
-        {
-            this.slur = slur;
-            this.links = links;
-        }
-
-<<<<<<< HEAD
-        //~ Methods --------------------------------------------------------------------------------
-=======
->>>>>>> 8e2b0fd5
-        /**
-         * Compute the mean euclidian-distance of this entry
-         *
-         * @return means euclidian distance
-         */
-        public double meanEuclidianDist ()
-        {
-            double dist = 0;
-            int n = 0;
-
-            for (HorizontalSide side : HorizontalSide.values()) {
-                SlurHeadLink link = links.get(side);
-
-                if (link != null) {
-                    dist += ((SlurHeadRelation) link.relation).getEuclidean();
-                    n++;
-                }
-            }
-
-            return dist / n;
-        }
-
-        /**
-         * Temper raw euclidean distance with the slur length.
-         *
-         * @return a more valuable measurement of link quality
-         */
-        public double weightedDist ()
-        {
-            final double dist = meanEuclidianDist();
-            final int nbPoints = slur.getInfo().getPoints().size();
-
-            return dist / nbPoints;
-        }
-    }
-}
+//------------------------------------------------------------------------------------------------//
+//                                                                                                //
+//                                      C l u m p P r u n e r                                     //
+//                                                                                                //
+//------------------------------------------------------------------------------------------------//
+// <editor-fold defaultstate="collapsed" desc="hdr">
+//
+//  Copyright © Audiveris 2018. All rights reserved.
+//
+//  This program is free software: you can redistribute it and/or modify it under the terms of the
+//  GNU Affero General Public License as published by the Free Software Foundation, either version
+//  3 of the License, or (at your option) any later version.
+//
+//  This program is distributed in the hope that it will be useful, but WITHOUT ANY WARRANTY;
+//  without even the implied warranty of MERCHANTABILITY or FITNESS FOR A PARTICULAR PURPOSE.
+//  See the GNU Affero General Public License for more details.
+//
+//  You should have received a copy of the GNU Affero General Public License along with this
+//  program.  If not, see <http://www.gnu.org/licenses/>.
+//------------------------------------------------------------------------------------------------//
+// </editor-fold>
+package org.audiveris.omr.sheet.curve;
+
+import org.audiveris.omr.sheet.Sheet;
+import org.audiveris.omr.sheet.SystemInfo;
+import org.audiveris.omr.sheet.SystemManager;
+import org.audiveris.omr.sig.SIGraph;
+import org.audiveris.omr.sig.inter.HeadChordInter;
+import org.audiveris.omr.sig.inter.HeadInter;
+import org.audiveris.omr.sig.inter.Inter;
+import org.audiveris.omr.sig.inter.Inters;
+import org.audiveris.omr.sig.inter.SlurInter;
+import org.audiveris.omr.sig.relation.SlurHeadRelation;
+import org.audiveris.omr.util.HorizontalSide;
+import static org.audiveris.omr.util.HorizontalSide.*;
+import org.audiveris.omr.util.Navigable;
+
+import org.slf4j.Logger;
+import org.slf4j.LoggerFactory;
+
+import java.awt.Rectangle;
+import java.awt.geom.Area;
+import java.util.ArrayList;
+import java.util.Collections;
+import java.util.Comparator;
+import java.util.EnumMap;
+import java.util.Iterator;
+import java.util.LinkedHashMap;
+import java.util.List;
+import java.util.Map;
+import java.util.Objects;
+import java.util.Set;
+
+/**
+ * Class {@code ClumpPruner} prunes a clump of competing slurs, and keep the best one
+ * by evaluating the connections to embraced chords.
+ * <p>
+ * It works at sheet level as a companion of {@link SlursBuilder}.
+ *
+ * @author Hervé Bitteur
+ */
+public class ClumpPruner
+{
+
+    private static final Logger logger = LoggerFactory.getLogger(ClumpLinker.class);
+
+    @Navigable(false)
+    private final Sheet sheet;
+
+    /** The engine which selects the best link pair for a given slur. */
+    private final SlurLinker slurLinker;
+
+    /**
+     * Creates a new SlursLinker object.
+     *
+     * @param sheet the underlying sheet
+     */
+    public ClumpPruner (Sheet sheet)
+    {
+        this.sheet = sheet;
+
+        slurLinker = new SlurLinker(sheet);
+    }
+
+    //-------//
+    // prune //
+    //-------//
+    /**
+     * Process a clump of slur candidates and select the candidate with best average
+     * "distance" to embraced head-based chords on left and right sides.
+     *
+     * @param clump a bunch of competing slurs
+     * @return the best slur, if any
+     */
+    public SlurInter prune (Set<Inter> clump)
+    {
+        // Compute lookup areas for each slur in clump
+        // If we cannot compute areas for a slur, we simply discard the slur
+        Map<Inter, Map<HorizontalSide, Area>> areas = new LinkedHashMap<>();
+
+        for (Iterator<Inter> it = clump.iterator(); it.hasNext();) {
+            SlurInter slur = (SlurInter) it.next();
+
+            try {
+                areas.put(slur, slurLinker.defineAreaPair(slur));
+            } catch (Exception ignored) {
+                logger.debug("No lookup area for {} at {}", slur, slur.getBounds());
+                it.remove();
+            }
+        }
+
+        if (clump.isEmpty()) {
+            return null;
+        }
+
+        // Determine the relevant system(s) and stop at first system with good result.
+        Map<HorizontalSide, Rectangle> bounds = getBounds(clump, areas);
+        SystemManager mgr = sheet.getSystemManager();
+        List<SystemInfo> systems = mgr.getSystemsOf(bounds.get(LEFT), null);
+        systems.retainAll(mgr.getSystemsOf(bounds.get(RIGHT), null));
+
+        SystemLoop:
+        for (SystemInfo system : systems) {
+            final List<Inter> sysChords = system.getSig().inters(HeadChordInter.class);
+            final ClumpLinker linker = new ClumpLinker(system, clump, bounds, sysChords);
+
+            // Select the slur with best chord links, if any
+            SlurEntry selected = linker.selectSlur(areas);
+
+            if (selected != null) {
+                // Either linked head may have a mirror head, so select proper head for tie.
+                // NOTA: It is a bit early to check for a tie, since for instance clef changes or
+                // head alterations are not yet available, but ties are here set for the sake of
+                // tie collision which will trigger chord splitting.
+                // Ties will be (re-)checked again at end of LINKS step.
+                SlurHeadLink leftLink = selected.links.get(LEFT);
+                HeadInter leftHead = (leftLink != null) ? (HeadInter) leftLink.partner : null;
+
+                SlurHeadLink rightLink = selected.links.get(RIGHT);
+                HeadInter rightHead = (rightLink != null) ? (HeadInter) rightLink.partner : null;
+
+                if ((leftHead != null) && (rightHead != null)) {
+                    final HeadInter leftMirror = (HeadInter) leftHead.getMirror();
+                    final HeadInter rightMirror = (HeadInter) rightHead.getMirror();
+
+                    if ((leftHead.getIntegerPitch() == rightHead.getIntegerPitch()) && (leftHead
+                            .getStaff() == rightHead.getStaff())) {
+                        final SlurInter slur = selected.slur;
+
+                        // Check there is no other chords in between
+                        if (slur.isSpaceClear(leftHead, rightHead, sysChords)) {
+                            slur.setTie(true);
+                        } else if (slur.isSpaceClear(leftMirror, rightHead, sysChords)) {
+                            slur.setTie(true);
+                            switchMirrorHead(selected, LEFT);
+                        } else if (slur.isSpaceClear(leftHead, rightMirror, sysChords)) {
+                            slur.setTie(true);
+                            switchMirrorHead(selected, RIGHT);
+                        } else if (slur.isSpaceClear(leftMirror, rightMirror, sysChords)) {
+                            slur.setTie(true);
+                            switchMirrorHead(selected, LEFT);
+                            switchMirrorHead(selected, RIGHT);
+                        }
+                    }
+                }
+
+                // Put everything into sig
+                linker.doLink(selected);
+
+                return selected.slur;
+            }
+        }
+
+        return null; // No acceptable candidate found
+    }
+
+    //-----------//
+    // getBounds //
+    //-----------//
+    /**
+     * Report the rectangular bounds of the clump of slurs.
+     *
+     * @param clump the aggregated slurs
+     * @return the global bounds
+     */
+    private Map<HorizontalSide, Rectangle> getBounds (Set<Inter> clump,
+                                                      Map<Inter, Map<HorizontalSide, Area>> areas)
+    {
+        Map<HorizontalSide, Rectangle> bounds = new EnumMap<>(HorizontalSide.class);
+
+        for (HorizontalSide side : HorizontalSide.values()) {
+            // Take union of areas for this side
+            Rectangle box = null;
+
+            for (Inter inter : clump) {
+                SlurInter slur = (SlurInter) inter;
+                Rectangle b = areas.get(slur).get(side).getBounds();
+
+                if (box == null) {
+                    box = b;
+                } else {
+                    box.add(b);
+                }
+            }
+
+            bounds.put(side, box);
+        }
+
+        return bounds;
+    }
+
+    /**
+     * On the provided slur side, replace the linked head by its mirror head.
+     *
+     * @param entry the SlurEntry to modify
+     * @param side  the side to selectSlur
+     */
+    private void switchMirrorHead (SlurEntry entry,
+                                   HorizontalSide side)
+    {
+        SlurHeadLink link = entry.links.get(side);
+        Inter head = link.partner;
+        Inter mirror = head.getMirror();
+        Objects.requireNonNull(mirror, "switchMirrorHead needs a non-null mirror"); // Safer
+        link.partner = mirror;
+    }
+
+    //-------------//
+    // ClumpLinker //
+    //-------------//
+    /**
+     * Handles the links to chords for a whole clump of slurs.
+     */
+    private class ClumpLinker
+    {
+
+        private final SystemInfo system;
+
+        private final SIGraph sig;
+
+        private final Set<Inter> clump;
+
+        /** All head-chords in the system. */
+        private final List<Inter> sysChords;
+
+        /** Head-chords found around clump. */
+        private final Map<HorizontalSide, List<Inter>> chords = new EnumMap<>(HorizontalSide.class);
+
+        ClumpLinker (SystemInfo system,
+                     Set<Inter> clump,
+                     Map<HorizontalSide, Rectangle> bounds,
+                     List<Inter> sysChords)
+        {
+            this.system = system;
+            this.clump = clump;
+            this.sysChords = sysChords;
+            sig = system.getSig();
+
+            // Pre-select chords candidates according to clump side
+            filterChords(bounds);
+        }
+
+        //--------//
+        // doLink //
+        //--------//
+        /**
+         * Insert relations between slur and linked heads.
+         *
+         * @param entry chosen slur entry
+         */
+        public void doLink (SlurEntry entry)
+        {
+            final SlurInter slur = entry.slur;
+
+            if (!sig.containsVertex(slur)) {
+                sig.addVertex(slur);
+            }
+
+            for (SlurHeadLink link : entry.links.values()) {
+                if (link != null) {
+                    HeadInter head = (HeadInter) link.partner;
+                    sig.addEdge(slur, head, link.relation);
+                }
+            }
+        }
+
+        //------------//
+        // selectSlur //
+        //------------//
+        /**
+         * Select the best slur in clump (within current system).
+         *
+         * @param areas the lookup areas for each candidate
+         * @return the entry for best slur and its best links
+         */
+        public SlurEntry selectSlur (Map<Inter, Map<HorizontalSide, Area>> areas)
+        {
+            // Determine the pair of best links for every slur candidate
+            List<SlurEntry> entries = new ArrayList<>();
+
+            for (Inter inter : clump) {
+                SlurInter slur = (SlurInter) inter;
+
+                // Determine the pair of best links (left & right) for this slur candidate
+                Map<HorizontalSide, SlurHeadLink> linkPair = slurLinker.lookupLinkPair(
+                        slur,
+                        areas.get(slur),
+                        system,
+                        chords);
+
+                if (linkPair != null) {
+                    entries.add(new SlurEntry(slur, linkPair));
+                }
+            }
+
+            // Make a selection among clump slurs
+            // Choose (among the longest ones) the slur with best links
+            // Accept orphan only if quorum slurs agree
+            // Retrieve non-orphans
+            List<SlurEntry> nonOrphans = getNonOrphans(entries);
+            SlurEntry bestEntry = selectAmong(nonOrphans);
+
+            if (bestEntry != null) {
+                return bestEntry;
+            }
+
+            entries.removeAll(nonOrphans);
+
+            return selectAmong(entries);
+        }
+
+        //--------------//
+        // filterChords //
+        //--------------//
+        /**
+         * Filter the chords that could be relevant for clump.
+         */
+        private void filterChords (Map<HorizontalSide, Rectangle> bounds)
+        {
+            for (HorizontalSide side : HorizontalSide.values()) {
+                Rectangle box = bounds.get(side);
+
+                // Filter via box intersection
+                chords.put(side, Inters.intersectedInters(sysChords, null, box));
+            }
+        }
+
+        //---------------//
+        // getNonOrphans //
+        //---------------//
+        /**
+         * Select the slurs that are not orphan.
+         *
+         * @param map the connection map to browse
+         * @return the slurs which have links on both sides
+         */
+        private List<SlurEntry> getNonOrphans (List<SlurEntry> entries)
+        {
+            List<SlurEntry> nonOrphans = new ArrayList<>();
+            EntryLoop:
+            for (SlurEntry entry : entries) {
+                for (HorizontalSide side : HorizontalSide.values()) {
+                    if (entry.links.get(side) == null) {
+                        continue EntryLoop;
+                    }
+                }
+
+                nonOrphans.add(entry);
+            }
+
+            return nonOrphans;
+        }
+
+        //-------------//
+        // selectAmong //
+        //-------------//
+        /**
+         * Make a selection among the competing slurs.
+         * None or all of those slurs are orphans (and on the same side).
+         * <p>
+         * First, sort the slurs by increasing mean X-distance to their heads.
+         * Second, among the first ones that share the same heads, select the one with shortest
+         * mean Euclidean-distance.
+         * (TODO: this 2nd point is very questionable, we could use slur grade as well).
+         *
+         * @param entries the slur entries to select from
+         * @return the best selected
+         */
+        private SlurEntry selectAmong (List<SlurEntry> entries)
+        {
+            if ((entries == null) || entries.isEmpty()) {
+                return null;
+            } else if (entries.size() == 1) {
+                return entries.get(0);
+            }
+
+            // Sort by mean euclidian distance
+            // TODO: this may be too rigid!
+            Collections.sort(entries, SlurEntry.byWeightedDist);
+
+            // Now, select between slurs with same embraced heads, if any
+            SlurEntry bestEntry = null;
+            double bestDist = Double.MAX_VALUE;
+            SlurHeadLink bestLeft = null;
+            SlurHeadLink bestRight = null;
+
+            for (SlurEntry entry : entries) {
+                final SlurHeadLink left = entry.links.get(LEFT);
+                final SlurHeadLink right = entry.links.get(RIGHT);
+
+                if (bestEntry == null) {
+                    bestEntry = entry;
+                    bestDist = entry.weightedDist();
+                    bestLeft = left;
+                    bestRight = right;
+                    logger.debug("   {} euclide:{}", entry, bestDist);
+                } else {
+                    // Check whether embraced chords are still the same
+                    if ((bestLeft != null) && (left != null) && (left.getChord() != bestLeft
+                            .getChord())) {
+                        break;
+                    }
+
+                    if ((bestRight != null) && (right != null) && (right.getChord() != bestRight
+                            .getChord())) {
+                        break;
+                    }
+
+                    // We do have the same embraced chords as slurs above, so use Euclidian distance
+                    double dist = entry.weightedDist();
+                    logger.debug("   {} euclide:{}", entry, dist);
+
+                    if (dist < bestDist) {
+                        bestDist = dist;
+                        bestEntry = entry;
+                    }
+                }
+            }
+
+            return bestEntry;
+        }
+    }
+
+    //-----------//
+    // SlurEntry //
+    //-----------//
+    /**
+     * Class {@code SlurEntry} handles link data for a slur.
+     */
+    private static class SlurEntry
+    {
+
+        public static Comparator<SlurEntry> byWeightedDist = new Comparator<SlurEntry>()
+        {
+            @Override
+            public int compare (SlurEntry s1,
+                                SlurEntry s2)
+            {
+                return Double.compare(s1.weightedDist(), s2.weightedDist());
+            }
+        };
+
+        /** The slur concerned. */
+        public final SlurInter slur;
+
+        /** The two best head links (left and right). */
+        public final Map<HorizontalSide, SlurHeadLink> links;
+
+        SlurEntry (SlurInter slur,
+                   Map<HorizontalSide, SlurHeadLink> links)
+        {
+            this.slur = slur;
+            this.links = links;
+        }
+
+        /**
+         * Compute the mean euclidian-distance of this entry
+         *
+         * @return means euclidian distance
+         */
+        public double meanEuclidianDist ()
+        {
+            double dist = 0;
+            int n = 0;
+
+            for (HorizontalSide side : HorizontalSide.values()) {
+                SlurHeadLink link = links.get(side);
+
+                if (link != null) {
+                    dist += ((SlurHeadRelation) link.relation).getEuclidean();
+                    n++;
+                }
+            }
+
+            return dist / n;
+        }
+
+        /**
+         * Temper raw euclidean distance with the slur length.
+         *
+         * @return a more valuable measurement of link quality
+         */
+        public double weightedDist ()
+        {
+            final double dist = meanEuclidianDist();
+            final int nbPoints = slur.getInfo().getPoints().size();
+
+            return dist / nbPoints;
+        }
+    }
+}