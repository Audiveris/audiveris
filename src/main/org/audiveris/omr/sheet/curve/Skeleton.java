--- conflicted
+++ resolved
@@ -1,650 +1,644 @@
-//------------------------------------------------------------------------------------------------//
-//                                                                                                //
-//                                         S k e l e t o n                                        //
-//                                                                                                //
-//------------------------------------------------------------------------------------------------//
-// <editor-fold defaultstate="collapsed" desc="hdr">
-//
-//  Copyright © Audiveris 2022. All rights reserved.
-//
-//  This program is free software: you can redistribute it and/or modify it under the terms of the
-//  GNU Affero General Public License as published by the Free Software Foundation, either version
-//  3 of the License, or (at your option) any later version.
-//
-//  This program is distributed in the hope that it will be useful, but WITHOUT ANY WARRANTY;
-//  without even the implied warranty of MERCHANTABILITY or FITNESS FOR A PARTICULAR PURPOSE.
-//  See the GNU Affero General Public License for more details.
-//
-//  You should have received a copy of the GNU Affero General Public License along with this
-//  program.  If not, see <http://www.gnu.org/licenses/>.
-//------------------------------------------------------------------------------------------------//
-// </editor-fold>
-package org.audiveris.omr.sheet.curve;
-
-import ij.process.ByteProcessor;
-
-import org.audiveris.omr.constant.Constant;
-import org.audiveris.omr.constant.ConstantSet;
-import org.audiveris.omr.glyph.Glyph;
-import org.audiveris.omr.glyph.Shape;
-import org.audiveris.omr.image.ImageUtil;
-import static org.audiveris.omr.image.PixelSource.BACKGROUND;
-import org.audiveris.omr.sheet.PageCleaner;
-import org.audiveris.omr.sheet.Picture;
-import org.audiveris.omr.sheet.Scale;
-import org.audiveris.omr.sheet.Sheet;
-import org.audiveris.omr.sheet.Staff;
-import org.audiveris.omr.sheet.SystemInfo;
-import org.audiveris.omr.sheet.grid.LineInfo;
-import org.audiveris.omr.sig.SIGraph;
-import org.audiveris.omr.sig.inter.Inter;
-import org.audiveris.omr.ui.util.ItemRenderer;
-import org.audiveris.omr.util.HorizontalSide;
-import org.audiveris.omr.util.Navigable;
-import org.audiveris.omr.util.VerticalSide;
-
-import org.slf4j.Logger;
-import org.slf4j.LoggerFactory;
-
-import java.awt.Color;
-import java.awt.Graphics2D;
-import java.awt.Point;
-import java.awt.Rectangle;
-import java.awt.geom.Area;
-import java.awt.image.BufferedImage;
-import java.util.ArrayList;
-import java.util.Arrays;
-import java.util.Collection;
-import java.util.LinkedHashMap;
-import java.util.List;
-import java.util.Map;
-import java.util.TreeMap;
-
-/**
- * Class <code>Skeleton</code> handles the skeleton structure used for slurs and segments
- * retrieval, including the navigation along the skeleton.
- * <p>
- * We use special color values to record information directly within the skeleton buffer.
- *
- * @author Hervé Bitteur
- */
-public class Skeleton
-        implements ItemRenderer
-{
-    //~ Static fields/initializers -----------------------------------------------------------------
-
-    private static final Constants constants = new Constants();
-
-    private static final Logger logger = LoggerFactory.getLogger(Skeleton.class);
-
-    private static final Color ARC_SLUR = Color.RED;
-
-    private static final Color ARC_LINE = Color.BLUE;
-
-    private static final Color ARC_LAMBDA = Color.LIGHT_GRAY;
-
-    /** Color for a foreground pixel discarded. */
-    static final int HIDDEN = 230;
-
-    /** Color for a foreground pixel already processed. */
-    static final int PROCESSED = 180;
-
-    /** Color for a foreground pixel part of arc. */
-    static final int ARC = 140;
-
-    /** Color for a foreground junction pixel. */
-    static final int JUNCTION = 80;
-
-    /** Color for a foreground junction pixel already processed. */
-    static final int JUNCTION_PROCESSED = 90;
-
-    //
-    // Headings:
-    //
-    // +-----+-----+-----+
-    // |     |     |     |
-    // |  7  |  8  |  1  |
-    // |     |     |     |
-    // +-----+-----+-----+
-    // |     |     |     |
-    // |  6  |  0  |  2  |
-    // |     |     |     |
-    // +-----+-----+-----+
-    // |     |     |     |
-    // |  5  |  4  |  3  |
-    // |     |     |     |
-    // +-----+-----+-----+
-    //
-    /** Delta abscissa, per heading. 0 1 2. 3. 4 . 5 . 6 . 7. 8 */
-    static final int[] dxs = new int[]{0, 1, 1, 1, 0, -1, -1, -1, 0};
-
-    /** Delta ordinate, per heading. 0 1. 2. 3. 4. 5. 6 . 7 . 8 */
-    static final int[] dys = new int[]{0, -1, 0, 1, 1, 1, 0, -1, -1};
-
-    /** Headings to scan, according to last heading. */
-    static final int[][] scans = new int[][]{
-        {2, 4, 6, 8, 1, 3, 5, 7}, // 0
-        {2, 8, 1, 3, 7}, // 1
-        {2, 4, 8, 1, 3}, // 2
-        {2, 4, 1, 3, 5}, // 3
-        {2, 4, 6, 3, 5}, // 4
-        {4, 6, 3, 5, 7}, // 5
-        {4, 6, 8, 5, 7}, // 6
-        {6, 8, 1, 5, 7}, // 7
-        {2, 6, 8, 1, 7} //  8
-    };
-
-    /** Map (Dx,Dy) -> Heading. */
-    static final int[][] deltaToDir = new int[][]{
-        {7, 6, 5}, // x:-1, y: -1, 0, +1
-        {8, 0, 4}, // x: 0, y: -1, 0, +1
-        {1, 2, 3} //  x:+1, y: -1, 0, +1
-    };
-
-    /** Vertical headings: south & north. */
-    static final int[] vertDirs = new int[]{4, 8};
-
-    /** Horizontal headings: east & west. */
-    static final int[] horiDirs = new int[]{2, 6};
-
-    /** Side headings: verticals + horizontals. */
-    static final int[] sideDirs = new int[]{2, 4, 6, 8};
-
-    /** Diagonal headings: ne, se, sw, nw. */
-    static final int[] diagDirs = new int[]{1, 3, 5, 7};
-
-    /** All headings. */
-    static final int[] allDirs = new int[]{2, 4, 6, 8, 1, 3, 5, 7};
-
-    //~ Instance fields ----------------------------------------------------------------------------
-    /** The skeleton buffer. */
-    public ByteProcessor buf;
-
-    /** Map of relevant arcs (end points &rarr; arc). */
-    public final Map<Point, Arc> arcsMap = new LinkedHashMap<>();
-
-    /** Map of void arcs (pivot &rarr; arc(s)). */
-    public final Map<Point, List<Arc>> voidArcsMap = new LinkedHashMap<>();
-
-    /** List of arcs end points, with no junction, ordered by abscissa. */
-    public final List<Point> arcsEnds = new ArrayList<>();
-
-    /** The related sheet. */
-    @Navigable(false)
-    private final Sheet sheet;
-
-    /** Map of non crossable erased inters. */
-    private Map<SystemInfo, List<Inter>> nonCrossables;
-
-    /** Map of crossable erased inters. */
-    private Map<SystemInfo, List<Inter>> crossables;
-
-    /** Map of erased (seed) glyphs. */
-    private Map<SystemInfo, List<Glyph>> erasedSeeds;
-
-    //~ Constructors -------------------------------------------------------------------------------
-    /**
-     * Creates a new Skeleton object.
-     *
-     * @param sheet related sheet
-     */
-    public Skeleton (Sheet sheet)
-    {
-        this.sheet = sheet;
-    }
-
-    //~ Methods ------------------------------------------------------------------------------------
-    //---------------//
-    // buildSkeleton //
-    //---------------//
-    /**
-     * Generate the skeleton from page binary image.
-     * <p>
-     * Since this skeleton is meant for curves (slurs, wedges, endings) we can limit processing past
-     * some reasonable distance from staves (both in vertical and horizontal directions).
-     * <p>
-     * We must keep track of erased shapes at system level.
-     * <ul>
-     * <li>Notes and beams cannot be crossed by a curve.</li>
-     * <li>Bar lines, connections and stems can be crossed by a curve.
-     * Perhaps another specific background value could be used?</li>
-     * </ul>
-     *
-     * @return the skeleton image (in parallel of setting the skeleton buffer)
-     */
-    public BufferedImage buildSkeleton ()
-    {
-        // First, get a skeleton of binary image
-        Picture picture = sheet.getPicture();
-
-        ///ByteProcessor buffer = picture.getSource(Picture.SourceKey.NO_STAFF);
-        ByteProcessor buffer = picture.getSource(Picture.SourceKey.BINARY);
-        buffer = (ByteProcessor) buffer.duplicate();
-        buffer.skeletonize();
-
-        BufferedImage img = buffer.getBufferedImage();
-
-        // Erase good shapes of each system, both non-crossables and crossables
-        Graphics2D g = img.createGraphics();
-        CurvesCleaner cleaner = new CurvesCleaner(buffer, g, sheet);
-
-        // Non-crossable inters
-        nonCrossables = cleaner.eraseShapes(
-                Arrays.asList(
-                        Shape.WHOLE_NOTE,
-                        Shape.WHOLE_NOTE_SMALL,
-                        Shape.NOTEHEAD_CROSS,
-<<<<<<< HEAD
-                        Shape.NOTEHEAD_DIAMOND_FILLED,
-                        Shape.NOTEHEAD_DIAMOND_VOID,
-                        Shape.WHOLE_NOTE_DIAMOND,
-=======
-                        Shape.NOTEHEAD_CROSS_VOID,
-                        Shape.WHOLE_NOTE_CROSS,
-                        Shape.NOTEHEAD_DIAMOND_FILLED,
-                        Shape.NOTEHEAD_DIAMOND_VOID,
-                        Shape.WHOLE_NOTE_DIAMOND,
-                        Shape.NOTEHEAD_TRIANGLE_DOWN_FILLED,
-                        Shape.NOTEHEAD_TRIANGLE_DOWN_VOID,
-                        Shape.WHOLE_NOTE_TRIANGLE_DOWN,
->>>>>>> b7c73d36
-                        Shape.NOTEHEAD_BLACK,
-                        Shape.NOTEHEAD_BLACK_SMALL,
-                        Shape.NOTEHEAD_VOID,
-                        Shape.NOTEHEAD_VOID_SMALL,
-                        Shape.BEAM,
-                        Shape.BEAM_HOOK,
-                        Shape.BEAM_SMALL,
-                        Shape.BEAM_HOOK_SMALL,
-                        Shape.LYRICS,
-                        Shape.TEXT));
-
-        // Crossable inters
-        crossables = cleaner.eraseShapes(
-                Arrays.asList(
-                        Shape.THICK_BARLINE,
-                        Shape.THIN_BARLINE,
-                        Shape.THIN_CONNECTOR,
-                        Shape.THICK_CONNECTOR,
-                        Shape.LEDGER,
-                        Shape.STEM));
-
-        // Erase vertical seeds (?)
-        ///erasedSeeds = eraser.eraseGlyphs(Arrays.asList(Shape.VERTICAL_SEED));
-        //
-        // Erase regions too far from staves
-        cleaner.eraseDistantRegions();
-
-        // Build buffer
-        buffer = new ByteProcessor(img);
-        buffer.threshold(127);
-
-        // Keep a copy on disk?
-        if (constants.keepSkeleton.isSet()) {
-            ImageUtil.saveOnDisk(img, sheet.getId() + ".skl");
-        }
-
-        buf = buffer;
-
-        return img;
-    }
-
-    //------------//
-    // addVoidArc //
-    //------------//
-    /**
-     * Add a void arc (reduced to its junctions points) into the specific void arcs map.
-     *
-     * @param arc the void arc to register
-     */
-    public void addVoidArc (Arc arc)
-    {
-        for (boolean rev : new boolean[]{true, false}) {
-            Point junctionPt = arc.getJunction(rev);
-            List<Arc> arcs = voidArcsMap.get(junctionPt);
-
-            if (arcs == null) {
-                voidArcsMap.put(junctionPt, arcs = new ArrayList<>());
-            }
-
-            arcs.add(arc);
-        }
-    }
-
-    //----------//
-    // getPixel //
-    //----------//
-    /**
-     * Report pixel value at (x, y) location
-     *
-     * @param x abscissa
-     * @param y ordinate
-     * @return pixel value
-     */
-    public int getPixel (int x,
-                         int y)
-    {
-        if (x < 0 || x >= buf.getWidth() || y < 0 || y >= buf.getHeight()) {
-            return BACKGROUND;
-        }
-
-        return buf.get(x, y);
-    }
-
-    //-------------//
-    // renderItems //
-    //-------------//
-    @Override
-    public void renderItems (Graphics2D g)
-    {
-        // Render seeds
-        for (Arc arc : arcsMap.values()) {
-            setColor(arc, g);
-
-            for (Point p : arc.getPoints()) {
-                g.fillRect(p.x, p.y, 1, 1);
-            }
-        }
-
-        //        // Render artificial junction points (for vertical parts)
-        //        for (Point p : arcsPivots) {
-        //            g.setColor(Color.MAGENTA);
-        //            g.fillOval(p.x, p.y, 1, 1);
-        //        }
-    }
-
-    //----------//
-    // setPixel //
-    //----------//
-    /**
-     * Set pixel value at provided location
-     *
-     * @param x   abscissa
-     * @param y   ordinate
-     * @param val pixel value to set
-     */
-    public void setPixel (int x,
-                          int y,
-                          int val)
-    {
-        buf.set(x, y, val);
-    }
-
-    //----------//
-    // setColor //
-    //----------//
-    /**
-     * Paint the arc with a color that indicates its type of arc.
-     *
-     * @param arc the arc to paint
-     * @param g   graphics context
-     */
-    private void setColor (Arc arc,
-                           Graphics2D g)
-    {
-        if (null == arc.getShape()) {
-            g.setColor(ARC_LAMBDA);
-        } else {
-            switch (arc.getShape()) {
-            case SLUR:
-                g.setColor(ARC_SLUR);
-
-                break;
-
-            case LINE:
-                g.setColor(ARC_LINE);
-
-                break;
-
-            default:
-                g.setColor(ARC_LAMBDA);
-
-                break;
-            }
-        }
-    }
-
-    //-----------------//
-    // getErasedInters //
-    //-----------------//
-    /**
-     * Report the collection of erased inters, with provided crossable characteristic
-     *
-     * @param crossable true for crossable, false for non-crossable
-     * @return the desired erased inters
-     */
-    Map<SystemInfo, List<Inter>> getErasedInters (boolean crossable)
-    {
-        return crossable ? crossables : nonCrossables;
-    }
-
-    //----------------//
-    // getErasedSeeds //
-    //----------------//
-    /**
-     * @return the erasedSeeds
-     */
-    Map<SystemInfo, List<Glyph>> getErasedSeeds ()
-    {
-        return erasedSeeds;
-    }
-
-    //--------//
-    // getDir //
-    //--------//
-    /**
-     * Report the precise heading that goes from point 'from' to point 'to'.
-     *
-     * @param from p1
-     * @param to   p2
-     * @return heading p1 &rarr; p2
-     */
-    public static int getDir (Point from,
-                              Point to)
-    {
-        int dx = to.x - from.x;
-        int dy = to.y - from.y;
-
-        return deltaToDir[1 + dx][1 + dy];
-    }
-
-    //------------//
-    // isJunction //
-    //------------//
-    /**
-     * Tell whether the pixel value indicates a junction point.
-     *
-     * @param pix pixel gray value
-     * @return true if junction
-     */
-    public static boolean isJunction (int pix)
-    {
-        return (pix >= JUNCTION) && (pix <= (JUNCTION + 10));
-    }
-
-    //---------------------//
-    // isJunctionProcessed //
-    //---------------------//
-    /**
-     * Tell whether the pixel value indicates a junction point already processed.
-     *
-     * @param pix pixel gray value
-     * @return true if junction already processed
-     */
-    public static boolean isJunctionProcessed (int pix)
-    {
-        return pix == JUNCTION_PROCESSED;
-    }
-
-    //-------------//
-    // isProcessed //
-    //-------------//
-    /**
-     * Tell whether the pixel value indicates an end point of an arc already processed.
-     *
-     * @param pix pixel gray value
-     * @return true if arc already processed
-     */
-    public static boolean isProcessed (int pix)
-    {
-        return (pix >= PROCESSED) && (pix < (PROCESSED + 10));
-    }
-
-    //--------//
-    // isSide //
-    //--------//
-    /**
-     * Tell whether the provided heading is a side one (Horizontal or Vertical).
-     *
-     * @param dir provided heading
-     * @return true if horizontal or vertical
-     */
-    public static boolean isSide (int dir)
-    {
-        return (dir % 2) == 0;
-    }
-
-    //~ Inner Classes ------------------------------------------------------------------------------
-    //-----------//
-    // Constants //
-    //-----------//
-    private static class Constants
-            extends ConstantSet
-    {
-
-        private final Constant.Boolean keepSkeleton = new Constant.Boolean(
-                false,
-                "Should we store skeleton images on disk?");
-
-        private final Constant.Boolean useHeader = new Constant.Boolean(
-                true,
-                "Should we erase the header at staff start");
-
-        private final Scale.Fraction systemVerticalMargin = new Scale.Fraction(
-                2.0,
-                "Margin erased above & below system header area");
-
-        private final Scale.Fraction maxDxFromStaff = new Scale.Fraction(
-                1,
-                "Maximum horizontal gap from any staff");
-
-        private final Scale.Fraction maxDyFromStaff = new Scale.Fraction(
-                10,
-                "Maximum vertical gap from any staff");
-    }
-
-    //---------------//
-    // CurvesCleaner //
-    //---------------//
-    /**
-     * Class <code>CurvesCleaner</code> erases shapes and glyphs to prepare curves retrieval.
-     * <p>
-     * The specificity of this cleaner is to keep track of non-crossable inters that have been
-     * erased.
-     * Typically, notes and beams are such inters that cannot be crossed by a slur.
-     * They are used in the {@link CurvesBuilder} processing when trying to extend a slur arc: an
-     * extension is not considered if the resulting slur would cross such non-crossable area.
-     */
-    private static class CurvesCleaner
-            extends PageCleaner
-    {
-
-        /**
-         * Creates a new CurvesEraser object.
-         *
-         * @param buffer page buffer
-         * @param g      graphics context on buffer
-         * @param sheet  related sheet
-         */
-        CurvesCleaner (ByteProcessor buffer,
-                       Graphics2D g,
-                       Sheet sheet)
-        {
-            super(buffer, g, sheet);
-        }
-
-        //---------------------//
-        // eraseDistantRegions //
-        //---------------------//
-        /**
-         * In the provided image, erase the areas that lie too far from staves.
-         * <p>
-         * We define an area as large as image, then remove enlarged staves areas, and finally print
-         * the remaining area with white color.
-         */
-        public void eraseDistantRegions ()
-        {
-            final Scale scale = sheet.getScale();
-            final int maxDx = scale.toPixels(constants.maxDxFromStaff);
-            final int maxDy = scale.toPixels(constants.maxDyFromStaff);
-            final Area sheetArea = new Area(new Rectangle(buffer.getWidth(), buffer.getHeight()));
-
-            for (Staff staff : sheet.getStaffManager().getStaves()) {
-                Rectangle staffRect = null;
-
-                for (VerticalSide vSide : VerticalSide.values()) {
-                    LineInfo line = staff.getLine(vSide);
-
-                    for (HorizontalSide hSide : HorizontalSide.values()) {
-                        int x = staff.getAbscissa(hSide);
-                        int y = line.yAt(x);
-
-                        if (staffRect == null) {
-                            staffRect = new Rectangle(x, y, 0, 0);
-                        } else {
-                            staffRect.add(x, y);
-                        }
-                    }
-                }
-
-                staffRect.grow(maxDx, maxDy);
-
-                Area staffArea = new Area(staffRect);
-                sheetArea.subtract(staffArea);
-            }
-
-            g.fill(sheetArea);
-        }
-
-        //-------------//
-        // eraseShapes //
-        //-------------//
-        /**
-         * Erase from image graphics all instances of provided shapes and return the
-         * "erased" inter instances per system.
-         *
-         * @param shapes (input) the shapes to look for
-         * @return the corresponding erased inter instances per system
-         */
-        public Map<SystemInfo, List<Inter>> eraseShapes (Collection<Shape> shapes)
-        {
-            final Map<SystemInfo, List<Inter>> erasedMap = new TreeMap<>();
-
-            for (SystemInfo system : sheet.getSystems()) {
-                final SIGraph sig = system.getSig();
-                final List<Inter> erased = new ArrayList<>();
-                erasedMap.put(system, erased);
-
-                for (Inter inter : sig.vertexSet()) {
-                    if (!inter.isRemoved() && shapes.contains(inter.getShape())) {
-                        if (canHide(inter)) {
-                            erased.add(inter);
-                        }
-                    }
-                }
-
-                // Erase the inters
-                for (Inter inter : erased) {
-                    inter.accept(this);
-                }
-
-                // Erase system header?
-                if (constants.useHeader.isSet()) {
-                    eraseSystemHeader(system, constants.systemVerticalMargin);
-                }
-            }
-
-            return erasedMap;
-        }
-    }
-}
+//------------------------------------------------------------------------------------------------//
+//                                                                                                //
+//                                         S k e l e t o n                                        //
+//                                                                                                //
+//------------------------------------------------------------------------------------------------//
+// <editor-fold defaultstate="collapsed" desc="hdr">
+//
+//  Copyright © Audiveris 2022. All rights reserved.
+//
+//  This program is free software: you can redistribute it and/or modify it under the terms of the
+//  GNU Affero General Public License as published by the Free Software Foundation, either version
+//  3 of the License, or (at your option) any later version.
+//
+//  This program is distributed in the hope that it will be useful, but WITHOUT ANY WARRANTY;
+//  without even the implied warranty of MERCHANTABILITY or FITNESS FOR A PARTICULAR PURPOSE.
+//  See the GNU Affero General Public License for more details.
+//
+//  You should have received a copy of the GNU Affero General Public License along with this
+//  program.  If not, see <http://www.gnu.org/licenses/>.
+//------------------------------------------------------------------------------------------------//
+// </editor-fold>
+package org.audiveris.omr.sheet.curve;
+
+import ij.process.ByteProcessor;
+
+import org.audiveris.omr.constant.Constant;
+import org.audiveris.omr.constant.ConstantSet;
+import org.audiveris.omr.glyph.Glyph;
+import org.audiveris.omr.glyph.Shape;
+import org.audiveris.omr.image.ImageUtil;
+import static org.audiveris.omr.image.PixelSource.BACKGROUND;
+import org.audiveris.omr.sheet.PageCleaner;
+import org.audiveris.omr.sheet.Picture;
+import org.audiveris.omr.sheet.Scale;
+import org.audiveris.omr.sheet.Sheet;
+import org.audiveris.omr.sheet.Staff;
+import org.audiveris.omr.sheet.SystemInfo;
+import org.audiveris.omr.sheet.grid.LineInfo;
+import org.audiveris.omr.sig.SIGraph;
+import org.audiveris.omr.sig.inter.Inter;
+import org.audiveris.omr.ui.util.ItemRenderer;
+import org.audiveris.omr.util.HorizontalSide;
+import org.audiveris.omr.util.Navigable;
+import org.audiveris.omr.util.VerticalSide;
+
+import org.slf4j.Logger;
+import org.slf4j.LoggerFactory;
+
+import java.awt.Color;
+import java.awt.Graphics2D;
+import java.awt.Point;
+import java.awt.Rectangle;
+import java.awt.geom.Area;
+import java.awt.image.BufferedImage;
+import java.util.ArrayList;
+import java.util.Arrays;
+import java.util.Collection;
+import java.util.LinkedHashMap;
+import java.util.List;
+import java.util.Map;
+import java.util.TreeMap;
+
+/**
+ * Class <code>Skeleton</code> handles the skeleton structure used for slurs and segments
+ * retrieval, including the navigation along the skeleton.
+ * <p>
+ * We use special color values to record information directly within the skeleton buffer.
+ *
+ * @author Hervé Bitteur
+ */
+public class Skeleton
+        implements ItemRenderer
+{
+    //~ Static fields/initializers -----------------------------------------------------------------
+
+    private static final Constants constants = new Constants();
+
+    private static final Logger logger = LoggerFactory.getLogger(Skeleton.class);
+
+    private static final Color ARC_SLUR = Color.RED;
+
+    private static final Color ARC_LINE = Color.BLUE;
+
+    private static final Color ARC_LAMBDA = Color.LIGHT_GRAY;
+
+    /** Color for a foreground pixel discarded. */
+    static final int HIDDEN = 230;
+
+    /** Color for a foreground pixel already processed. */
+    static final int PROCESSED = 180;
+
+    /** Color for a foreground pixel part of arc. */
+    static final int ARC = 140;
+
+    /** Color for a foreground junction pixel. */
+    static final int JUNCTION = 80;
+
+    /** Color for a foreground junction pixel already processed. */
+    static final int JUNCTION_PROCESSED = 90;
+
+    //
+    // Headings:
+    //
+    // +-----+-----+-----+
+    // |     |     |     |
+    // |  7  |  8  |  1  |
+    // |     |     |     |
+    // +-----+-----+-----+
+    // |     |     |     |
+    // |  6  |  0  |  2  |
+    // |     |     |     |
+    // +-----+-----+-----+
+    // |     |     |     |
+    // |  5  |  4  |  3  |
+    // |     |     |     |
+    // +-----+-----+-----+
+    //
+    /** Delta abscissa, per heading. 0 1 2. 3. 4 . 5 . 6 . 7. 8 */
+    static final int[] dxs = new int[]{0, 1, 1, 1, 0, -1, -1, -1, 0};
+
+    /** Delta ordinate, per heading. 0 1. 2. 3. 4. 5. 6 . 7 . 8 */
+    static final int[] dys = new int[]{0, -1, 0, 1, 1, 1, 0, -1, -1};
+
+    /** Headings to scan, according to last heading. */
+    static final int[][] scans = new int[][]{
+        {2, 4, 6, 8, 1, 3, 5, 7}, // 0
+        {2, 8, 1, 3, 7}, // 1
+        {2, 4, 8, 1, 3}, // 2
+        {2, 4, 1, 3, 5}, // 3
+        {2, 4, 6, 3, 5}, // 4
+        {4, 6, 3, 5, 7}, // 5
+        {4, 6, 8, 5, 7}, // 6
+        {6, 8, 1, 5, 7}, // 7
+        {2, 6, 8, 1, 7} //  8
+    };
+
+    /** Map (Dx,Dy) -> Heading. */
+    static final int[][] deltaToDir = new int[][]{
+        {7, 6, 5}, // x:-1, y: -1, 0, +1
+        {8, 0, 4}, // x: 0, y: -1, 0, +1
+        {1, 2, 3} //  x:+1, y: -1, 0, +1
+    };
+
+    /** Vertical headings: south & north. */
+    static final int[] vertDirs = new int[]{4, 8};
+
+    /** Horizontal headings: east & west. */
+    static final int[] horiDirs = new int[]{2, 6};
+
+    /** Side headings: verticals + horizontals. */
+    static final int[] sideDirs = new int[]{2, 4, 6, 8};
+
+    /** Diagonal headings: ne, se, sw, nw. */
+    static final int[] diagDirs = new int[]{1, 3, 5, 7};
+
+    /** All headings. */
+    static final int[] allDirs = new int[]{2, 4, 6, 8, 1, 3, 5, 7};
+
+    //~ Instance fields ----------------------------------------------------------------------------
+    /** The skeleton buffer. */
+    public ByteProcessor buf;
+
+    /** Map of relevant arcs (end points &rarr; arc). */
+    public final Map<Point, Arc> arcsMap = new LinkedHashMap<>();
+
+    /** Map of void arcs (pivot &rarr; arc(s)). */
+    public final Map<Point, List<Arc>> voidArcsMap = new LinkedHashMap<>();
+
+    /** List of arcs end points, with no junction, ordered by abscissa. */
+    public final List<Point> arcsEnds = new ArrayList<>();
+
+    /** The related sheet. */
+    @Navigable(false)
+    private final Sheet sheet;
+
+    /** Map of non crossable erased inters. */
+    private Map<SystemInfo, List<Inter>> nonCrossables;
+
+    /** Map of crossable erased inters. */
+    private Map<SystemInfo, List<Inter>> crossables;
+
+    /** Map of erased (seed) glyphs. */
+    private Map<SystemInfo, List<Glyph>> erasedSeeds;
+
+    //~ Constructors -------------------------------------------------------------------------------
+    /**
+     * Creates a new Skeleton object.
+     *
+     * @param sheet related sheet
+     */
+    public Skeleton (Sheet sheet)
+    {
+        this.sheet = sheet;
+    }
+
+    //~ Methods ------------------------------------------------------------------------------------
+    //---------------//
+    // buildSkeleton //
+    //---------------//
+    /**
+     * Generate the skeleton from page binary image.
+     * <p>
+     * Since this skeleton is meant for curves (slurs, wedges, endings) we can limit processing past
+     * some reasonable distance from staves (both in vertical and horizontal directions).
+     * <p>
+     * We must keep track of erased shapes at system level.
+     * <ul>
+     * <li>Notes and beams cannot be crossed by a curve.</li>
+     * <li>Bar lines, connections and stems can be crossed by a curve.
+     * Perhaps another specific background value could be used?</li>
+     * </ul>
+     *
+     * @return the skeleton image (in parallel of setting the skeleton buffer)
+     */
+    public BufferedImage buildSkeleton ()
+    {
+        // First, get a skeleton of binary image
+        Picture picture = sheet.getPicture();
+
+        ///ByteProcessor buffer = picture.getSource(Picture.SourceKey.NO_STAFF);
+        ByteProcessor buffer = picture.getSource(Picture.SourceKey.BINARY);
+        buffer = (ByteProcessor) buffer.duplicate();
+        buffer.skeletonize();
+
+        BufferedImage img = buffer.getBufferedImage();
+
+        // Erase good shapes of each system, both non-crossables and crossables
+        Graphics2D g = img.createGraphics();
+        CurvesCleaner cleaner = new CurvesCleaner(buffer, g, sheet);
+
+        // Non-crossable inters
+        nonCrossables = cleaner.eraseShapes(
+                Arrays.asList(
+                        Shape.WHOLE_NOTE,
+                        Shape.WHOLE_NOTE_SMALL,
+                        Shape.NOTEHEAD_CROSS,
+                        Shape.NOTEHEAD_CROSS_VOID,
+                        Shape.WHOLE_NOTE_CROSS,
+                        Shape.NOTEHEAD_DIAMOND_FILLED,
+                        Shape.NOTEHEAD_DIAMOND_VOID,
+                        Shape.WHOLE_NOTE_DIAMOND,
+                        Shape.NOTEHEAD_TRIANGLE_DOWN_FILLED,
+                        Shape.NOTEHEAD_TRIANGLE_DOWN_VOID,
+                        Shape.WHOLE_NOTE_TRIANGLE_DOWN,
+                        Shape.NOTEHEAD_BLACK,
+                        Shape.NOTEHEAD_BLACK_SMALL,
+                        Shape.NOTEHEAD_VOID,
+                        Shape.NOTEHEAD_VOID_SMALL,
+                        Shape.BEAM,
+                        Shape.BEAM_HOOK,
+                        Shape.BEAM_SMALL,
+                        Shape.BEAM_HOOK_SMALL,
+                        Shape.LYRICS,
+                        Shape.TEXT));
+
+        // Crossable inters
+        crossables = cleaner.eraseShapes(
+                Arrays.asList(
+                        Shape.THICK_BARLINE,
+                        Shape.THIN_BARLINE,
+                        Shape.THIN_CONNECTOR,
+                        Shape.THICK_CONNECTOR,
+                        Shape.LEDGER,
+                        Shape.STEM));
+
+        // Erase vertical seeds (?)
+        ///erasedSeeds = eraser.eraseGlyphs(Arrays.asList(Shape.VERTICAL_SEED));
+        //
+        // Erase regions too far from staves
+        cleaner.eraseDistantRegions();
+
+        // Build buffer
+        buffer = new ByteProcessor(img);
+        buffer.threshold(127);
+
+        // Keep a copy on disk?
+        if (constants.keepSkeleton.isSet()) {
+            ImageUtil.saveOnDisk(img, sheet.getId() + ".skl");
+        }
+
+        buf = buffer;
+
+        return img;
+    }
+
+    //------------//
+    // addVoidArc //
+    //------------//
+    /**
+     * Add a void arc (reduced to its junctions points) into the specific void arcs map.
+     *
+     * @param arc the void arc to register
+     */
+    public void addVoidArc (Arc arc)
+    {
+        for (boolean rev : new boolean[]{true, false}) {
+            Point junctionPt = arc.getJunction(rev);
+            List<Arc> arcs = voidArcsMap.get(junctionPt);
+
+            if (arcs == null) {
+                voidArcsMap.put(junctionPt, arcs = new ArrayList<>());
+            }
+
+            arcs.add(arc);
+        }
+    }
+
+    //----------//
+    // getPixel //
+    //----------//
+    /**
+     * Report pixel value at (x, y) location
+     *
+     * @param x abscissa
+     * @param y ordinate
+     * @return pixel value
+     */
+    public int getPixel (int x,
+                         int y)
+    {
+        if (x < 0 || x >= buf.getWidth() || y < 0 || y >= buf.getHeight()) {
+            return BACKGROUND;
+        }
+
+        return buf.get(x, y);
+    }
+
+    //-------------//
+    // renderItems //
+    //-------------//
+    @Override
+    public void renderItems (Graphics2D g)
+    {
+        // Render seeds
+        for (Arc arc : arcsMap.values()) {
+            setColor(arc, g);
+
+            for (Point p : arc.getPoints()) {
+                g.fillRect(p.x, p.y, 1, 1);
+            }
+        }
+
+        //        // Render artificial junction points (for vertical parts)
+        //        for (Point p : arcsPivots) {
+        //            g.setColor(Color.MAGENTA);
+        //            g.fillOval(p.x, p.y, 1, 1);
+        //        }
+    }
+
+    //----------//
+    // setPixel //
+    //----------//
+    /**
+     * Set pixel value at provided location
+     *
+     * @param x   abscissa
+     * @param y   ordinate
+     * @param val pixel value to set
+     */
+    public void setPixel (int x,
+                          int y,
+                          int val)
+    {
+        buf.set(x, y, val);
+    }
+
+    //----------//
+    // setColor //
+    //----------//
+    /**
+     * Paint the arc with a color that indicates its type of arc.
+     *
+     * @param arc the arc to paint
+     * @param g   graphics context
+     */
+    private void setColor (Arc arc,
+                           Graphics2D g)
+    {
+        if (null == arc.getShape()) {
+            g.setColor(ARC_LAMBDA);
+        } else {
+            switch (arc.getShape()) {
+            case SLUR:
+                g.setColor(ARC_SLUR);
+
+                break;
+
+            case LINE:
+                g.setColor(ARC_LINE);
+
+                break;
+
+            default:
+                g.setColor(ARC_LAMBDA);
+
+                break;
+            }
+        }
+    }
+
+    //-----------------//
+    // getErasedInters //
+    //-----------------//
+    /**
+     * Report the collection of erased inters, with provided crossable characteristic
+     *
+     * @param crossable true for crossable, false for non-crossable
+     * @return the desired erased inters
+     */
+    Map<SystemInfo, List<Inter>> getErasedInters (boolean crossable)
+    {
+        return crossable ? crossables : nonCrossables;
+    }
+
+    //----------------//
+    // getErasedSeeds //
+    //----------------//
+    /**
+     * @return the erasedSeeds
+     */
+    Map<SystemInfo, List<Glyph>> getErasedSeeds ()
+    {
+        return erasedSeeds;
+    }
+
+    //--------//
+    // getDir //
+    //--------//
+    /**
+     * Report the precise heading that goes from point 'from' to point 'to'.
+     *
+     * @param from p1
+     * @param to   p2
+     * @return heading p1 &rarr; p2
+     */
+    public static int getDir (Point from,
+                              Point to)
+    {
+        int dx = to.x - from.x;
+        int dy = to.y - from.y;
+
+        return deltaToDir[1 + dx][1 + dy];
+    }
+
+    //------------//
+    // isJunction //
+    //------------//
+    /**
+     * Tell whether the pixel value indicates a junction point.
+     *
+     * @param pix pixel gray value
+     * @return true if junction
+     */
+    public static boolean isJunction (int pix)
+    {
+        return (pix >= JUNCTION) && (pix <= (JUNCTION + 10));
+    }
+
+    //---------------------//
+    // isJunctionProcessed //
+    //---------------------//
+    /**
+     * Tell whether the pixel value indicates a junction point already processed.
+     *
+     * @param pix pixel gray value
+     * @return true if junction already processed
+     */
+    public static boolean isJunctionProcessed (int pix)
+    {
+        return pix == JUNCTION_PROCESSED;
+    }
+
+    //-------------//
+    // isProcessed //
+    //-------------//
+    /**
+     * Tell whether the pixel value indicates an end point of an arc already processed.
+     *
+     * @param pix pixel gray value
+     * @return true if arc already processed
+     */
+    public static boolean isProcessed (int pix)
+    {
+        return (pix >= PROCESSED) && (pix < (PROCESSED + 10));
+    }
+
+    //--------//
+    // isSide //
+    //--------//
+    /**
+     * Tell whether the provided heading is a side one (Horizontal or Vertical).
+     *
+     * @param dir provided heading
+     * @return true if horizontal or vertical
+     */
+    public static boolean isSide (int dir)
+    {
+        return (dir % 2) == 0;
+    }
+
+    //~ Inner Classes ------------------------------------------------------------------------------
+    //-----------//
+    // Constants //
+    //-----------//
+    private static class Constants
+            extends ConstantSet
+    {
+
+        private final Constant.Boolean keepSkeleton = new Constant.Boolean(
+                false,
+                "Should we store skeleton images on disk?");
+
+        private final Constant.Boolean useHeader = new Constant.Boolean(
+                true,
+                "Should we erase the header at staff start");
+
+        private final Scale.Fraction systemVerticalMargin = new Scale.Fraction(
+                2.0,
+                "Margin erased above & below system header area");
+
+        private final Scale.Fraction maxDxFromStaff = new Scale.Fraction(
+                1,
+                "Maximum horizontal gap from any staff");
+
+        private final Scale.Fraction maxDyFromStaff = new Scale.Fraction(
+                10,
+                "Maximum vertical gap from any staff");
+    }
+
+    //---------------//
+    // CurvesCleaner //
+    //---------------//
+    /**
+     * Class <code>CurvesCleaner</code> erases shapes and glyphs to prepare curves retrieval.
+     * <p>
+     * The specificity of this cleaner is to keep track of non-crossable inters that have been
+     * erased.
+     * Typically, notes and beams are such inters that cannot be crossed by a slur.
+     * They are used in the {@link CurvesBuilder} processing when trying to extend a slur arc: an
+     * extension is not considered if the resulting slur would cross such non-crossable area.
+     */
+    private static class CurvesCleaner
+            extends PageCleaner
+    {
+
+        /**
+         * Creates a new CurvesEraser object.
+         *
+         * @param buffer page buffer
+         * @param g      graphics context on buffer
+         * @param sheet  related sheet
+         */
+        CurvesCleaner (ByteProcessor buffer,
+                       Graphics2D g,
+                       Sheet sheet)
+        {
+            super(buffer, g, sheet);
+        }
+
+        //---------------------//
+        // eraseDistantRegions //
+        //---------------------//
+        /**
+         * In the provided image, erase the areas that lie too far from staves.
+         * <p>
+         * We define an area as large as image, then remove enlarged staves areas, and finally print
+         * the remaining area with white color.
+         */
+        public void eraseDistantRegions ()
+        {
+            final Scale scale = sheet.getScale();
+            final int maxDx = scale.toPixels(constants.maxDxFromStaff);
+            final int maxDy = scale.toPixels(constants.maxDyFromStaff);
+            final Area sheetArea = new Area(new Rectangle(buffer.getWidth(), buffer.getHeight()));
+
+            for (Staff staff : sheet.getStaffManager().getStaves()) {
+                Rectangle staffRect = null;
+
+                for (VerticalSide vSide : VerticalSide.values()) {
+                    LineInfo line = staff.getLine(vSide);
+
+                    for (HorizontalSide hSide : HorizontalSide.values()) {
+                        int x = staff.getAbscissa(hSide);
+                        int y = line.yAt(x);
+
+                        if (staffRect == null) {
+                            staffRect = new Rectangle(x, y, 0, 0);
+                        } else {
+                            staffRect.add(x, y);
+                        }
+                    }
+                }
+
+                staffRect.grow(maxDx, maxDy);
+
+                Area staffArea = new Area(staffRect);
+                sheetArea.subtract(staffArea);
+            }
+
+            g.fill(sheetArea);
+        }
+
+        //-------------//
+        // eraseShapes //
+        //-------------//
+        /**
+         * Erase from image graphics all instances of provided shapes and return the
+         * "erased" inter instances per system.
+         *
+         * @param shapes (input) the shapes to look for
+         * @return the corresponding erased inter instances per system
+         */
+        public Map<SystemInfo, List<Inter>> eraseShapes (Collection<Shape> shapes)
+        {
+            final Map<SystemInfo, List<Inter>> erasedMap = new TreeMap<>();
+
+            for (SystemInfo system : sheet.getSystems()) {
+                final SIGraph sig = system.getSig();
+                final List<Inter> erased = new ArrayList<>();
+                erasedMap.put(system, erased);
+
+                for (Inter inter : sig.vertexSet()) {
+                    if (!inter.isRemoved() && shapes.contains(inter.getShape())) {
+                        if (canHide(inter)) {
+                            erased.add(inter);
+                        }
+                    }
+                }
+
+                // Erase the inters
+                for (Inter inter : erased) {
+                    inter.accept(this);
+                }
+
+                // Erase system header?
+                if (constants.useHeader.isSet()) {
+                    eraseSystemHeader(system, constants.systemVerticalMargin);
+                }
+            }
+
+            return erasedMap;
+        }
+    }
+}