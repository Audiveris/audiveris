--- conflicted
+++ resolved
@@ -1,183 +1,3 @@
-<<<<<<< HEAD
-//------------------------------------------------------------------------------------------------//
-//                                                                                                //
-//                                 S e l e c t i o n P a i n t e r                                //
-//                                                                                                //
-//------------------------------------------------------------------------------------------------//
-// <editor-fold defaultstate="collapsed" desc="hdr">
-//
-//  Copyright © Audiveris 2018. All rights reserved.
-//
-//  This program is free software: you can redistribute it and/or modify it under the terms of the
-//  GNU Affero General Public License as published by the Free Software Foundation, either version
-//  3 of the License, or (at your option) any later version.
-//
-//  This program is distributed in the hope that it will be useful, but WITHOUT ANY WARRANTY;
-//  without even the implied warranty of MERCHANTABILITY or FITNESS FOR A PARTICULAR PURPOSE.
-//  See the GNU Affero General Public License for more details.
-//
-//  You should have received a copy of the GNU Affero General Public License along with this
-//  program.  If not, see <http://www.gnu.org/licenses/>.
-//------------------------------------------------------------------------------------------------//
-// </editor-fold>
-package org.audiveris.omr.sheet.ui;
-
-import org.audiveris.omr.constant.Constant;
-import org.audiveris.omr.constant.ConstantSet;
-import org.audiveris.omr.math.GeoUtil;
-import org.audiveris.omr.sheet.Scale;
-import org.audiveris.omr.sheet.Sheet;
-import org.audiveris.omr.sig.inter.Inter;
-import org.audiveris.omr.sig.relation.NoExclusion;
-import org.audiveris.omr.sig.relation.Relation;
-import org.audiveris.omr.sig.relation.Relations;
-import org.audiveris.omr.sig.ui.SigPainter;
-import static org.audiveris.omr.ui.symbol.Alignment.AREA_CENTER;
-import org.audiveris.omr.ui.util.UIUtil;
-
-import java.awt.Color;
-import java.awt.Graphics;
-import java.awt.Point;
-import java.awt.Stroke;
-import java.awt.font.TextLayout;
-import java.awt.geom.AffineTransform;
-import java.awt.geom.Ellipse2D;
-import java.awt.geom.Line2D;
-
-/**
- * Class {@code SelectionPainter} is meant to paint just selected items.
- *
- * @author Hervé Bitteur
- */
-public class SelectionPainter
-        extends SheetPainter
-{
-    //~ Static fields/initializers -----------------------------------------------------------------
-
-    private static final Constants constants = new Constants();
-
-    //~ Constructors -------------------------------------------------------------------------------
-    /**
-     * Creates a new {@code SelectionPainter} object.
-     *
-     * @param sheet the sheet to paint
-     * @param g     Graphic context
-     */
-    public SelectionPainter (Sheet sheet,
-                             Graphics g)
-    {
-        super(sheet, g);
-
-        sigPainter = new SelectionSigPainter(g, sheet.getScale());
-    }
-
-    //~ Methods ------------------------------------------------------------------------------------
-    //-------------//
-    // drawSupport //
-    //-------------//
-    /**
-     * Draw the support relation between two inters.
-     *
-     * @param one          first inter
-     * @param two          second inter
-     * @param supportClass provided support class
-     * @param potential    true if support is just potential
-     */
-    public void drawSupport (Inter one,
-                             Inter two,
-                             Class<? extends Relation> supportClass,
-                             boolean potential)
-    {
-        // Draw support line, using dash and specific color for potential relation
-        final Stroke oldStroke = potential ? UIUtil.setAbsoluteDashedStroke(g, 1f)
-                : UIUtil.setAbsoluteStroke(g, 1f);
-        g.setColor(
-                potential ? Color.PINK
-                        : (NoExclusion.class.isAssignableFrom(supportClass) ? Color.GRAY : Color.GREEN));
-
-        final double r = 2; // Radius
-        final Point oneCenter = one.getRelationCenter();
-        Ellipse2D e1 = new Ellipse2D.Double(oneCenter.x - r, oneCenter.y - r, 2 * r, 2 * r);
-        g.fill(e1);
-
-        final Point twoCenter = two.getRelationCenter();
-        Ellipse2D e2 = new Ellipse2D.Double(twoCenter.x - r, twoCenter.y - r, 2 * r, 2 * r);
-        g.fill(e2);
-
-        final Line2D line = new Line2D.Double(oneCenter, twoCenter);
-        g.draw(line);
-
-        // Print support name at center of line?
-        final double zoom = g.getTransform().getScaleX();
-
-        if (zoom >= constants.minZoomForSupportNames.getValue()) {
-            final double z = Math.max(0.5, zoom);
-            final AffineTransform at = AffineTransform.getScaleInstance(0.5 / z, 0.5 / z);
-            final TextLayout layout = basicLayout(Relations.nameOf(supportClass), at);
-            paint(layout, GeoUtil.centerOf(line.getBounds()), AREA_CENTER);
-        }
-    }
-
-    //--------//
-    // render //
-    //--------//
-    /**
-     * Render the selected inter, using some highlighting
-     *
-     * @param inter the selected inter to render
-     */
-    public void render (Inter inter)
-    {
-        inter.accept(sigPainter);
-    }
-
-    //---------------//
-    // getSigPainter //
-    //---------------//
-    @Override
-    protected SigPainter getSigPainter ()
-    {
-        return new SelectionSigPainter(g, sheet.getScale());
-    }
-
-    //~ Inner Classes ------------------------------------------------------------------------------
-    //-----------//
-    // Constants //
-    //-----------//
-    private static final class Constants
-            extends ConstantSet
-    {
-        //~ Instance fields ------------------------------------------------------------------------
-
-        private final Constant.Ratio minZoomForSupportNames = new Constant.Ratio(
-                2.0,
-                "Minimum zoom value to display support names");
-    }
-
-    //---------------------//
-    // SelectionSigPainter //
-    //---------------------//
-    private static class SelectionSigPainter
-            extends SigPainter
-    {
-        //~ Constructors ---------------------------------------------------------------------------
-
-        public SelectionSigPainter (Graphics g,
-                                    Scale scale)
-        {
-            super(g, scale);
-        }
-
-        //~ Methods --------------------------------------------------------------------------------
-        @Override
-        protected void setColor (Inter inter)
-        {
-            // Use complementary of inter color
-            g.setColor(UIUtil.complementaryColor(inter.getColor()));
-        }
-    }
-}
-=======
 //------------------------------------------------------------------------------------------------//
 //                                                                                                //
 //                                 S e l e c t i o n P a i n t e r                                //
@@ -269,8 +89,8 @@
                 : UIUtil.setAbsoluteStroke(g, 1f);
         g.setColor(
                 potential ? Color.PINK
-                        : (NoExclusion.class.isAssignableFrom(supportClass) ? Color.GRAY
-                        : Color.GREEN));
+                        : (NoExclusion.class.isAssignableFrom(supportClass) ? Color.GRAY
+                        : Color.GREEN));
 
         final double r = 2; // Radius
         final Point oneCenter = one.getRelationCenter();
@@ -320,7 +140,7 @@
     //-----------//
     // Constants //
     //-----------//
-    private static class Constants
+    private static class Constants
             extends ConstantSet
     {
 
@@ -336,8 +156,8 @@
             extends SigPainter
     {
 
-        SelectionSigPainter (Graphics g,
-                             Scale scale)
+        SelectionSigPainter (Graphics g,
+                             Scale scale)
         {
             super(g, scale);
         }
@@ -348,12 +168,11 @@
             // Use complementary of inter color
             g.setColor(UIUtil.complementaryColor(inter.getColor()));
         }
-
-        @Override
-        protected boolean splitMirrors ()
-        {
-            return true;
-        }
+
+        @Override
+        protected boolean splitMirrors ()
+        {
+            return true;
+        }
     }
-}
->>>>>>> 8e2b0fd5
+}