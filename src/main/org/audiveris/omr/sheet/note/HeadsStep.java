//------------------------------------------------------------------------------------------------//
//                                                                                                //
//                                        H e a d s S t e p                                       //
//                                                                                                //
//------------------------------------------------------------------------------------------------//
// <editor-fold defaultstate="collapsed" desc="hdr">
//
//  Copyright © Audiveris 2018. All rights reserved.
//
//  This program is free software: you can redistribute it and/or modify it under the terms of the
//  GNU Affero General Public License as published by the Free Software Foundation, either version
//  3 of the License, or (at your option) any later version.
//
//  This program is distributed in the hope that it will be useful, but WITHOUT ANY WARRANTY;
//  without even the implied warranty of MERCHANTABILITY or FITNESS FOR A PARTICULAR PURPOSE.
//  See the GNU Affero General Public License for more details.
//
//  You should have received a copy of the GNU Affero General Public License along with this
//  program.  If not, see <http://www.gnu.org/licenses/>.
//------------------------------------------------------------------------------------------------//
// </editor-fold>
package org.audiveris.omr.sheet.note;

import org.audiveris.omr.classifier.Annotation;
import org.audiveris.omr.sheet.Sheet;
import org.audiveris.omr.sheet.SystemInfo;
import org.audiveris.omr.step.AbstractSystemStep;
import org.audiveris.omr.step.StepException;
import org.audiveris.omrdataset.api.OmrShapes;

import org.slf4j.Logger;
import org.slf4j.LoggerFactory;

import java.util.List;
import java.util.Map;

/**
 * Class {@code HeadsStep} implements <b>HEADS</b> step, which uses distance matching
 * technique to retrieve all possible interpretations of note heads (black and void) or
 * whole notes, but no rest notes.
 *
 * @author Hervé Bitteur
 */
public class HeadsStep
        extends AbstractSystemStep<HeadsStep.Context>
{

    private static final Logger logger = LoggerFactory.getLogger(HeadsStep.class);

    /**
     * Creates a new {@code HeadsStep} object.
     */
    public HeadsStep ()
    {
    }

    //----------//
    // doSystem //
    //----------//
    @Override
    public void doSystem (SystemInfo system,
                          Context context)
            throws StepException
    {
        //        final List<Glyph> spots = context.sheetSpots.get(system);
        //        new NoteHeadsBuilder(system, context.distanceTable, spots).buildHeads();
        //
        final List<Annotation> headAnnotations = context.annotationMap.get(system);
        new HeadsBuilder(system, headAnnotations).buildHeads();
    }

    //----------//
    // doProlog //
    //----------//
    @Override
    protected Context doProlog (Sheet sheet)
            throws StepException
    {
        //        // Build proper distance table and make it available for system-level processing
        //        DistanceTable distances = new DistancesBuilder(sheet).buildDistances();
        //
        //        // Retrieve spots for (black) notes
        //        Map<SystemInfo, List<Glyph>> sheetSpots = new HeadSpotsBuilder(sheet).getSpots();
        //
        //        return new Context(distances, sheetSpots);
        //

        // Dispatch head annotations to systems
        final List<Annotation> heads = sheet.getAnnotationIndex().filterPositives(OmrShapes.HEADS);

        return new Context(sheet.getSystemManager().dispatchAnnotations(heads));
    }

    //---------//
    // Context //
    //---------//
    /**
     * COntext for step processing.
     */
    protected static class Context
    {

<<<<<<< HEAD
        //
        //        public final DistanceTable distanceTable;
        //
        //        public final Map<SystemInfo, List<Glyph>> sheetSpots;
        //
        public final Map<SystemInfo, List<Annotation>> annotationMap;

        //~ Constructors ---------------------------------------------------------------------------
        //        public Context (DistanceTable distanceTable,
        //                        Map<SystemInfo, List<Glyph>> sheetSpots)
        //        {
        //            this.distanceTable = distanceTable;
        //            this.sheetSpots = sheetSpots;
        //        }
        public Context (Map<SystemInfo, List<Annotation>> annotationMap)
=======
        /**
         * Table of distances.
         */
        public final DistanceTable distanceTable;

        /**
         * Spots per system.
         */
        public final Map<SystemInfo, List<Glyph>> sheetSpots;

        /**
         * Create a Context.
         *
         * @param distanceTable
         * @param sheetSpots
         */
        Context (DistanceTable distanceTable,
                 Map<SystemInfo, List<Glyph>> sheetSpots)
>>>>>>> 8e2b0fd5
        {
            this.annotationMap = annotationMap;
        }
    }
}
<|MERGE_RESOLUTION|>--- conflicted
+++ resolved
@@ -1,143 +1,121 @@
-//------------------------------------------------------------------------------------------------//
-//                                                                                                //
-//                                        H e a d s S t e p                                       //
-//                                                                                                //
-//------------------------------------------------------------------------------------------------//
-// <editor-fold defaultstate="collapsed" desc="hdr">
-//
-//  Copyright © Audiveris 2018. All rights reserved.
-//
-//  This program is free software: you can redistribute it and/or modify it under the terms of the
-//  GNU Affero General Public License as published by the Free Software Foundation, either version
-//  3 of the License, or (at your option) any later version.
-//
-//  This program is distributed in the hope that it will be useful, but WITHOUT ANY WARRANTY;
-//  without even the implied warranty of MERCHANTABILITY or FITNESS FOR A PARTICULAR PURPOSE.
-//  See the GNU Affero General Public License for more details.
-//
-//  You should have received a copy of the GNU Affero General Public License along with this
-//  program.  If not, see <http://www.gnu.org/licenses/>.
-//------------------------------------------------------------------------------------------------//
-// </editor-fold>
-package org.audiveris.omr.sheet.note;
-
-import org.audiveris.omr.classifier.Annotation;
-import org.audiveris.omr.sheet.Sheet;
-import org.audiveris.omr.sheet.SystemInfo;
-import org.audiveris.omr.step.AbstractSystemStep;
-import org.audiveris.omr.step.StepException;
-import org.audiveris.omrdataset.api.OmrShapes;
-
-import org.slf4j.Logger;
-import org.slf4j.LoggerFactory;
-
-import java.util.List;
-import java.util.Map;
-
-/**
- * Class {@code HeadsStep} implements <b>HEADS</b> step, which uses distance matching
- * technique to retrieve all possible interpretations of note heads (black and void) or
- * whole notes, but no rest notes.
- *
- * @author Hervé Bitteur
- */
-public class HeadsStep
-        extends AbstractSystemStep<HeadsStep.Context>
-{
-
-    private static final Logger logger = LoggerFactory.getLogger(HeadsStep.class);
-
-    /**
-     * Creates a new {@code HeadsStep} object.
-     */
-    public HeadsStep ()
-    {
-    }
-
-    //----------//
-    // doSystem //
-    //----------//
-    @Override
-    public void doSystem (SystemInfo system,
-                          Context context)
-            throws StepException
-    {
-        //        final List<Glyph> spots = context.sheetSpots.get(system);
-        //        new NoteHeadsBuilder(system, context.distanceTable, spots).buildHeads();
-        //
-        final List<Annotation> headAnnotations = context.annotationMap.get(system);
-        new HeadsBuilder(system, headAnnotations).buildHeads();
-    }
-
-    //----------//
-    // doProlog //
-    //----------//
-    @Override
-    protected Context doProlog (Sheet sheet)
-            throws StepException
-    {
-        //        // Build proper distance table and make it available for system-level processing
-        //        DistanceTable distances = new DistancesBuilder(sheet).buildDistances();
-        //
-        //        // Retrieve spots for (black) notes
-        //        Map<SystemInfo, List<Glyph>> sheetSpots = new HeadSpotsBuilder(sheet).getSpots();
-        //
-        //        return new Context(distances, sheetSpots);
-        //
-
-        // Dispatch head annotations to systems
-        final List<Annotation> heads = sheet.getAnnotationIndex().filterPositives(OmrShapes.HEADS);
-
-        return new Context(sheet.getSystemManager().dispatchAnnotations(heads));
-    }
-
-    //---------//
-    // Context //
-    //---------//
-    /**
-     * COntext for step processing.
-     */
-    protected static class Context
-    {
-
-<<<<<<< HEAD
-        //
-        //        public final DistanceTable distanceTable;
-        //
-        //        public final Map<SystemInfo, List<Glyph>> sheetSpots;
-        //
-        public final Map<SystemInfo, List<Annotation>> annotationMap;
-
-        //~ Constructors ---------------------------------------------------------------------------
-        //        public Context (DistanceTable distanceTable,
-        //                        Map<SystemInfo, List<Glyph>> sheetSpots)
-        //        {
-        //            this.distanceTable = distanceTable;
-        //            this.sheetSpots = sheetSpots;
-        //        }
-        public Context (Map<SystemInfo, List<Annotation>> annotationMap)
-=======
-        /**
-         * Table of distances.
-         */
-        public final DistanceTable distanceTable;
-
-        /**
-         * Spots per system.
-         */
-        public final Map<SystemInfo, List<Glyph>> sheetSpots;
-
-        /**
-         * Create a Context.
-         *
-         * @param distanceTable
-         * @param sheetSpots
-         */
-        Context (DistanceTable distanceTable,
-                 Map<SystemInfo, List<Glyph>> sheetSpots)
->>>>>>> 8e2b0fd5
-        {
-            this.annotationMap = annotationMap;
-        }
-    }
-}
+//------------------------------------------------------------------------------------------------//
+//                                                                                                //
+//                                        H e a d s S t e p                                       //
+//                                                                                                //
+//------------------------------------------------------------------------------------------------//
+// <editor-fold defaultstate="collapsed" desc="hdr">
+//
+//  Copyright © Audiveris 2018. All rights reserved.
+//
+//  This program is free software: you can redistribute it and/or modify it under the terms of the
+//  GNU Affero General Public License as published by the Free Software Foundation, either version
+//  3 of the License, or (at your option) any later version.
+//
+//  This program is distributed in the hope that it will be useful, but WITHOUT ANY WARRANTY;
+//  without even the implied warranty of MERCHANTABILITY or FITNESS FOR A PARTICULAR PURPOSE.
+//  See the GNU Affero General Public License for more details.
+//
+//  You should have received a copy of the GNU Affero General Public License along with this
+//  program.  If not, see <http://www.gnu.org/licenses/>.
+//------------------------------------------------------------------------------------------------//
+// </editor-fold>
+package org.audiveris.omr.sheet.note;
+
+import org.audiveris.omr.classifier.Annotation;
+import org.audiveris.omr.sheet.Sheet;
+import org.audiveris.omr.sheet.SystemInfo;
+import org.audiveris.omr.step.AbstractSystemStep;
+import org.audiveris.omr.step.StepException;
+import org.audiveris.omrdataset.api.OmrShapes;
+
+import org.slf4j.Logger;
+import org.slf4j.LoggerFactory;
+
+import java.util.List;
+import java.util.Map;
+
+/**
+ * Class {@code HeadsStep} implements <b>HEADS</b> step, which uses distance matching
+ * technique to retrieve all possible interpretations of note heads (black and void) or
+ * whole notes, but no rest notes.
+ *
+ * @author Hervé Bitteur
+ */
+public class HeadsStep
+        extends AbstractSystemStep<HeadsStep.Context>
+{
+
+    private static final Logger logger = LoggerFactory.getLogger(HeadsStep.class);
+
+    /**
+     * Creates a new {@code HeadsStep} object.
+     */
+    public HeadsStep ()
+    {
+    }
+
+    //----------//
+    // doSystem //
+    //----------//
+    @Override
+    public void doSystem (SystemInfo system,
+                          Context context)
+            throws StepException
+    {
+        //        final List<Glyph> spots = context.sheetSpots.get(system);
+        //        new NoteHeadsBuilder(system, context.distanceTable, spots).buildHeads();
+        //
+        final List<Annotation> headAnnotations = context.annotationMap.get(system);
+        new HeadsBuilder(system, headAnnotations).buildHeads();
+    }
+
+    //----------//
+    // doProlog //
+    //----------//
+    @Override
+    protected Context doProlog (Sheet sheet)
+            throws StepException
+    {
+        //        // Build proper distance table and make it available for system-level processing
+        //        DistanceTable distances = new DistancesBuilder(sheet).buildDistances();
+        //
+        //        // Retrieve spots for (black) notes
+        //        Map<SystemInfo, List<Glyph>> sheetSpots = new HeadSpotsBuilder(sheet).getSpots();
+        //
+        //        return new Context(distances, sheetSpots);
+        //
+
+        // Dispatch head annotations to systems
+        final List<Annotation> heads = sheet.getAnnotationIndex().filterPositives(OmrShapes.HEADS);
+
+        return new Context(sheet.getSystemManager().dispatchAnnotations(heads));
+    }
+
+    //---------//
+    // Context //
+    //---------//
+    /**
+     * COntext for step processing.
+     */
+    protected static class Context
+    {
+
+        //
+        //        public final DistanceTable distanceTable;
+        //
+        //        public final Map<SystemInfo, List<Glyph>> sheetSpots;
+        //
+        public final Map<SystemInfo, List<Annotation>> annotationMap;
+
+        //        public Context (DistanceTable distanceTable,
+        //                        Map<SystemInfo, List<Glyph>> sheetSpots)
+        //        {
+        //            this.distanceTable = distanceTable;
+        //            this.sheetSpots = sheetSpots;
+        //        }
+        public Context (Map<SystemInfo, List<Annotation>> annotationMap)
+        {
+            this.annotationMap = annotationMap;
+        }
+    }
+}