--- conflicted
+++ resolved
@@ -1,641 +1,565 @@
-//------------------------------------------------------------------------------------------------//
-//                                                                                                //
-//                                       B a s i c I n d e x                                      //
-//                                                                                                //
-//------------------------------------------------------------------------------------------------//
-// <editor-fold defaultstate="collapsed" desc="hdr">
-//
-//  Copyright © Audiveris 2018. All rights reserved.
-//
-//  This program is free software: you can redistribute it and/or modify it under the terms of the
-//  GNU Affero General Public License as published by the Free Software Foundation, either version
-//  3 of the License, or (at your option) any later version.
-//
-//  This program is distributed in the hope that it will be useful, but WITHOUT ANY WARRANTY;
-//  without even the implied warranty of MERCHANTABILITY or FITNESS FOR A PARTICULAR PURPOSE.
-//  See the GNU Affero General Public License for more details.
-//
-//  You should have received a copy of the GNU Affero General Public License along with this
-//  program.  If not, see <http://www.gnu.org/licenses/>.
-//------------------------------------------------------------------------------------------------//
-// </editor-fold>
-package org.audiveris.omr.util;
-
-<<<<<<< HEAD
-import org.audiveris.omr.classifier.Annotation;
-import org.audiveris.omr.glyph.Glyph;
-import org.audiveris.omr.ui.selection.EntityListEvent;
-=======
-import org.audiveris.omr.glyph.Glyph;
->>>>>>> 8e2b0fd5
-import org.audiveris.omr.ui.selection.EntityService;
-import org.audiveris.omr.ui.selection.MouseMovement;
-import org.audiveris.omr.ui.selection.SelectionHint;
-import org.audiveris.omr.ui.symbol.BasicSymbol;
-
-import org.slf4j.Logger;
-import org.slf4j.LoggerFactory;
-
-import java.awt.Point;
-import java.awt.Rectangle;
-import java.util.ArrayList;
-import java.util.Collection;
-import java.util.Collections;
-import java.util.Comparator;
-import java.util.Iterator;
-import java.util.List;
-import java.util.concurrent.ConcurrentSkipListMap;
-import java.util.concurrent.atomic.AtomicInteger;
-
-import javax.swing.SwingUtilities;
-import javax.xml.bind.Unmarshaller;
-import javax.xml.bind.annotation.XmlAccessType;
-import javax.xml.bind.annotation.XmlAccessorType;
-import javax.xml.bind.annotation.XmlElement;
-import javax.xml.bind.annotation.XmlElementRef;
-import javax.xml.bind.annotation.XmlElementRefs;
-import javax.xml.bind.annotation.XmlRootElement;
-import javax.xml.bind.annotation.adapters.XmlAdapter;
-import javax.xml.bind.annotation.adapters.XmlJavaTypeAdapter;
-
-/**
- * Class {@code BasicIndex}
- *
- * @param <E> precise type for indexed entities
-<<<<<<< HEAD
- *
- * @author Hervé Bitteur
- */
-@XmlAccessorType(XmlAccessType.NONE)
-@XmlRootElement(name = "index")
-=======
- * @author HervÃ© Bitteur
- */
-@XmlAccessorType(XmlAccessType.NONE)
-@XmlRootElement
-@XmlType(propOrder = {"lastIdValue", "entities"})
->>>>>>> 8e2b0fd5
-public class BasicIndex<E extends Entity>
-        implements EntityIndex<E>
-{
-
-    private static final Logger logger = LoggerFactory.getLogger(BasicIndex.class);
-
-    // Persistent data
-    //----------------
-    //
-    /** Collection of all entities registered in this index, sorted on ID. */
-    @XmlElement(name = "entities")
-    @XmlJavaTypeAdapter(Adapter.class)
-    protected final ConcurrentSkipListMap<Integer, E> entities = new ConcurrentSkipListMap<>();
-
-    // Transient data
-    //---------------
-    //
-    /** Global id used to uniquely identify an entity instance. */
-    protected AtomicInteger lastId;
-
-    /** Selection service, if any. */
-    protected EntityService<E> entityService;
-
-    /** List of IDs for declared VIP entities. */
-    private List<Integer> vipIds;
-
-    /** (debug) for easy inspection via browser. */
-    private Collection<E> values;
-
-    /**
-     * Creates a new {@code BasicIndex} object.
-     *
-     * @param lastId provided ID generator, perhaps null
-     */
-    public BasicIndex (AtomicInteger lastId)
-    {
-        this();
-        this.lastId = lastId;
-    }
-
-    /**
-     * Creates a new {@code BasicIndex} object.
-     */
-    protected BasicIndex ()
-    {
-        values = entities.values(); // Useful for debugging only
-    }
-
-    //----------------------//
-    // getContainedEntities //
-    //----------------------//
-    @Override
-    public List<E> getContainedEntities (Rectangle rectangle)
-    {
-        return Entities.containedEntities(iterator(), rectangle);
-    }
-
-    //-----------------------//
-    // getContainingEntities //
-    //-----------------------//
-    @Override
-    public List<E> getContainingEntities (Point point)
-    {
-        return Entities.containingEntities(iterator(), point);
-    }
-
-    //-------------//
-    // getEntities //
-    //-------------//
-    @Override
-    public Collection<E> getEntities ()
-    {
-        return Collections.unmodifiableCollection(entities.values());
-    }
-
-    //-----------//
-    // getEntity //
-    //-----------//
-    @Override
-    public E getEntity (int id)
-    {
-        return entities.get(id);
-    }
-
-    //------------------//
-    // getEntityService //
-    //------------------//
-    @Override
-    public EntityService<E> getEntityService ()
-    {
-        return entityService;
-    }
-
-    //------------------//
-    // setEntityService //
-    //------------------//
-    @Override
-    public void setEntityService (EntityService<E> entityService)
-    {
-        this.entityService = entityService;
-        entityService.connect();
-    }
-
-    //------------//
-    // getIdAfter //
-    //------------//
-    @Override
-    public int getIdAfter (int id)
-    {
-        if (id == 0) {
-            if (!entities.isEmpty()) {
-                for (int i = 0, iMax = lastId.get(); i <= iMax; i++) {
-                    final E entity = entities.get(i);
-
-                    if (isValid(entity)) {
-                        return i;
-                    }
-                }
-            } else {
-                return 0;
-            }
-        }
-
-        for (int i = id + 1, iMax = lastId.get(); i <= iMax; i++) {
-            final E entity = entities.get(i);
-
-            if (isValid(entity)) {
-                return i;
-            }
-        }
-
-        return 0;
-    }
-
-    //-------------//
-    // getIdBefore //
-    //-------------//
-    @Override
-    public int getIdBefore (int id)
-    {
-        if (id == 0) {
-            return 0;
-        }
-
-        for (int i = id - 1; i >= 0; i--) {
-            final E entity = entities.get(i);
-
-            if (isValid(entity)) {
-                return i;
-            }
-        }
-
-        return 0;
-    }
-
-    //------------------------//
-    // getIntersectedEntities //
-    //------------------------//
-    @Override
-    public List<E> getIntersectedEntities (Rectangle rectangle)
-    {
-        return Entities.intersectedEntities(iterator(), rectangle);
-    }
-
-    //-----------//
-    // getLastId //
-    //-----------//
-    @Override
-    public int getLastId ()
-    {
-        return lastId.get();
-    }
-
-    //-----------//
-    // setLastId //
-    //-----------//
-    @Override
-    public void setLastId (int lastId)
-    {
-        this.lastId.set(lastId);
-    }
-
-    //---------//
-    // getName //
-    //---------//
-    @Override
-    public String getName ()
-    {
-        return getClass().getSimpleName();
-    }
-
-    //--------//
-    // insert //
-    //--------//
-    /**
-     * Insert an entity with its ID already defined.
-     * This method is meant for re-loading an index.
-     *
-     * @param entity the entity to insert
-     */
-    public void insert (E entity)
-    {
-        int id = entity.getId();
-
-        if (id == 0) {
-            throw new IllegalArgumentException("Entity has no ID");
-        }
-
-        entities.put(id, entity);
-
-        if (isVipId(id)) {
-            entity.setVip(true);
-            logger.info("VIP insert {}", entity);
-        }
-    }
-
-    //---------//
-    // isVipId //
-    //---------//
-    @Override
-    public boolean isVipId (int id)
-    {
-        return (vipIds != null) && vipIds.contains(id);
-    }
-
-    //----------//
-    // Iterator //
-    //----------//
-    @Override
-    public Iterator<E> iterator ()
-    {
-        return entities.values().iterator();
-    }
-
-    //---------//
-    // publish //
-    //---------//
-    /**
-     * Convenient method to publish an Entity instance.
-     *
-     * @param entity the Entity to publish (can be null)
-     */
-    public void publish (final E entity)
-    {
-        final EntityService<E> interService = this.getEntityService();
-
-        if (interService != null) {
-            SwingUtilities.invokeLater(
-                    new Runnable()
-            {
-                @Override
-                public void run ()
-                {
-                    interService.publish(
-                            new EntityListEvent<E>(
-                                    this,
-                                    SelectionHint.ENTITY_INIT,
-                                    MouseMovement.PRESSING,
-                                    entity));
-                }
-            });
-        }
-    }
-
-    //----------//
-    // register //
-    //----------//
-    @Override
-    public int register (E entity)
-    {
-        // Already registered?
-        if (entity.getId() != 0) {
-            return entity.getId();
-        }
-
-        int id = generateId();
-        entity.setId(id);
-
-        entities.put(id, entity);
-
-        if (isVipId(id)) {
-            entity.setVip(true);
-            logger.info("VIP registered {}", entity);
-        }
-
-        return id;
-    }
-
-    //--------//
-    // remove //
-    //--------//
-    @Override
-    public void remove (E entity)
-    {
-        entities.remove(entity.getId());
-    }
-
-    //-------//
-    // reset //
-    //-------//
-    @Override
-    public void reset ()
-    {
-        lastId.set(0);
-        entities.clear();
-    }
-
-<<<<<<< HEAD
-    //-------------//
-    // setEntities //
-    //-------------//
-    @Override
-    public void setEntities (Collection<E> entities)
-    {
-        for (E entity : entities) {
-            insert(entity);
-        }
-    }
-
-    //------------------//
-    // setEntityService //
-    //------------------//
-    @Override
-    public void setEntityService (EntityService<E> entityService)
-    {
-        this.entityService = entityService;
-        entityService.connect();
-    }
-
-    //-----------//
-    // setLastId //
-    //-----------//
-    @Override
-    public void setLastId (int lastId)
-    {
-        this.lastId.set(lastId);
-    }
-
-=======
->>>>>>> 8e2b0fd5
-    //-----------//
-    // setVipIds //
-    //-----------//
-    /**
-<<<<<<< HEAD
-     * Declare a list of VIP IDs.
-     *
-     * @param vipIdsString a string formatted as a comma-separated list of ID numbers
-     */
-    public void setVipIds (String vipIdsString)
-=======
-     * Record the IDs of VIP entities.
-     *
-     * @param vipIds collection of VIP IDs
-     */
-    public void setVipIds (List<Integer> vipIds)
->>>>>>> 8e2b0fd5
-    {
-        vipIds = IntUtil.parseInts(vipIdsString);
-
-        if (!vipIds.isEmpty()) {
-            logger.info("VIP {}: {}", getClass().getSimpleName(), vipIds);
-
-            for (E entity : entities.values()) {
-                if ((entity != null) && isVipId(entity.getId())) {
-                    entity.setVip(true);
-                }
-            }
-        }
-    }
-
-    //----------//
-    // toString //
-    //----------//
-    @Override
-    public String toString ()
-    {
-        StringBuilder sb = new StringBuilder(getClass().getSimpleName());
-        sb.append("{");
-        sb.append(internals());
-        sb.append("}");
-
-        return sb.toString();
-    }
-
-    //------------//
-    // generateId //
-    //------------//
-    /**
-     * Report the next available ID value.
-     *
-     * @return next available ID
-     */
-    protected int generateId ()
-    {
-        return lastId.incrementAndGet();
-    }
-
-    //-----------//
-    // internals //
-    //-----------//
-    /**
-     * Report a description string of class internals.
-     *
-     * @return description string of internals
-     */
-    protected String internals ()
-    {
-        return getName();
-    }
-
-    //---------//
-    // isValid //
-    //---------//
-    /**
-     * Report whether the provided entity is valid
-     *
-     * @param entity the entity to check
-     * @return true if entity is valid
-     */
-    protected boolean isValid (E entity)
-    {
-        return entity != null;
-    }
-
-    //----------------//
-    // afterUnmarshal //
-    //----------------//
-    /**
-     * Called after all the properties (except IDREF) are unmarshalled for this object,
-     * but before this object is set to the parent object.
-     */
-    @SuppressWarnings("unused")
-    private void afterUnmarshal (Unmarshaller um,
-                                 Object parent)
-    {
-        values = entities.values();
-    }
-
-<<<<<<< HEAD
-    //~ Inner Classes ------------------------------------------------------------------------------
-=======
-    //------------------//
-    // InterfaceAdapter //
-    //------------------//
-    /**
-     * @param <E> precise entity type
-     */
-    public static class InterfaceAdapter<E extends AbstractEntity>
-            extends XmlAdapter<BasicIndex<E>, EntityIndex<E>>
-    {
-
-        @Override
-        public BasicIndex<E> marshal (EntityIndex<E> itf)
-                throws Exception
-        {
-            return (BasicIndex<E>) itf;
-        }
-
-        @Override
-        public EntityIndex<E> unmarshal (BasicIndex<E> basic)
-                throws Exception
-        {
-            return basic;
-        }
-    }
-
->>>>>>> 8e2b0fd5
-    //---------//
-    // Adapter //
-    //---------//
-    /**
-     * This adapter converts an un-mappable ConcurrentHashMap to/from
-     * a JAXB-mappable IndexValue (a flat list).
-     *
-     * @param <E> the specific entity type
-     */
-    public static class Adapter<E extends AbstractEntity>
-            extends XmlAdapter<IndexValue<E>, ConcurrentSkipListMap<Integer, E>>
-    {
-
-        @Override
-        public IndexValue<E> marshal (ConcurrentSkipListMap<Integer, E> map)
-                throws Exception
-        {
-            IndexValue<E> value = new IndexValue<>();
-            value.list = new ArrayList<>(map.values());
-
-            return value;
-        }
-
-        @Override
-        public ConcurrentSkipListMap<Integer, E> unmarshal (IndexValue<E> value)
-                throws Exception
-        {
-            // TODO: is sorting needed?
-            Collections.sort(value.list, new Comparator<E>()
-                     {
-                         @Override
-                         public int compare (E e1,
-                                             E e2)
-                         {
-                             return Integer.compare(e1.getId(), e2.getId());
-                         }
-                     });
-
-            ConcurrentSkipListMap<Integer, E> map = new ConcurrentSkipListMap<>();
-
-            for (E entity : value.list) {
-                map.put(entity.getId(), entity);
-            }
-
-            return map;
-        }
-    }
-
-    //------------//
-    // IndexValue //
-    //------------//
-    /**
-     * Class {@code IndexValue} is just a flat list of entities, with each item name
-     * based on actual item type.
-     *
-     * @param <E> the specific entity type
-     */
-    public static class IndexValue<E extends AbstractEntity>
-    {
-
-        @XmlElementRefs({
-<<<<<<< HEAD
-            @XmlElementRef(type = Glyph.class)
-            , @XmlElementRef(type = BasicSymbol.class)
-            , @XmlElementRef(type = Annotation.class)
-        })
-=======
-            @XmlElementRef(type = Glyph.class),
-            @XmlElementRef(type = BasicSymbol.class)})
->>>>>>> 8e2b0fd5
-        ArrayList<E> list; // Flat list of entities (each with its embedded id)
-    }
-
-    //------------------//
-    // InterfaceAdapter //
-    //------------------//
-    public static class InterfaceAdapter<E extends AbstractEntity>
-            extends XmlAdapter<BasicIndex<E>, EntityIndex<E>>
-    {
-        //~ Methods --------------------------------------------------------------------------------
-
-        @Override
-        public BasicIndex<E> marshal (EntityIndex<E> itf)
-                throws Exception
-        {
-            return (BasicIndex<E>) itf;
-        }
-
-        @Override
-        public EntityIndex<E> unmarshal (BasicIndex<E> basic)
-                throws Exception
-        {
-            return basic;
-        }
-    }
-}
+//------------------------------------------------------------------------------------------------//
+//                                                                                                //
+//                                       B a s i c I n d e x                                      //
+//                                                                                                //
+//------------------------------------------------------------------------------------------------//
+// <editor-fold defaultstate="collapsed" desc="hdr">
+//
+//  Copyright © Audiveris 2018. All rights reserved.
+//
+//  This program is free software: you can redistribute it and/or modify it under the terms of the
+//  GNU Affero General Public License as published by the Free Software Foundation, either version
+//  3 of the License, or (at your option) any later version.
+//
+//  This program is distributed in the hope that it will be useful, but WITHOUT ANY WARRANTY;
+//  without even the implied warranty of MERCHANTABILITY or FITNESS FOR A PARTICULAR PURPOSE.
+//  See the GNU Affero General Public License for more details.
+//
+//  You should have received a copy of the GNU Affero General Public License along with this
+//  program.  If not, see <http://www.gnu.org/licenses/>.
+//------------------------------------------------------------------------------------------------//
+// </editor-fold>
+package org.audiveris.omr.util;
+
+import org.audiveris.omr.classifier.Annotation;
+import org.audiveris.omr.glyph.Glyph;
+import org.audiveris.omr.ui.selection.EntityListEvent;
+import org.audiveris.omr.ui.selection.EntityService;
+import org.audiveris.omr.ui.selection.MouseMovement;
+import org.audiveris.omr.ui.selection.SelectionHint;
+import org.audiveris.omr.ui.symbol.BasicSymbol;
+
+import org.slf4j.Logger;
+import org.slf4j.LoggerFactory;
+
+import java.awt.Point;
+import java.awt.Rectangle;
+import java.util.ArrayList;
+import java.util.Collection;
+import java.util.Collections;
+import java.util.Comparator;
+import java.util.Iterator;
+import java.util.List;
+import java.util.concurrent.ConcurrentSkipListMap;
+import java.util.concurrent.atomic.AtomicInteger;
+
+import javax.swing.SwingUtilities;
+import javax.xml.bind.Unmarshaller;
+import javax.xml.bind.annotation.XmlAccessType;
+import javax.xml.bind.annotation.XmlAccessorType;
+import javax.xml.bind.annotation.XmlElement;
+import javax.xml.bind.annotation.XmlElementRef;
+import javax.xml.bind.annotation.XmlElementRefs;
+import javax.xml.bind.annotation.XmlRootElement;
+import javax.xml.bind.annotation.adapters.XmlAdapter;
+import javax.xml.bind.annotation.adapters.XmlJavaTypeAdapter;
+
+/**
+ * Class {@code BasicIndex}
+ *
+ * @param <E> precise type for indexed entities
+ *
+ * @author Hervé Bitteur
+ */
+@XmlAccessorType(XmlAccessType.NONE)
+@XmlRootElement(name = "index")
+public class BasicIndex<E extends Entity>
+        implements EntityIndex<E>
+{
+
+    private static final Logger logger = LoggerFactory.getLogger(BasicIndex.class);
+
+    // Persistent data
+    //----------------
+    //
+    /** Collection of all entities registered in this index, sorted on ID. */
+    @XmlElement(name = "entities")
+    @XmlJavaTypeAdapter(Adapter.class)
+    protected final ConcurrentSkipListMap<Integer, E> entities = new ConcurrentSkipListMap<>();
+
+    // Transient data
+    //---------------
+    //
+    /** Global id used to uniquely identify an entity instance. */
+    protected AtomicInteger lastId;
+
+    /** Selection service, if any. */
+    protected EntityService<E> entityService;
+
+    /** List of IDs for declared VIP entities. */
+    private List<Integer> vipIds;
+
+    /** (debug) for easy inspection via browser. */
+    private Collection<E> values;
+
+    /**
+     * Creates a new {@code BasicIndex} object.
+     *
+     * @param lastId provided ID generator, perhaps null
+     */
+    public BasicIndex (AtomicInteger lastId)
+    {
+        this();
+        this.lastId = lastId;
+    }
+
+    /**
+     * Creates a new {@code BasicIndex} object.
+     */
+    protected BasicIndex ()
+    {
+        values = entities.values(); // Useful for debugging only
+    }
+
+    //----------------------//
+    // getContainedEntities //
+    //----------------------//
+    @Override
+    public List<E> getContainedEntities (Rectangle rectangle)
+    {
+        return Entities.containedEntities(iterator(), rectangle);
+    }
+
+    //-----------------------//
+    // getContainingEntities //
+    //-----------------------//
+    @Override
+    public List<E> getContainingEntities (Point point)
+    {
+        return Entities.containingEntities(iterator(), point);
+    }
+
+    //-------------//
+    // getEntities //
+    //-------------//
+    @Override
+    public Collection<E> getEntities ()
+    {
+        return Collections.unmodifiableCollection(entities.values());
+    }
+
+    //-----------//
+    // getEntity //
+    //-----------//
+    @Override
+    public E getEntity (int id)
+    {
+        return entities.get(id);
+    }
+
+    //------------------//
+    // getEntityService //
+    //------------------//
+    @Override
+    public EntityService<E> getEntityService ()
+    {
+        return entityService;
+    }
+
+    //------------------//
+    // setEntityService //
+    //------------------//
+    @Override
+    public void setEntityService (EntityService<E> entityService)
+    {
+        this.entityService = entityService;
+        entityService.connect();
+    }
+
+    //------------//
+    // getIdAfter //
+    //------------//
+    @Override
+    public int getIdAfter (int id)
+    {
+        if (id == 0) {
+            if (!entities.isEmpty()) {
+                for (int i = 0, iMax = lastId.get(); i <= iMax; i++) {
+                    final E entity = entities.get(i);
+
+                    if (isValid(entity)) {
+                        return i;
+                    }
+                }
+            } else {
+                return 0;
+            }
+        }
+
+        for (int i = id + 1, iMax = lastId.get(); i <= iMax; i++) {
+            final E entity = entities.get(i);
+
+            if (isValid(entity)) {
+                return i;
+            }
+        }
+
+        return 0;
+    }
+
+    //-------------//
+    // getIdBefore //
+    //-------------//
+    @Override
+    public int getIdBefore (int id)
+    {
+        if (id == 0) {
+            return 0;
+        }
+
+        for (int i = id - 1; i >= 0; i--) {
+            final E entity = entities.get(i);
+
+            if (isValid(entity)) {
+                return i;
+            }
+        }
+
+        return 0;
+    }
+
+    //------------------------//
+    // getIntersectedEntities //
+    //------------------------//
+    @Override
+    public List<E> getIntersectedEntities (Rectangle rectangle)
+    {
+        return Entities.intersectedEntities(iterator(), rectangle);
+    }
+
+    //-----------//
+    // getLastId //
+    //-----------//
+    @Override
+    public int getLastId ()
+    {
+        return lastId.get();
+    }
+
+    //-----------//
+    // setLastId //
+    //-----------//
+    @Override
+    public void setLastId (int lastId)
+    {
+        this.lastId.set(lastId);
+    }
+
+    //---------//
+    // getName //
+    //---------//
+    @Override
+    public String getName ()
+    {
+        return getClass().getSimpleName();
+    }
+
+    //--------//
+    // insert //
+    //--------//
+    /**
+     * Insert an entity with its ID already defined.
+     * This method is meant for re-loading an index.
+     *
+     * @param entity the entity to insert
+     */
+    public void insert (E entity)
+    {
+        int id = entity.getId();
+
+        if (id == 0) {
+            throw new IllegalArgumentException("Entity has no ID");
+        }
+
+        entities.put(id, entity);
+
+        if (isVipId(id)) {
+            entity.setVip(true);
+            logger.info("VIP insert {}", entity);
+        }
+    }
+
+    //---------//
+    // isVipId //
+    //---------//
+    @Override
+    public boolean isVipId (int id)
+    {
+        return (vipIds != null) && vipIds.contains(id);
+    }
+
+    //----------//
+    // Iterator //
+    //----------//
+    @Override
+    public Iterator<E> iterator ()
+    {
+        return entities.values().iterator();
+    }
+
+    //---------//
+    // publish //
+    //---------//
+    /**
+     * Convenient method to publish an Entity instance.
+     *
+     * @param entity the Entity to publish (can be null)
+     */
+    public void publish (final E entity)
+    {
+        final EntityService<E> interService = this.getEntityService();
+
+        if (interService != null) {
+            SwingUtilities.invokeLater(new Runnable()
+            {
+                @Override
+                public void run ()
+                {
+                    interService.publish(
+                            new EntityListEvent<E>(
+                                    this,
+                                    SelectionHint.ENTITY_INIT,
+                                    MouseMovement.PRESSING,
+                                    entity));
+                }
+            });
+        }
+    }
+
+    //----------//
+    // register //
+    //----------//
+    @Override
+    public int register (E entity)
+    {
+        // Already registered?
+        if (entity.getId() != 0) {
+            return entity.getId();
+        }
+
+        int id = generateId();
+        entity.setId(id);
+
+        entities.put(id, entity);
+
+        if (isVipId(id)) {
+            entity.setVip(true);
+            logger.info("VIP registered {}", entity);
+        }
+
+        return id;
+    }
+
+    //--------//
+    // remove //
+    //--------//
+    @Override
+    public void remove (E entity)
+    {
+        entities.remove(entity.getId());
+    }
+
+    //-------//
+    // reset //
+    //-------//
+    @Override
+    public void reset ()
+    {
+        lastId.set(0);
+        entities.clear();
+    }
+
+    //-------------//
+    // setEntities //
+    //-------------//
+    @Override
+    public void setEntities (Collection<E> entities)
+    {
+        for (E entity : entities) {
+            insert(entity);
+        }
+    }
+
+    //-----------//
+    // setVipIds //
+    //-----------//
+    /**
+     * Declare a list of VIP IDs.
+     *
+     * @param vipIdsString a string formatted as a comma-separated list of ID numbers
+     */
+    public void setVipIds (String vipIdsString)
+    {
+        vipIds = IntUtil.parseInts(vipIdsString);
+
+        if (!vipIds.isEmpty()) {
+            logger.info("VIP {}: {}", getClass().getSimpleName(), vipIds);
+
+            for (E entity : entities.values()) {
+                if ((entity != null) && isVipId(entity.getId())) {
+                    entity.setVip(true);
+                }
+            }
+        }
+    }
+
+    //----------//
+    // toString //
+    //----------//
+    @Override
+    public String toString ()
+    {
+        StringBuilder sb = new StringBuilder(getClass().getSimpleName());
+        sb.append("{");
+        sb.append(internals());
+        sb.append("}");
+
+        return sb.toString();
+    }
+
+    //------------//
+    // generateId //
+    //------------//
+    /**
+     * Report the next available ID value.
+     *
+     * @return next available ID
+     */
+    protected int generateId ()
+    {
+        return lastId.incrementAndGet();
+    }
+
+    //-----------//
+    // internals //
+    //-----------//
+    /**
+     * Report a description string of class internals.
+     *
+     * @return description string of internals
+     */
+    protected String internals ()
+    {
+        return getName();
+    }
+
+    //---------//
+    // isValid //
+    //---------//
+    /**
+     * Report whether the provided entity is valid
+     *
+     * @param entity the entity to check
+     * @return true if entity is valid
+     */
+    protected boolean isValid (E entity)
+    {
+        return entity != null;
+    }
+
+    //----------------//
+    // afterUnmarshal //
+    //----------------//
+    /**
+     * Called after all the properties (except IDREF) are unmarshalled for this object,
+     * but before this object is set to the parent object.
+     */
+    @SuppressWarnings("unused")
+    private void afterUnmarshal (Unmarshaller um,
+                                 Object parent)
+    {
+        values = entities.values();
+    }
+
+    //------------------//
+    // InterfaceAdapter //
+    //------------------//
+    /**
+     * @param <E> precise entity type
+     */
+    public static class InterfaceAdapter<E extends AbstractEntity>
+            extends XmlAdapter<BasicIndex<E>, EntityIndex<E>>
+    {
+
+        @Override
+        public BasicIndex<E> marshal (EntityIndex<E> itf)
+                throws Exception
+        {
+            return (BasicIndex<E>) itf;
+        }
+
+        @Override
+        public EntityIndex<E> unmarshal (BasicIndex<E> basic)
+                throws Exception
+        {
+            return basic;
+        }
+    }
+
+    //---------//
+    // Adapter //
+    //---------//
+    /**
+     * This adapter converts an un-mappable ConcurrentHashMap<String, E> to/from
+     * a JAXB-mappable IndexValue<E> (a flat list).
+     *
+     * @param <E> the specific entity type
+     */
+    private static class Adapter<E extends AbstractEntity>
+            extends XmlAdapter<IndexValue<E>, ConcurrentSkipListMap<Integer, E>>
+    {
+
+        @Override
+        public IndexValue<E> marshal (ConcurrentSkipListMap<Integer, E> map)
+                throws Exception
+        {
+            IndexValue<E> value = new IndexValue<>();
+            value.list = new ArrayList<>(map.values());
+
+            return value;
+        }
+
+        @Override
+        public ConcurrentSkipListMap<Integer, E> unmarshal (IndexValue<E> value)
+                throws Exception
+        {
+            // TODO: is sorting needed?
+            Collections.sort(value.list, new Comparator<E>()
+                     {
+                         @Override
+                         public int compare (E e1,
+                                             E e2)
+                         {
+                             return Integer.compare(e1.getId(), e2.getId());
+                         }
+                     });
+
+            ConcurrentSkipListMap<Integer, E> map = new ConcurrentSkipListMap<>();
+
+            for (E entity : value.list) {
+                map.put(entity.getId(), entity);
+            }
+
+            return map;
+        }
+    }
+
+    //------------//
+    // IndexValue //
+    //------------//
+    /**
+     * Class {@code IndexValue} is just a flat list of entities, with each item name
+     * based on actual item type.
+     *
+     * @param <E> the specific entity type
+     */
+    private static class IndexValue<E extends AbstractEntity>
+    {
+
+        @XmlElementRefs({
+            @XmlElementRef(type = Glyph.class),
+            @XmlElementRef(type = BasicSymbol.class),
+            @XmlElementRef(type = Annotation.class)})
+        ArrayList<E> list; // Flat list of entities (each with its embedded id)
+    }
+}