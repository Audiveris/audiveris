--- conflicted
+++ resolved
@@ -1,117 +1,113 @@
-//------------------------------------------------------------------------------------------------//
-//                                                                                                //
-//                                           C l o c k                                            //
-//                                                                                                //
-//------------------------------------------------------------------------------------------------//
-// <editor-fold defaultstate="collapsed" desc="hdr">                                              //
-//
-//  Copyright © Audiveris 2018. All rights reserved.
-//
-//  This program is free software: you can redistribute it and/or modify it under the terms of the
-//  GNU Affero General Public License as published by the Free Software Foundation, either version
-//  3 of the License, or (at your option) any later version.
-//
-//  This program is distributed in the hope that it will be useful, but WITHOUT ANY WARRANTY;
-//  without even the implied warranty of MERCHANTABILITY or FITNESS FOR A PARTICULAR PURPOSE.
-//  See the GNU Affero General Public License for more details.
-//
-//  You should have received a copy of the GNU Affero General Public License along with this
-//  program.  If not, see <http://www.gnu.org/licenses/>.
-//------------------------------------------------------------------------------------------------//
-// </editor-fold>
-package org.audiveris.omr.util;
-
-import java.text.DateFormat;
-import java.text.DecimalFormat;
-import java.text.NumberFormat;
-import java.util.Date;
-import java.util.Locale;
-
-/**
- * Class {@code Clock} provides various features related to the current date and time,
- * as well as the elapsed time since the beginning of the application.
- *
- * @author Hervé Bitteur
- */
-public abstract class Clock
-{
-
-    /** To have a reference time */
-    private static long startTime = System.currentTimeMillis();
-
-    /** General date formatting */
-    private static final DateFormat dateFormatter = DateFormat.getDateTimeInstance(
-            DateFormat.FULL,
-            DateFormat.FULL,
-            Locale.US);
-
-    /**
-     * General time formatting.
-     * <p>
-     * Locale to be used, could be: Locale.US; Locale.FRANCE;
-     */
-    private static final Locale locale = Locale.getDefault();
-
-    /** Corresponding number format */
-    private static final NumberFormat nf = NumberFormat.getNumberInstance(locale);
-
-    /** Decimal format */
-    private static final DecimalFormat timeFormatter = (DecimalFormat) nf;
-
-    static {
-        timeFormatter.applyPattern("000,000.00");
-    }
-
-    /** To prevent instantiation. */
-    private Clock ()
-    {
-    }
-
-    //---------//
-    // getDate //
-    //---------//
-    /**
-     * Retrieve the values of current date and time of day, and formats a
-     * standard string,
-     *
-     * @return A standardized date + time string
-     */
-<<<<<<< HEAD
-    public synchronized static String getDate ()
-=======
-    public static synchronized String getDate ()
->>>>>>> 8e2b0fd5
-    {
-        return dateFormatter.format(new Date());
-    }
-
-    //------------//
-    // getElapsed //
-    //------------//
-    /**
-     * Retrieve the number of milliseconds since the reference start time, and
-     * formats a standardized string using seconds and milliseconds.
-     * <p>
-     * NB: The start time is usually the time when this class was elaborated.
-     * It can also be later reset, via the 'reset' method.
-     *
-     * @return A standardized duration string
-     */
-    public static String getElapsed ()
-    {
-        long delta = System.currentTimeMillis() - startTime;
-
-        return timeFormatter.format((double) delta / 1_000);
-    }
-
-    //-----------//
-    // resetTime //
-    //-----------//
-    /**
-     * Reset the reference start value at the time this method is called.
-     */
-    public static void resetTime ()
-    {
-        startTime = System.currentTimeMillis();
-    }
-}
+//------------------------------------------------------------------------------------------------//
+//                                                                                                //
+//                                           C l o c k                                            //
+//                                                                                                //
+//------------------------------------------------------------------------------------------------//
+// <editor-fold defaultstate="collapsed" desc="hdr">                                              //
+//
+//  Copyright © Audiveris 2018. All rights reserved.
+//
+//  This program is free software: you can redistribute it and/or modify it under the terms of the
+//  GNU Affero General Public License as published by the Free Software Foundation, either version
+//  3 of the License, or (at your option) any later version.
+//
+//  This program is distributed in the hope that it will be useful, but WITHOUT ANY WARRANTY;
+//  without even the implied warranty of MERCHANTABILITY or FITNESS FOR A PARTICULAR PURPOSE.
+//  See the GNU Affero General Public License for more details.
+//
+//  You should have received a copy of the GNU Affero General Public License along with this
+//  program.  If not, see <http://www.gnu.org/licenses/>.
+//------------------------------------------------------------------------------------------------//
+// </editor-fold>
+package org.audiveris.omr.util;
+
+import java.text.DateFormat;
+import java.text.DecimalFormat;
+import java.text.NumberFormat;
+import java.util.Date;
+import java.util.Locale;
+
+/**
+ * Class {@code Clock} provides various features related to the current date and time,
+ * as well as the elapsed time since the beginning of the application.
+ *
+ * @author Hervé Bitteur
+ */
+public abstract class Clock
+{
+
+    /** To have a reference time */
+    private static long startTime = System.currentTimeMillis();
+
+    /** General date formatting */
+    private static final DateFormat dateFormatter = DateFormat.getDateTimeInstance(
+            DateFormat.FULL,
+            DateFormat.FULL,
+            Locale.US);
+
+    /**
+     * General time formatting.
+     * <p>
+     * Locale to be used, could be: Locale.US; Locale.FRANCE;
+     */
+    private static final Locale locale = Locale.getDefault();
+
+    /** Corresponding number format */
+    private static final NumberFormat nf = NumberFormat.getNumberInstance(locale);
+
+    /** Decimal format */
+    private static final DecimalFormat timeFormatter = (DecimalFormat) nf;
+
+    static {
+        timeFormatter.applyPattern("000,000.00");
+    }
+
+    /** To prevent instantiation. */
+    private Clock ()
+    {
+    }
+
+    //---------//
+    // getDate //
+    //---------//
+    /**
+     * Retrieve the values of current date and time of day, and formats a
+     * standard string,
+     *
+     * @return A standardized date + time string
+     */
+    public static synchronized String getDate ()
+    {
+        return dateFormatter.format(new Date());
+    }
+
+    //------------//
+    // getElapsed //
+    //------------//
+    /**
+     * Retrieve the number of milliseconds since the reference start time, and
+     * formats a standardized string using seconds and milliseconds.
+     * <p>
+     * NB: The start time is usually the time when this class was elaborated.
+     * It can also be later reset, via the 'reset' method.
+     *
+     * @return A standardized duration string
+     */
+    public static String getElapsed ()
+    {
+        long delta = System.currentTimeMillis() - startTime;
+
+        return timeFormatter.format((double) delta / 1_000);
+    }
+
+    //-----------//
+    // resetTime //
+    //-----------//
+    /**
+     * Reset the reference start value at the time this method is called.
+     */
+    public static void resetTime ()
+    {
+        startTime = System.currentTimeMillis();
+    }
+}