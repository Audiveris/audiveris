<<<<<<< HEAD
//------------------------------------------------------------------------------------------------//
//                                                                                                //
//                                      N a m e d D o u b l e                                     //
//                                                                                                //
//------------------------------------------------------------------------------------------------//
// <editor-fold defaultstate="collapsed" desc="hdr">
//
//  Copyright © Audiveris 2018. All rights reserved.
//
//  This program is free software: you can redistribute it and/or modify it under the terms of the
//  GNU Affero General Public License as published by the Free Software Foundation, either version
//  3 of the License, or (at your option) any later version.
//
//  This program is distributed in the hope that it will be useful, but WITHOUT ANY WARRANTY;
//  without even the implied warranty of MERCHANTABILITY or FITNESS FOR A PARTICULAR PURPOSE.
//  See the GNU Affero General Public License for more details.
//
//  You should have received a copy of the GNU Affero General Public License along with this
//  program.  If not, see <http://www.gnu.org/licenses/>.
//------------------------------------------------------------------------------------------------//
// </editor-fold>
package org.audiveris.omr.util;

import org.audiveris.omr.constant.Constant;

/**
 * Class {@code NamedDouble} is a documented Double.
 *
 * @author Hervé Bitteur
 */
public class NamedDouble
{
    //~ Instance fields ----------------------------------------------------------------------------

    private final String name;

    private final String quantityUnit;

    private double value;

    private final String description;

    //~ Constructors -------------------------------------------------------------------------------
    /**
     * Creates a new {@code BasicNamedDouble} object.
     *
     * @param name         a name for this entity
     * @param quantityUnit unit used by value
     * @param value        initial value
     * @param description  semantic
     */
    public NamedDouble (String name,
                        String quantityUnit,
                        double value,
                        String description)
    {
        this.name = name;
        this.quantityUnit = quantityUnit;
        this.value = value;
        this.description = description;
    }

    /**
     * Creates a new {@code BasicNamedDouble} object based on a {@link Constant.Double}.
     *
     * @param cst the provided Constant.DOuble instance
     */
    public NamedDouble (Constant.Double cst)
    {
        this(cst.getName(), cst.getQuantityUnit(), cst.getValue(), cst.getDescription());
    }

    //~ Methods ------------------------------------------------------------------------------------
    /**
     * Get the description sentence recorded with the NamedDouble
     *
     * @return the description sentence as a string
     */
    public String getDescription ()
    {
        return description;
    }

    /**
     * Report the name of the NamedDouble
     *
     * @return the NamedDouble name
     */
    public String getName ()
    {
        return name;
    }

    /**
     * Report the unit, if any, used as base of quantity measure
     *
     * @return the quantity unit, if any
     */
    public String getQuantityUnit ()
    {
        return quantityUnit;
    }

    /**
     * Report the current value
     *
     * @return current value
     */
    public Double getValue ()
    {
        return value;
    }

    /**
     * Assign a new value
     *
     * @param value value to be assigned
     */
    public void setValue (double value)
    {
        this.value = value;
    }
}
=======
//------------------------------------------------------------------------------------------------//
//                                                                                                //
//                                      N a m e d D o u b l e                                     //
//                                                                                                //
//------------------------------------------------------------------------------------------------//
// <editor-fold defaultstate="collapsed" desc="hdr">
//
//  Copyright © Audiveris 2018. All rights reserved.
//
//  This program is free software: you can redistribute it and/or modify it under the terms of the
//  GNU Affero General Public License as published by the Free Software Foundation, either version
//  3 of the License, or (at your option) any later version.
//
//  This program is distributed in the hope that it will be useful, but WITHOUT ANY WARRANTY;
//  without even the implied warranty of MERCHANTABILITY or FITNESS FOR A PARTICULAR PURPOSE.
//  See the GNU Affero General Public License for more details.
//
//  You should have received a copy of the GNU Affero General Public License along with this
//  program.  If not, see <http://www.gnu.org/licenses/>.
//------------------------------------------------------------------------------------------------//
// </editor-fold>
package org.audiveris.omr.util;

import org.audiveris.omr.constant.Constant;

/**
 * Class {@code NamedDouble} is a documented Double.
 *
 * @author Hervé Bitteur
 */
public class NamedDouble
{

    private final String name;

    private final String quantityUnit;

    private double value;

    private final String description;

    /**
     * Creates a new {@code BasicNamedDouble} object.
     *
     * @param name         a name for this entity
     * @param quantityUnit unit used by value
     * @param value        initial value
     * @param description  semantic
     */
    public NamedDouble (String name,
                        String quantityUnit,
                        double value,
                        String description)
    {
        this.name = name;
        this.quantityUnit = quantityUnit;
        this.value = value;
        this.description = description;
    }

    /**
     * Creates a new {@code BasicNamedDouble} object based on a {@link Constant.Double}.
     *
     * @param cst the provided Constant.DOuble instance
     */
    public NamedDouble (Constant.Double cst)
    {
        this(cst.getName(), cst.getQuantityUnit(), cst.getValue(), cst.getDescription());
    }

    /**
     * Get the description sentence recorded with the NamedDouble
     *
     * @return the description sentence as a string
     */
    public String getDescription ()
    {
        return description;
    }

    /**
     * Report the name of the NamedDouble
     *
     * @return the NamedDouble name
     */
    public String getName ()
    {
        return name;
    }

    /**
     * Report the unit, if any, used as base of quantity measure
     *
     * @return the quantity unit, if any
     */
    public String getQuantityUnit ()
    {
        return quantityUnit;
    }

    /**
     * Report the current value
     *
     * @return current value
     */
    public Double getValue ()
    {
        return value;
    }

    /**
     * Assign a new value
     *
     * @param value value to be assigned
     */
    public void setValue (double value)
    {
        this.value = value;
    }
}
>>>>>>> 8e2b0fd5
<|MERGE_RESOLUTION|>--- conflicted
+++ resolved
@@ -1,128 +1,3 @@
-<<<<<<< HEAD
-//------------------------------------------------------------------------------------------------//
-//                                                                                                //
-//                                      N a m e d D o u b l e                                     //
-//                                                                                                //
-//------------------------------------------------------------------------------------------------//
-// <editor-fold defaultstate="collapsed" desc="hdr">
-//
-//  Copyright © Audiveris 2018. All rights reserved.
-//
-//  This program is free software: you can redistribute it and/or modify it under the terms of the
-//  GNU Affero General Public License as published by the Free Software Foundation, either version
-//  3 of the License, or (at your option) any later version.
-//
-//  This program is distributed in the hope that it will be useful, but WITHOUT ANY WARRANTY;
-//  without even the implied warranty of MERCHANTABILITY or FITNESS FOR A PARTICULAR PURPOSE.
-//  See the GNU Affero General Public License for more details.
-//
-//  You should have received a copy of the GNU Affero General Public License along with this
-//  program.  If not, see <http://www.gnu.org/licenses/>.
-//------------------------------------------------------------------------------------------------//
-// </editor-fold>
-package org.audiveris.omr.util;
-
-import org.audiveris.omr.constant.Constant;
-
-/**
- * Class {@code NamedDouble} is a documented Double.
- *
- * @author Hervé Bitteur
- */
-public class NamedDouble
-{
-    //~ Instance fields ----------------------------------------------------------------------------
-
-    private final String name;
-
-    private final String quantityUnit;
-
-    private double value;
-
-    private final String description;
-
-    //~ Constructors -------------------------------------------------------------------------------
-    /**
-     * Creates a new {@code BasicNamedDouble} object.
-     *
-     * @param name         a name for this entity
-     * @param quantityUnit unit used by value
-     * @param value        initial value
-     * @param description  semantic
-     */
-    public NamedDouble (String name,
-                        String quantityUnit,
-                        double value,
-                        String description)
-    {
-        this.name = name;
-        this.quantityUnit = quantityUnit;
-        this.value = value;
-        this.description = description;
-    }
-
-    /**
-     * Creates a new {@code BasicNamedDouble} object based on a {@link Constant.Double}.
-     *
-     * @param cst the provided Constant.DOuble instance
-     */
-    public NamedDouble (Constant.Double cst)
-    {
-        this(cst.getName(), cst.getQuantityUnit(), cst.getValue(), cst.getDescription());
-    }
-
-    //~ Methods ------------------------------------------------------------------------------------
-    /**
-     * Get the description sentence recorded with the NamedDouble
-     *
-     * @return the description sentence as a string
-     */
-    public String getDescription ()
-    {
-        return description;
-    }
-
-    /**
-     * Report the name of the NamedDouble
-     *
-     * @return the NamedDouble name
-     */
-    public String getName ()
-    {
-        return name;
-    }
-
-    /**
-     * Report the unit, if any, used as base of quantity measure
-     *
-     * @return the quantity unit, if any
-     */
-    public String getQuantityUnit ()
-    {
-        return quantityUnit;
-    }
-
-    /**
-     * Report the current value
-     *
-     * @return current value
-     */
-    public Double getValue ()
-    {
-        return value;
-    }
-
-    /**
-     * Assign a new value
-     *
-     * @param value value to be assigned
-     */
-    public void setValue (double value)
-    {
-        this.value = value;
-    }
-}
-=======
 //------------------------------------------------------------------------------------------------//
 //                                                                                                //
 //                                      N a m e d D o u b l e                                     //
@@ -242,5 +117,4 @@
     {
         this.value = value;
     }
-}
->>>>>>> 8e2b0fd5
+}