---
layout: default
title: Outputs
parent: References
nav_order: 5
has_children: true
---
# Outputs

Output files are generally located in the dedicated subfolder of the related book.
<<<<<<< HEAD
See the [Folders](../folders/README) chapter.
=======
See the [Folders](../folders/README.md) chapter.
>>>>>>> 7cd8da07

This chapter presents the various output formats designated by their file extension.

A special emphasis is put on the `.omr` format, since this format governs the internal
structuring of any Audiveris project file.
Such file is also named a Book file, because there is one `.omr` project file per Book, and the
file merely represents the marshalling of Book internal data from memory to disk.
<|MERGE_RESOLUTION|>--- conflicted
+++ resolved
@@ -1,22 +1,18 @@
----
-layout: default
-title: Outputs
-parent: References
-nav_order: 5
-has_children: true
----
-# Outputs
-
-Output files are generally located in the dedicated subfolder of the related book.
-<<<<<<< HEAD
-See the [Folders](../folders/README) chapter.
-=======
-See the [Folders](../folders/README.md) chapter.
->>>>>>> 7cd8da07
-
-This chapter presents the various output formats designated by their file extension.
-
-A special emphasis is put on the `.omr` format, since this format governs the internal
-structuring of any Audiveris project file.
-Such file is also named a Book file, because there is one `.omr` project file per Book, and the
-file merely represents the marshalling of Book internal data from memory to disk.
+---
+layout: default
+title: Outputs
+parent: References
+nav_order: 5
+has_children: true
+---
+# Outputs
+
+Output files are generally located in the dedicated subfolder of the related book.
+See the [Folders](../folders/README.md) chapter.
+
+This chapter presents the various output formats designated by their file extension.
+
+A special emphasis is put on the `.omr` format, since this format governs the internal
+structuring of any Audiveris project file.
+Such file is also named a Book file, because there is one `.omr` project file per Book, and the
+file merely represents the marshalling of Book internal data from memory to disk.