--- conflicted
+++ resolved
@@ -1,44 +1,38 @@
-/*
-* Specific style for the navigation list
-*/
-
-/* Each line is extended on the right with dots until the page number */
-@supports (content: leader(dotted)) {
-    .nav-list a[href]::after { 
-        content: leader(dotted) target-counter(attr(href url), page);
-    }
-}
-
-/* The starting dot on each line is useless */
-.nav-list, .nav-list ul {
-    list-style-type: none;
-}
-
-/* The main chapters get some vertical margin before */
-#site-nav > ul > li {
-    margin-top: 20px;
-}
-
-/* The main chapter line is highlighted */
-#site-nav > ul > li > a {
-    font-weight: bold;
-}
-
-/* Every navigation line is a link, so underlining everything would be useless */
-.nav-list li > a {
-    text-decoration: none;
-}
-
-@page {
-    background: rgba(255, 255, 60, 0.14) !important;
-		
-<<<<<<< HEAD
-	@top-center {content: "Audiveris Handbook Chapters";}
-}
-
-=======
-	@top-center {content: "Audiveris Handbook - Table of Contents";}
-    
-    @bottom-center {content: "Contents - " counter(page, upper-roman)}
-}
->>>>>>> bee4e711
+/*
+* Specific style for the navigation list
+*/
+
+/* Each line is extended on the right with dots until the page number */
+@supports (content: leader(dotted)) {
+    .nav-list a[href]::after { 
+        content: leader(dotted) target-counter(attr(href url), page);
+    }
+}
+
+/* The starting dot on each line is useless */
+.nav-list, .nav-list ul {
+    list-style-type: none;
+}
+
+/* The main chapters get some vertical margin before */
+#site-nav > ul > li {
+    margin-top: 20px;
+}
+
+/* The main chapter line is highlighted */
+#site-nav > ul > li > a {
+    font-weight: bold;
+}
+
+/* Every navigation line is a link, so underlining everything would be useless */
+.nav-list li > a {
+    text-decoration: none;
+}
+
+@page {
+    background: rgba(255, 255, 60, 0.14) !important;
+		
+	@top-center {content: "Audiveris Handbook - Table of Contents";}
+    
+    @bottom-center {content: "Contents - " counter(page, upper-roman)}
+}