--- conflicted
+++ resolved
@@ -65,18 +65,6 @@
     sourceCompatibility = JavaLanguageVersion.of(theMinJavaVersion)
 }
 
-<<<<<<< HEAD
-// Central location for application version
-project.version = '5.5.3'
-println "version: ${project.version}"
-
-// Central location for the specific versions of tesseract dependencies
-ext.jcppVersion     = '1.5.9'
-ext.leptVersion     = '1.83.0'
-ext.tessVersion     = '5.3.1'
-
-=======
->>>>>>> 4cb74f9d
 // No longer needed, but kept for potential future use (like batch integration test)
 ext.tessdataTag     = project.property('theTessdataTag')
 println "theTessdataTag: $tessdataTag"
