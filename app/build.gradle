--- conflicted
+++ resolved
@@ -179,11 +179,7 @@
     main {
         java {
             srcDir 'src/main/java'
-<<<<<<< HEAD
-            srcDir layout.buildDirectory.file("generated-src")
-=======
             srcDir 'build/generated-src'
->>>>>>> 92a047cb
         }
         resources {            
             srcDir 'src/main/java'  
